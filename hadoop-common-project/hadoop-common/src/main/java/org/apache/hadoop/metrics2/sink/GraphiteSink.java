--- conflicted
+++ resolved
@@ -61,8 +61,6 @@
     if (metricsPrefix == null) {
       metricsPrefix = "";
     }
-
-<<<<<<< HEAD
     graphite = new Graphite(serverHost, serverPort);
     graphite.connect();
   }
@@ -86,37 +84,6 @@
         pointTags.append(tag.value().replace(' ', '_'));
       }
     }
-=======
-    @Override
-    public void putMetrics(MetricsRecord record) {
-        StringBuilder lines = new StringBuilder();
-        StringBuilder metricsPathPrefix = new StringBuilder();
-
-        // Configure the hierarchical place to display the graph.
-        metricsPathPrefix.append(metricsPrefix).append(".")
-                .append(record.context()).append(".").append(record.name());
-
-        for (MetricsTag tag : record.tags()) {
-            if (tag.value() != null) {
-                metricsPathPrefix.append(".")
-                    .append(tag.name())
-                    .append("=")
-                    .append(tag.value());
-            }
-        }
-
-        // The record timestamp is in milliseconds while Graphite expects an epoc time in seconds.
-        long timestamp = record.timestamp() / 1000L;
-
-        // Collect datapoints.
-        for (AbstractMetric metric : record.metrics()) {
-            lines.append(
-                    metricsPathPrefix.toString() + "."
-                            + metric.name().replace(' ', '.')).append(" ")
-                    .append(metric.value()).append(" ").append(timestamp)
-                    .append("\n");
-        }
->>>>>>> d873ddd6
 
     // The record timestamp is in milliseconds while Graphite expects an epoc
     // time in seconds.
