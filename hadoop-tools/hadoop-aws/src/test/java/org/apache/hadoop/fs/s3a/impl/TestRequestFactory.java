/*
 * Licensed to the Apache Software Foundation (ASF) under one
 * or more contributor license agreements.  See the NOTICE file
 * distributed with this work for additional information
 * regarding copyright ownership.  The ASF licenses this file
 * to you under the Apache License, Version 2.0 (the
 * "License"); you may not use this file except in compliance
 * with the License.  You may obtain a copy of the License at
 *
 *     http://www.apache.org/licenses/LICENSE-2.0
 *
 * Unless required by applicable law or agreed to in writing, software
 * distributed under the License is distributed on an "AS IS" BASIS,
 * WITHOUT WARRANTIES OR CONDITIONS OF ANY KIND, either express or implied.
 * See the License for the specific language governing permissions and
 * limitations under the License.
 */

package org.apache.hadoop.fs.s3a.impl;

import java.io.ByteArrayInputStream;
import java.io.File;
import java.util.ArrayList;
import java.util.concurrent.atomic.AtomicLong;

import com.amazonaws.AmazonWebServiceRequest;
import com.amazonaws.services.s3.model.CannedAccessControlList;
import com.amazonaws.services.s3.model.ObjectListing;
import com.amazonaws.services.s3.model.ObjectMetadata;
import org.assertj.core.api.Assertions;
import org.junit.Test;
import org.slf4j.Logger;
import org.slf4j.LoggerFactory;

import org.apache.hadoop.fs.s3a.S3AEncryptionMethods;
import org.apache.hadoop.fs.s3a.api.RequestFactory;
import org.apache.hadoop.fs.s3a.audit.AWSRequestAnalyzer;
import org.apache.hadoop.fs.s3a.auth.delegation.EncryptionSecrets;
import org.apache.hadoop.test.AbstractHadoopTestBase;

import static org.apache.hadoop.test.LambdaTestUtils.intercept;
import static org.assertj.core.api.Assertions.assertThat;

/**
 * Test that the request factory creates requests; factory
 * is is built with different options on different test cases.
 * Everything goes through {@link AWSRequestAnalyzer} to
 * verify it handles every example, and logged so that a manual
 * review of the output can show it is valid.
 */
public class TestRequestFactory extends AbstractHadoopTestBase {

  private static final Logger LOG =
      LoggerFactory.getLogger(TestRequestFactory.class);

  private final AWSRequestAnalyzer analyzer = new AWSRequestAnalyzer();

  /**
   * Count of requests analyzed via the {@link #a(AmazonWebServiceRequest)}
   * call.
   */
  private int requestsAnalyzed;

  /**
   * No preparer; encryption is set.
   */
  @Test
  public void testRequestFactoryWithEncryption() throws Throwable {
    RequestFactory factory = RequestFactoryImpl.builder()
        .withBucket("bucket")
        .withEncryptionSecrets(
            new EncryptionSecrets(S3AEncryptionMethods.SSE_KMS,
                "kms:key"))
        .build();
    createFactoryObjects(factory);
  }

  /**
   * Verify ACLs are passed from the factory to the requests.
   */
  @Test
  public void testRequestFactoryWithCannedACL() throws Throwable {
    CannedAccessControlList acl = CannedAccessControlList.BucketOwnerFullControl;
    RequestFactory factory = RequestFactoryImpl.builder()
        .withBucket("bucket")
        .withCannedACL(acl)
        .build();
    String path = "path";
    String path2 = "path2";
    ObjectMetadata md = factory.newObjectMetadata(128);
    Assertions.assertThat(
            factory.newPutObjectRequest(path, md,
                    null, new ByteArrayInputStream(new byte[0]))
                .getCannedAcl())
        .describedAs("ACL of PUT")
        .isEqualTo(acl);
    Assertions.assertThat(factory.newCopyObjectRequest(path, path2, md)
            .getCannedAccessControlList())
        .describedAs("ACL of COPY")
        .isEqualTo(acl);
    Assertions.assertThat(factory.newMultipartUploadRequest(path,
                null)
            .getCannedACL())
        .describedAs("ACL of MPU")
        .isEqualTo(acl);
  }



  /**
   * Now add a processor and verify that it was invoked for
   * exactly as many requests as were analyzed.
   */
  @Test
  public void testRequestFactoryWithProcessor() throws Throwable {
    CountRequests countRequests = new CountRequests();
    RequestFactory factory = RequestFactoryImpl.builder()
        .withBucket("bucket")
        .withRequestPreparer(countRequests)
        .build();

    createFactoryObjects(factory);
    assertThat(countRequests.counter.get())
        .describedAs("request preparation count")
        .isEqualTo(requestsAnalyzed);
  }

  private final class CountRequests
      implements RequestFactoryImpl.PrepareRequest {

    private final AtomicLong counter = new AtomicLong();

    @Override
    public <T extends AmazonWebServiceRequest> T prepareRequest(final T t) {
      counter.addAndGet(1);
      return t;
    }
  }

  /**
   * Analyze the request, log the output, return the info.
   * @param request request.
   * @param <T> type of request.
   * @return value
   */
  private <T extends AmazonWebServiceRequest> AWSRequestAnalyzer.RequestInfo
      a(T request) {
    AWSRequestAnalyzer.RequestInfo info = analyzer.analyze(request);
    LOG.info("{}", info);
    requestsAnalyzed++;
    return info;
  }

  /**
   * Create objects through the factory.
   * @param factory factory
   */
  private void createFactoryObjects(RequestFactory factory) {
    String path = "path";
    String path2 = "path2";
    String id = "1";
    ObjectMetadata md = factory.newObjectMetadata(128);
    a(factory.newAbortMultipartUploadRequest(path, id));
    a(factory.newCompleteMultipartUploadRequest(path, id,
        new ArrayList<>()));
    a(factory.newCopyObjectRequest(path, path2, md));
    a(factory.newDeleteObjectRequest(path));
    a(factory.newBulkDeleteRequest(new ArrayList<>()));
    a(factory.newDirectoryMarkerRequest(path));
    a(factory.newGetObjectRequest(path));
    a(factory.newGetObjectMetadataRequest(path));
    a(factory.newListMultipartUploadsRequest(path));
    //TODO: Commenting out for now, new request extends AwsRequest, this can be updated once all request factory operations are updated.
    //a(factory.newListObjectsV1Request(path, "/", 1));
    a(factory.newListNextBatchOfObjectsRequest(new ObjectListing()));
<<<<<<< HEAD
    // a(factory.newListObjectsV2Request(path, "/", 1));
    a(factory.newMultipartUploadRequest(path));
=======
    a(factory.newListObjectsV2Request(path, "/", 1));
    a(factory.newMultipartUploadRequest(path, null));
>>>>>>> 2680f17e
    File srcfile = new File("/tmp/a");
    a(factory.newPutObjectRequest(path,
        factory.newObjectMetadata(-1), null, srcfile));
    ByteArrayInputStream stream = new ByteArrayInputStream(new byte[0]);
    a(factory.newPutObjectRequest(path, md, null, stream));
    a(factory.newSelectRequest(path));
  }

  /**
   * Multiparts are special so test on their own.
   */
  @Test
  public void testMultipartUploadRequest() throws Throwable {
    CountRequests countRequests = new CountRequests();

    RequestFactory factory = RequestFactoryImpl.builder()
        .withBucket("bucket")
        .withRequestPreparer(countRequests)
        .build();

    String path = "path";
    String path2 = "path2";
    String id = "1";
    File srcfile = File.createTempFile("file", "");
    try {
      ByteArrayInputStream stream = new ByteArrayInputStream(new byte[0]);

      a(factory.newUploadPartRequest(path, id, 1, 0, stream, null, 0));
      a(factory.newUploadPartRequest(path, id, 2, 128_000_000,
          null, srcfile, 0));
      // offset is past the EOF
      intercept(IllegalArgumentException.class, () ->
          factory.newUploadPartRequest(path, id, 3, 128_000_000,
              null, srcfile, 128));
    } finally {
      srcfile.delete();
    }
    assertThat(countRequests.counter.get())
        .describedAs("request preparation count")
        .isEqualTo(requestsAnalyzed);
  }

}<|MERGE_RESOLUTION|>--- conflicted
+++ resolved
@@ -173,13 +173,8 @@
     //TODO: Commenting out for now, new request extends AwsRequest, this can be updated once all request factory operations are updated.
     //a(factory.newListObjectsV1Request(path, "/", 1));
     a(factory.newListNextBatchOfObjectsRequest(new ObjectListing()));
-<<<<<<< HEAD
     // a(factory.newListObjectsV2Request(path, "/", 1));
-    a(factory.newMultipartUploadRequest(path));
-=======
-    a(factory.newListObjectsV2Request(path, "/", 1));
     a(factory.newMultipartUploadRequest(path, null));
->>>>>>> 2680f17e
     File srcfile = new File("/tmp/a");
     a(factory.newPutObjectRequest(path,
         factory.newObjectMetadata(-1), null, srcfile));
