--- conflicted
+++ resolved
@@ -338,15 +338,9 @@
              */
             AppendRequestParameters reqParams = new AppendRequestParameters(
                 offset, 0, bytesLength, mode, false, leaseId, isExpectHeaderEnabled);
-<<<<<<< HEAD
-            AbfsRestOperation op =
-                getClient().append(path, blockUploadData.toByteArray(), reqParams,
-                    cachedSasToken.get(), new TracingContext(tracingContext));
-=======
             AbfsRestOperation op = client.append(path,
                 blockUploadData.toByteArray(), reqParams, cachedSasToken.get(),
                 contextEncryptionAdapter, new TracingContext(tracingContext));
->>>>>>> 7a7db7f0
             cachedSasToken.update(op.getSasToken());
             perfInfo.registerResult(op.getResult());
             perfInfo.registerSuccess(true);
@@ -661,14 +655,9 @@
     AbfsPerfTracker tracker = client.getAbfsPerfTracker();
     try (AbfsPerfInfo perfInfo = new AbfsPerfInfo(tracker,
             "flushWrittenBytesToServiceInternal", "flush")) {
-<<<<<<< HEAD
-      AbfsRestOperation op = getClient().flush(path, offset, retainUncommitedData, isClose,
-          cachedSasToken.get(), leaseId, new TracingContext(tracingContext));
-=======
       AbfsRestOperation op = client.flush(path, offset, retainUncommitedData,
           isClose, cachedSasToken.get(), leaseId, contextEncryptionAdapter,
           new TracingContext(tracingContext));
->>>>>>> 7a7db7f0
       cachedSasToken.update(op.getSasToken());
       perfInfo.registerResult(op.getResult()).registerSuccess(true);
     } catch (AzureBlobFileSystemException ex) {
