/**
 * Licensed to the Apache Software Foundation (ASF) under one
 * or more contributor license agreements.  See the NOTICE file
 * distributed with this work for additional information
 * regarding copyright ownership.  The ASF licenses this file
 * to you under the Apache License, Version 2.0 (the
 * "License"); you may not use this file except in compliance
 * with the License.  You may obtain a copy of the License at
 *
 *     http://www.apache.org/licenses/LICENSE-2.0
 *
 * Unless required by applicable law or agreed to in writing, software
 * distributed under the License is distributed on an "AS IS" BASIS,
 * WITHOUT WARRANTIES OR CONDITIONS OF ANY KIND, either express or implied.
 * See the License for the specific language governing permissions and
 * limitations under the License.
 */

package org.apache.hadoop.fs.azurebfs.services;

import java.io.EOFException;
import java.io.FileNotFoundException;
import java.io.IOException;
import java.net.HttpURLConnection;
import java.util.UUID;

import org.apache.commons.lang3.StringUtils;
import org.apache.hadoop.thirdparty.com.google.common.annotations.VisibleForTesting;
import org.apache.hadoop.thirdparty.com.google.common.base.Preconditions;

import org.slf4j.Logger;
import org.slf4j.LoggerFactory;

import org.apache.hadoop.fs.CanUnbuffer;
import org.apache.hadoop.fs.FSExceptionMessages;
import org.apache.hadoop.fs.FSInputStream;
import org.apache.hadoop.fs.FileSystem.Statistics;
import org.apache.hadoop.fs.StreamCapabilities;
import org.apache.hadoop.fs.azurebfs.constants.HdfsOperationConstants;
import org.apache.hadoop.fs.azurebfs.contracts.exceptions.AbfsRestOperationException;
import org.apache.hadoop.fs.azurebfs.contracts.exceptions.AzureBlobFileSystemException;
import org.apache.hadoop.fs.azurebfs.utils.CachedSASToken;
<<<<<<< HEAD
import org.apache.hadoop.fs.azurebfs.utils.Listener;
import org.apache.hadoop.fs.azurebfs.utils.TracingContext;

import static org.apache.hadoop.fs.azurebfs.constants.FileSystemConfigurations.STREAM_ID_LEN;
=======
import org.apache.hadoop.fs.statistics.IOStatistics;
import org.apache.hadoop.fs.statistics.IOStatisticsSource;
import org.apache.hadoop.fs.statistics.StoreStatisticNames;
import org.apache.hadoop.fs.statistics.impl.IOStatisticsBinding;
import org.apache.hadoop.fs.statistics.impl.IOStatisticsStore;

import static java.lang.Math.max;
import static java.lang.Math.min;

import static org.apache.hadoop.fs.azurebfs.constants.FileSystemConfigurations.ONE_KB;
>>>>>>> 8bca1056
import static org.apache.hadoop.util.StringUtils.toLowerCase;

/**
 * The AbfsInputStream for AbfsClient.
 */
public class AbfsInputStream extends FSInputStream implements CanUnbuffer,
        StreamCapabilities, IOStatisticsSource {
  private static final Logger LOG = LoggerFactory.getLogger(AbfsInputStream.class);
  //  Footer size is set to qualify for both ORC and parquet files
  public static final int FOOTER_SIZE = 16 * ONE_KB;
  public static final int MAX_OPTIMIZED_READ_ATTEMPTS = 2;

  private int readAheadBlockSize;
  private final AbfsClient client;
  private final Statistics statistics;
  private final String path;
  private final long contentLength;
  private final int bufferSize; // default buffer size
  private final int readAheadQueueDepth;         // initialized in constructor
  private final String eTag;                  // eTag of the path when InputStream are created
  private final boolean tolerateOobAppends; // whether tolerate Oob Appends
  private final boolean readAheadEnabled; // whether enable readAhead;
  private final String inputStreamID;
  private final boolean alwaysReadBufferSize;
  /*
   * By default the pread API will do a seek + read as in FSInputStream.
   * The read data will be kept in a buffer. When bufferedPreadDisabled is true,
   * the pread API will read only the specified amount of data from the given
   * offset and the buffer will not come into use at all.
   * @see #read(long, byte[], int, int)
   */
  private final boolean bufferedPreadDisabled;

  private boolean firstRead = true;
  // SAS tokens can be re-used until they expire
  private CachedSASToken cachedSasToken;
  private byte[] buffer = null;            // will be initialized on first use

  private long fCursor = 0;  // cursor of buffer within file - offset of next byte to read from remote server
  private long fCursorAfterLastRead = -1;
  private int bCursor = 0;   // cursor of read within buffer - offset of next byte to be returned from buffer
  private int limit = 0;     // offset of next byte to be read into buffer from service (i.e., upper marker+1
  //                                                      of valid bytes in buffer)
  private boolean closed = false;
  private TracingContext tracingContext;

  //  Optimisations modify the pointer fields.
  //  For better resilience the following fields are used to save the
  //  existing state before optimization flows.
  private int limitBkp;
  private int bCursorBkp;
  private long fCursorBkp;
  private long fCursorAfterLastReadBkp;

  /** Stream statistics. */
  private final AbfsInputStreamStatistics streamStatistics;
  private long bytesFromReadAhead; // bytes read from readAhead; for testing
  private long bytesFromRemoteRead; // bytes read remotely; for testing
  private Listener listener;

  private final AbfsInputStreamContext context;
  private IOStatistics ioStatistics;

  public AbfsInputStream(
          final AbfsClient client,
          final Statistics statistics,
          final String path,
          final long contentLength,
          final AbfsInputStreamContext abfsInputStreamContext,
          final String eTag,
          TracingContext tracingContext) {
    this.client = client;
    this.statistics = statistics;
    this.path = path;
    this.contentLength = contentLength;
    this.bufferSize = abfsInputStreamContext.getReadBufferSize();
    this.readAheadQueueDepth = abfsInputStreamContext.getReadAheadQueueDepth();
    this.tolerateOobAppends = abfsInputStreamContext.isTolerateOobAppends();
    this.eTag = eTag;
    this.readAheadEnabled = true;
    this.alwaysReadBufferSize
        = abfsInputStreamContext.shouldReadBufferSizeAlways();
    this.bufferedPreadDisabled = abfsInputStreamContext
        .isBufferedPreadDisabled();
    this.cachedSasToken = new CachedSASToken(
        abfsInputStreamContext.getSasTokenRenewPeriodForStreamsInSeconds());
    this.streamStatistics = abfsInputStreamContext.getStreamStatistics();
<<<<<<< HEAD
    this.inputStreamID = getInputStreamID();
    this.tracingContext = new TracingContext(tracingContext);
    this.tracingContext.setOperation(HdfsOperationConstants.READ);
    this.tracingContext.setStreamID(inputStreamID);

=======
    this.context = abfsInputStreamContext;
>>>>>>> 8bca1056
    readAheadBlockSize = abfsInputStreamContext.getReadAheadBlockSize();

    // Propagate the config values to ReadBufferManager so that the first instance
    // to initialize can set the readAheadBlockSize
    ReadBufferManager.setReadBufferManagerConfigs(readAheadBlockSize);
    if (streamStatistics != null) {
      ioStatistics = streamStatistics.getIOStatistics();
    }
  }

  public String getPath() {
    return path;
  }

  private String getInputStreamID() {
    return StringUtils.right(UUID.randomUUID().toString(), STREAM_ID_LEN);
  }

  @Override
  public int read(long position, byte[] buffer, int offset, int length)
      throws IOException {
    // When bufferedPreadDisabled = true, this API does not use any shared buffer,
    // cursor position etc. So this is implemented as NOT synchronized. HBase
    // kind of random reads on a shared file input stream will greatly get
    // benefited by such implementation.
    // Strict close check at the begin of the API only not for the entire flow.
    synchronized (this) {
      if (closed) {
        throw new IOException(FSExceptionMessages.STREAM_IS_CLOSED);
      }
    }
    LOG.debug("pread requested offset = {} len = {} bufferedPreadDisabled = {}",
        offset, length, bufferedPreadDisabled);
    if (!bufferedPreadDisabled) {
      return super.read(position, buffer, offset, length);
    }
    validatePositionedReadArgs(position, buffer, offset, length);
    if (length == 0) {
      return 0;
    }
    if (streamStatistics != null) {
      streamStatistics.readOperationStarted();
    }
    int bytesRead = readRemote(position, buffer, offset, length);
    if (statistics != null) {
      statistics.incrementBytesRead(bytesRead);
    }
    if (streamStatistics != null) {
      streamStatistics.bytesRead(bytesRead);
    }
    return bytesRead;
  }

  @Override
  public int read() throws IOException {
    byte[] b = new byte[1];
    int numberOfBytesRead = read(b, 0, 1);
    if (numberOfBytesRead < 0) {
      return -1;
    } else {
      return (b[0] & 0xFF);
    }
  }

  @Override
  public synchronized int read(final byte[] b, final int off, final int len) throws IOException {
    // check if buffer is null before logging the length
    if (b != null) {
      LOG.debug("read requested b.length = {} offset = {} len = {}", b.length,
          off, len);
    } else {
      LOG.debug("read requested b = null offset = {} len = {}", off, len);
    }

    int currentOff = off;
    int currentLen = len;
    int lastReadBytes;
    int totalReadBytes = 0;
    if (streamStatistics != null) {
      streamStatistics.readOperationStarted();
    }
    incrementReadOps();
    do {
      if (shouldReadFully()) {
        lastReadBytes = readFileCompletely(b, currentOff, currentLen);
      } else if (shouldReadLastBlock()) {
        lastReadBytes = readLastBlock(b, currentOff, currentLen);
      } else {
        lastReadBytes = readOneBlock(b, currentOff, currentLen);
      }
      if (lastReadBytes > 0) {
        currentOff += lastReadBytes;
        currentLen -= lastReadBytes;
        totalReadBytes += lastReadBytes;
      }
      if (currentLen <= 0 || currentLen > b.length - currentOff) {
        break;
      }
    } while (lastReadBytes > 0);
    return totalReadBytes > 0 ? totalReadBytes : lastReadBytes;
  }

  private boolean shouldReadFully() {
    return this.firstRead && this.context.readSmallFilesCompletely()
        && this.contentLength <= this.bufferSize;
  }

  private boolean shouldReadLastBlock() {
    long footerStart = max(0, this.contentLength - FOOTER_SIZE);
    return this.firstRead && this.context.optimizeFooterRead()
        && this.fCursor >= footerStart;
  }

  private int readOneBlock(final byte[] b, final int off, final int len) throws IOException {
    if (len == 0) {
      return 0;
    }
    if (!validate(b, off, len)) {
      return -1;
    }
    //If buffer is empty, then fill the buffer.
    if (bCursor == limit) {
      //If EOF, then return -1
      if (fCursor >= contentLength) {
        return -1;
      }

      long bytesRead = 0;
      //reset buffer to initial state - i.e., throw away existing data
      bCursor = 0;
      limit = 0;
      if (buffer == null) {
        LOG.debug("created new buffer size {}", bufferSize);
        buffer = new byte[bufferSize];
      }

      if (alwaysReadBufferSize) {
        bytesRead = readInternal(fCursor, buffer, 0, bufferSize, false);
      } else {
        // Enable readAhead when reading sequentially
        if (-1 == fCursorAfterLastRead || fCursorAfterLastRead == fCursor || b.length >= bufferSize) {
          bytesRead = readInternal(fCursor, buffer, 0, bufferSize, false);
        } else {
          bytesRead = readInternal(fCursor, buffer, 0, b.length, true);
        }
      }
      if (firstRead) {
        firstRead = false;
      }

      if (bytesRead == -1) {
        return -1;
      }

      limit += bytesRead;
      fCursor += bytesRead;
      fCursorAfterLastRead = fCursor;
    }
    return copyToUserBuffer(b, off, len);
  }

  private int readFileCompletely(final byte[] b, final int off, final int len)
      throws IOException {
    if (len == 0) {
      return 0;
    }
    if (!validate(b, off, len)) {
      return -1;
    }
    savePointerState();
    // data need to be copied to user buffer from index bCursor, bCursor has
    // to be the current fCusor
    bCursor = (int) fCursor;
    return optimisedRead(b, off, len, 0, contentLength);
  }

  private int readLastBlock(final byte[] b, final int off, final int len)
      throws IOException {
    if (len == 0) {
      return 0;
    }
    if (!validate(b, off, len)) {
      return -1;
    }
    savePointerState();
    // data need to be copied to user buffer from index bCursor,
    // AbfsInutStream buffer is going to contain data from last block start. In
    // that case bCursor will be set to fCursor - lastBlockStart
    long lastBlockStart = max(0, contentLength - bufferSize);
    bCursor = (int) (fCursor - lastBlockStart);
    // 0 if contentlength is < buffersize
    long actualLenToRead = min(bufferSize, contentLength);
    return optimisedRead(b, off, len, lastBlockStart, actualLenToRead);
  }

  private int optimisedRead(final byte[] b, final int off, final int len,
      final long readFrom, final long actualLen) throws IOException {
    fCursor = readFrom;
    int totalBytesRead = 0;
    int lastBytesRead = 0;
    try {
      buffer = new byte[bufferSize];
      for (int i = 0;
           i < MAX_OPTIMIZED_READ_ATTEMPTS && fCursor < contentLength; i++) {
        lastBytesRead = readInternal(fCursor, buffer, limit,
            (int) actualLen - limit, true);
        if (lastBytesRead > 0) {
          totalBytesRead += lastBytesRead;
          limit += lastBytesRead;
          fCursor += lastBytesRead;
          fCursorAfterLastRead = fCursor;
        }
      }
    } catch (IOException e) {
      LOG.debug("Optimized read failed. Defaulting to readOneBlock {}", e);
      restorePointerState();
      return readOneBlock(b, off, len);
    } finally {
      firstRead = false;
    }
    if (totalBytesRead < 1) {
      restorePointerState();
      return -1;
    }
    //  If the read was partial and the user requested part of data has
    //  not read then fallback to readoneblock. When limit is smaller than
    //  bCursor that means the user requested data has not been read.
    if (fCursor < contentLength && bCursor > limit) {
      restorePointerState();
      return readOneBlock(b, off, len);
    }
    return copyToUserBuffer(b, off, len);
  }

  private void savePointerState() {
    //  Saving the current state for fall back ifn case optimization fails
    this.limitBkp = this.limit;
    this.fCursorBkp = this.fCursor;
    this.fCursorAfterLastReadBkp = this.fCursorAfterLastRead;
    this.bCursorBkp = this.bCursor;
  }

  private void restorePointerState() {
    //  Saving the current state for fall back ifn case optimization fails
    this.limit = this.limitBkp;
    this.fCursor = this.fCursorBkp;
    this.fCursorAfterLastRead = this.fCursorAfterLastReadBkp;
    this.bCursor = this.bCursorBkp;
  }

  private boolean validate(final byte[] b, final int off, final int len)
      throws IOException {
    if (closed) {
      throw new IOException(FSExceptionMessages.STREAM_IS_CLOSED);
    }

    Preconditions.checkNotNull(b);
    LOG.debug("read one block requested b.length = {} off {} len {}", b.length,
        off, len);

    if (this.available() == 0) {
      return false;
    }

    if (off < 0 || len < 0 || len > b.length - off) {
      throw new IndexOutOfBoundsException();
    }
    return true;
  }

  private int copyToUserBuffer(byte[] b, int off, int len){
    //If there is anything in the buffer, then return lesser of (requested bytes) and (bytes in buffer)
    //(bytes returned may be less than requested)
    int bytesRemaining = limit - bCursor;
    int bytesToRead = min(len, bytesRemaining);
    System.arraycopy(buffer, bCursor, b, off, bytesToRead);
    bCursor += bytesToRead;
    if (statistics != null) {
      statistics.incrementBytesRead(bytesToRead);
    }
    if (streamStatistics != null) {
      // Bytes read from the local buffer.
      streamStatistics.bytesReadFromBuffer(bytesToRead);
      streamStatistics.bytesRead(bytesToRead);
    }
    return bytesToRead;
  }

  private int readInternal(final long position, final byte[] b, final int offset, final int length,
                           final boolean bypassReadAhead) throws IOException {
    if (readAheadEnabled && !bypassReadAhead) {
      // try reading from read-ahead
      if (offset != 0) {
        throw new IllegalArgumentException("readahead buffers cannot have non-zero buffer offsets");
      }
      int receivedBytes;

      // queue read-aheads
      int numReadAheads = this.readAheadQueueDepth;
      long nextOffset = position;
      // First read to queue needs to be of readBufferSize and later
      // of readAhead Block size
      long nextSize = min((long) bufferSize, contentLength - nextOffset);
      LOG.debug("read ahead enabled issuing readheads num = {}", numReadAheads);
      TracingContext readAheadTracingContext = new TracingContext(tracingContext);
      readAheadTracingContext.setPrimaryRequestID();
      while (numReadAheads > 0 && nextOffset < contentLength) {
        LOG.debug("issuing read ahead requestedOffset = {} requested size {}",
            nextOffset, nextSize);
        ReadBufferManager.getBufferManager().queueReadAhead(this, nextOffset, (int) nextSize,
                new TracingContext(readAheadTracingContext));
        nextOffset = nextOffset + nextSize;
        numReadAheads--;
        // From next round onwards should be of readahead block size.
        nextSize = min((long) readAheadBlockSize, contentLength - nextOffset);
      }

      // try reading from buffers first
      receivedBytes = ReadBufferManager.getBufferManager().getBlock(this, position, length, b);
      bytesFromReadAhead += receivedBytes;
      if (receivedBytes > 0) {
        incrementReadOps();
        LOG.debug("Received data from read ahead, not doing remote read");
        if (streamStatistics != null) {
          streamStatistics.readAheadBytesRead(receivedBytes);
        }
        return receivedBytes;
      }

      // got nothing from read-ahead, do our own read now
      receivedBytes = readRemote(position, b, offset, length, new TracingContext(tracingContext));
      return receivedBytes;
    } else {
      LOG.debug("read ahead disabled, reading remote");
      return readRemote(position, b, offset, length, new TracingContext(tracingContext));
    }
  }

  int readRemote(long position, byte[] b, int offset, int length, TracingContext tracingContext) throws IOException {
    if (position < 0) {
      throw new IllegalArgumentException("attempting to read from negative offset");
    }
    if (position >= contentLength) {
      return -1;  // Hadoop prefers -1 to EOFException
    }
    if (b == null) {
      throw new IllegalArgumentException("null byte array passed in to read() method");
    }
    if (offset >= b.length) {
      throw new IllegalArgumentException("offset greater than length of array");
    }
    if (length < 0) {
      throw new IllegalArgumentException("requested read length is less than zero");
    }
    if (length > (b.length - offset)) {
      throw new IllegalArgumentException("requested read length is more than will fit after requested offset in buffer");
    }
    final AbfsRestOperation op;
    AbfsPerfTracker tracker = client.getAbfsPerfTracker();
    try (AbfsPerfInfo perfInfo = new AbfsPerfInfo(tracker, "readRemote", "read")) {
      LOG.trace("Trigger client.read for path={} position={} offset={} length={}", path, position, offset, length);
<<<<<<< HEAD
      op = client.read(path, position, b, offset, length,
          tolerateOobAppends ? "*" : eTag, cachedSasToken.get(),
          tracingContext);
=======
      op = IOStatisticsBinding.trackDuration((IOStatisticsStore) ioStatistics,
          StoreStatisticNames.ACTION_HTTP_GET_REQUEST,
          () -> client.read(path, position, b, offset, length,
              tolerateOobAppends ? "*" : eTag, cachedSasToken.get()));
>>>>>>> 8bca1056
      cachedSasToken.update(op.getSasToken());
      if (streamStatistics != null) {
        streamStatistics.remoteReadOperation();
      }
      LOG.debug("issuing HTTP GET request params position = {} b.length = {} "
          + "offset = {} length = {}", position, b.length, offset, length);
      perfInfo.registerResult(op.getResult()).registerSuccess(true);
      incrementReadOps();
    } catch (AzureBlobFileSystemException ex) {
      if (ex instanceof AbfsRestOperationException) {
        AbfsRestOperationException ere = (AbfsRestOperationException) ex;
        if (ere.getStatusCode() == HttpURLConnection.HTTP_NOT_FOUND) {
          throw new FileNotFoundException(ere.getMessage());
        }
      }
      throw new IOException(ex);
    }
    long bytesRead = op.getResult().getBytesReceived();
    if (streamStatistics != null) {
      streamStatistics.remoteBytesRead(bytesRead);
    }
    if (bytesRead > Integer.MAX_VALUE) {
      throw new IOException("Unexpected Content-Length");
    }
    LOG.debug("HTTP request read bytes = {}", bytesRead);
    bytesFromRemoteRead += bytesRead;
    return (int) bytesRead;
  }

  /**
   * Increment Read Operations.
   */
  private void incrementReadOps() {
    if (statistics != null) {
      statistics.incrementReadOps(1);
    }
  }

  /**
   * Seek to given position in stream.
   * @param n position to seek to
   * @throws IOException if there is an error
   * @throws EOFException if attempting to seek past end of file
   */
  @Override
  public synchronized void seek(long n) throws IOException {
    LOG.debug("requested seek to position {}", n);
    if (closed) {
      throw new IOException(FSExceptionMessages.STREAM_IS_CLOSED);
    }
    if (n < 0) {
      throw new EOFException(FSExceptionMessages.NEGATIVE_SEEK);
    }
    if (n > contentLength) {
      throw new EOFException(FSExceptionMessages.CANNOT_SEEK_PAST_EOF);
    }

    if (streamStatistics != null) {
      streamStatistics.seek(n, fCursor);
    }

    if (n>=fCursor-limit && n<=fCursor) { // within buffer
      bCursor = (int) (n-(fCursor-limit));
      if (streamStatistics != null) {
        streamStatistics.seekInBuffer();
      }
      return;
    }

    // next read will read from here
    fCursor = n;
    LOG.debug("set fCursor to {}", fCursor);

    //invalidate buffer
    limit = 0;
    bCursor = 0;
  }

  @Override
  public synchronized long skip(long n) throws IOException {
    if (closed) {
      throw new IOException(FSExceptionMessages.STREAM_IS_CLOSED);
    }
    long currentPos = getPos();
    if (currentPos == contentLength) {
      if (n > 0) {
        throw new EOFException(FSExceptionMessages.CANNOT_SEEK_PAST_EOF);
      }
    }
    long newPos = currentPos + n;
    if (newPos < 0) {
      newPos = 0;
      n = newPos - currentPos;
    }
    if (newPos > contentLength) {
      newPos = contentLength;
      n = newPos - currentPos;
    }
    seek(newPos);
    return n;
  }

  /**
   * Return the size of the remaining available bytes
   * if the size is less than or equal to {@link Integer#MAX_VALUE},
   * otherwise, return {@link Integer#MAX_VALUE}.
   *
   * This is to match the behavior of DFSInputStream.available(),
   * which some clients may rely on (HBase write-ahead log reading in
   * particular).
   */
  @Override
  public synchronized int available() throws IOException {
    if (closed) {
      throw new IOException(
          FSExceptionMessages.STREAM_IS_CLOSED);
    }
    final long remaining = this.contentLength - this.getPos();
    return remaining <= Integer.MAX_VALUE
        ? (int) remaining : Integer.MAX_VALUE;
  }

  /**
   * Returns the length of the file that this stream refers to. Note that the length returned is the length
   * as of the time the Stream was opened. Specifically, if there have been subsequent appends to the file,
   * they wont be reflected in the returned length.
   *
   * @return length of the file.
   * @throws IOException if the stream is closed
   */
  public long length() throws IOException {
    if (closed) {
      throw new IOException(FSExceptionMessages.STREAM_IS_CLOSED);
    }
    return contentLength;
  }

  /**
   * Return the current offset from the start of the file
   * @throws IOException throws {@link IOException} if there is an error
   */
  @Override
  public synchronized long getPos() throws IOException {
    if (closed) {
      throw new IOException(FSExceptionMessages.STREAM_IS_CLOSED);
    }
    return fCursor - limit + bCursor;
  }

  public TracingContext getTracingContext() {
    return tracingContext;
  }

  /**
   * Seeks a different copy of the data.  Returns true if
   * found a new source, false otherwise.
   * @throws IOException throws {@link IOException} if there is an error
   */
  @Override
  public boolean seekToNewSource(long l) throws IOException {
    return false;
  }

  @Override
  public synchronized void close() throws IOException {
    closed = true;
    buffer = null; // de-reference the buffer so it can be GC'ed sooner
    LOG.debug("Closing {}", this);
  }

  /**
   * Not supported by this stream. Throws {@link UnsupportedOperationException}
   * @param readlimit ignored
   */
  @Override
  public synchronized void mark(int readlimit) {
    throw new UnsupportedOperationException("mark()/reset() not supported on this stream");
  }

  /**
   * Not supported by this stream. Throws {@link UnsupportedOperationException}
   */
  @Override
  public synchronized void reset() throws IOException {
    throw new UnsupportedOperationException("mark()/reset() not supported on this stream");
  }

  /**
   * gets whether mark and reset are supported by {@code ADLFileInputStream}. Always returns false.
   *
   * @return always {@code false}
   */
  @Override
  public boolean markSupported() {
    return false;
  }

  @Override
  public synchronized void unbuffer() {
    buffer = null;
    // Preserve the original position returned by getPos()
    fCursor = fCursor - limit + bCursor;
    fCursorAfterLastRead = -1;
    bCursor = 0;
    limit = 0;
  }

  @Override
  public boolean hasCapability(String capability) {
    return StreamCapabilities.UNBUFFER.equals(toLowerCase(capability));
  }

  byte[] getBuffer() {
    return buffer;
  }

  @VisibleForTesting
  protected void setCachedSasToken(final CachedSASToken cachedSasToken) {
    this.cachedSasToken = cachedSasToken;
  }

  @VisibleForTesting
  public String getStreamID() {
    return inputStreamID;
  }

  /**
   * Getter for AbfsInputStreamStatistics.
   *
   * @return an instance of AbfsInputStreamStatistics.
   */
  @VisibleForTesting
  public AbfsInputStreamStatistics getStreamStatistics() {
    return streamStatistics;
  }

  @VisibleForTesting
  public void registerListener(Listener listener1) {
    listener = listener1;
    tracingContext.setListener(listener);
  }

  /**
   * Getter for bytes read from readAhead buffer that fills asynchronously.
   *
   * @return value of the counter in long.
   */
  @VisibleForTesting
  public long getBytesFromReadAhead() {
    return bytesFromReadAhead;
  }

  /**
   * Getter for bytes read remotely from the data store.
   *
   * @return value of the counter in long.
   */
  @VisibleForTesting
  public long getBytesFromRemoteRead() {
    return bytesFromRemoteRead;
  }

  @VisibleForTesting
  public int getBufferSize() {
    return bufferSize;
  }

  @VisibleForTesting
  public int getReadAheadQueueDepth() {
    return readAheadQueueDepth;
  }

  @VisibleForTesting
  public boolean shouldAlwaysReadBufferSize() {
    return alwaysReadBufferSize;
  }

  @Override
  public IOStatistics getIOStatistics() {
    return ioStatistics;
  }

  /**
   * Get the statistics of the stream.
   * @return a string value.
   */
  @Override
  public String toString() {
    final StringBuilder sb = new StringBuilder(super.toString());
    if (streamStatistics != null) {
      sb.append("AbfsInputStream@(").append(this.hashCode()).append("){");
      sb.append(streamStatistics.toString());
      sb.append("}");
    }
    return sb.toString();
  }

  @VisibleForTesting
  int getBCursor() {
    return this.bCursor;
  }

  @VisibleForTesting
  long getFCursor() {
    return this.fCursor;
  }

  @VisibleForTesting
  long getFCursorAfterLastRead() {
    return this.fCursorAfterLastRead;
  }

  @VisibleForTesting
  long getLimit() {
    return this.limit;
  }
}<|MERGE_RESOLUTION|>--- conflicted
+++ resolved
@@ -40,12 +40,8 @@
 import org.apache.hadoop.fs.azurebfs.contracts.exceptions.AbfsRestOperationException;
 import org.apache.hadoop.fs.azurebfs.contracts.exceptions.AzureBlobFileSystemException;
 import org.apache.hadoop.fs.azurebfs.utils.CachedSASToken;
-<<<<<<< HEAD
 import org.apache.hadoop.fs.azurebfs.utils.Listener;
 import org.apache.hadoop.fs.azurebfs.utils.TracingContext;
-
-import static org.apache.hadoop.fs.azurebfs.constants.FileSystemConfigurations.STREAM_ID_LEN;
-=======
 import org.apache.hadoop.fs.statistics.IOStatistics;
 import org.apache.hadoop.fs.statistics.IOStatisticsSource;
 import org.apache.hadoop.fs.statistics.StoreStatisticNames;
@@ -56,7 +52,7 @@
 import static java.lang.Math.min;
 
 import static org.apache.hadoop.fs.azurebfs.constants.FileSystemConfigurations.ONE_KB;
->>>>>>> 8bca1056
+import static org.apache.hadoop.fs.azurebfs.constants.FileSystemConfigurations.STREAM_ID_LEN;
 import static org.apache.hadoop.util.StringUtils.toLowerCase;
 
 /**
@@ -144,15 +140,11 @@
     this.cachedSasToken = new CachedSASToken(
         abfsInputStreamContext.getSasTokenRenewPeriodForStreamsInSeconds());
     this.streamStatistics = abfsInputStreamContext.getStreamStatistics();
-<<<<<<< HEAD
     this.inputStreamID = getInputStreamID();
     this.tracingContext = new TracingContext(tracingContext);
     this.tracingContext.setOperation(HdfsOperationConstants.READ);
     this.tracingContext.setStreamID(inputStreamID);
-
-=======
     this.context = abfsInputStreamContext;
->>>>>>> 8bca1056
     readAheadBlockSize = abfsInputStreamContext.getReadAheadBlockSize();
 
     // Propagate the config values to ReadBufferManager so that the first instance
@@ -196,7 +188,7 @@
     if (streamStatistics != null) {
       streamStatistics.readOperationStarted();
     }
-    int bytesRead = readRemote(position, buffer, offset, length);
+    int bytesRead = readRemote(position, buffer, offset, length, tracingContext);
     if (statistics != null) {
       statistics.incrementBytesRead(bytesRead);
     }
@@ -514,16 +506,10 @@
     AbfsPerfTracker tracker = client.getAbfsPerfTracker();
     try (AbfsPerfInfo perfInfo = new AbfsPerfInfo(tracker, "readRemote", "read")) {
       LOG.trace("Trigger client.read for path={} position={} offset={} length={}", path, position, offset, length);
-<<<<<<< HEAD
-      op = client.read(path, position, b, offset, length,
-          tolerateOobAppends ? "*" : eTag, cachedSasToken.get(),
-          tracingContext);
-=======
       op = IOStatisticsBinding.trackDuration((IOStatisticsStore) ioStatistics,
           StoreStatisticNames.ACTION_HTTP_GET_REQUEST,
           () -> client.read(path, position, b, offset, length,
-              tolerateOobAppends ? "*" : eTag, cachedSasToken.get()));
->>>>>>> 8bca1056
+              tolerateOobAppends ? "*" : eTag, cachedSasToken.get(), tracingContext));
       cachedSasToken.update(op.getSasToken());
       if (streamStatistics != null) {
         streamStatistics.remoteReadOperation();
