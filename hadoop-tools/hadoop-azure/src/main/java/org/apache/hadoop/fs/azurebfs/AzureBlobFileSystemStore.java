--- conflicted
+++ resolved
@@ -632,18 +632,14 @@
   }
 
   public AbfsInputStream openFileForRead(final Path path,
-<<<<<<< HEAD
       final FileSystem.Statistics statistics, TracingContext tracingContext)
-=======
-      final FileSystem.Statistics statistics)
       throws AzureBlobFileSystemException {
-    return openFileForRead(path, Optional.empty(), statistics);
+    return openFileForRead(path, Optional.empty(), statistics, tracingContext);
   }
 
   public AbfsInputStream openFileForRead(final Path path,
       final Optional<Configuration> options,
-      final FileSystem.Statistics statistics)
->>>>>>> 8bca1056
+      final FileSystem.Statistics statistics, TracingContext tracingContext)
       throws AzureBlobFileSystemException {
     try (AbfsPerfInfo perfInfo = startTracking("openFileForRead", "getPathStatus")) {
       LOG.debug("openFileForRead filesystem: {} path: {}",
@@ -673,13 +669,8 @@
       // Add statistics for InputStream
       return new AbfsInputStream(client, statistics,
               relativePath, contentLength,
-<<<<<<< HEAD
-              populateAbfsInputStreamContext(),
+              populateAbfsInputStreamContext(options),
               eTag, tracingContext);
-=======
-              populateAbfsInputStreamContext(options),
-              eTag);
->>>>>>> 8bca1056
     }
   }
 
@@ -893,15 +884,9 @@
    * @param tracingContext Tracks identifiers for request header
    * @return the entries in the path.
    * */
-<<<<<<< HEAD
-  public FileStatus[] listStatus(final Path path, TracingContext tracingContext)
-      throws IOException {
+  @Override
+  public FileStatus[] listStatus(final Path path, TracingContext tracingContext) throws IOException {
     return listStatus(path, null, tracingContext);
-=======
-  @Override
-  public FileStatus[] listStatus(final Path path) throws IOException {
-    return listStatus(path, null);
->>>>>>> 8bca1056
   }
 
   /**
@@ -916,22 +901,17 @@
    * @return the entries in the path start from  "startFrom" in lexical order.
    * */
   @InterfaceStability.Unstable
-<<<<<<< HEAD
-  public FileStatus[] listStatus(final Path path, final String startFrom,
-      TracingContext tracingContext) throws IOException {
-=======
   @Override
-  public FileStatus[] listStatus(final Path path, final String startFrom) throws IOException {
+  public FileStatus[] listStatus(final Path path, final String startFrom, TracingContext tracingContext) throws IOException {
     List<FileStatus> fileStatuses = new ArrayList<>();
-    listStatus(path, startFrom, fileStatuses, true, null);
+    listStatus(path, startFrom, fileStatuses, true, null, tracingContext);
     return fileStatuses.toArray(new FileStatus[fileStatuses.size()]);
   }
 
   @Override
   public String listStatus(final Path path, final String startFrom,
       List<FileStatus> fileStatuses, final boolean fetchAll,
-      String continuation) throws IOException {
->>>>>>> 8bca1056
+      String continuation, TracingContext tracingContext) throws IOException {
     final Instant startAggregate = abfsPerfTracker.getLatencyInstant();
     long countAggregate = 0;
     boolean shouldContinue = true;
@@ -943,21 +923,13 @@
 
     final String relativePath = getRelativePath(path);
 
-<<<<<<< HEAD
-    // generate continuation token if a valid startFrom is provided.
-    if (startFrom != null && !startFrom.isEmpty()) {
-      continuation = getIsNamespaceEnabled(tracingContext)
-              ? generateContinuationTokenForXns(startFrom)
-              : generateContinuationTokenForNonXns(relativePath, startFrom);
-=======
     if (continuation == null || continuation.isEmpty()) {
       // generate continuation token if a valid startFrom is provided.
       if (startFrom != null && !startFrom.isEmpty()) {
-        continuation = getIsNamespaceEnabled()
+        continuation = getIsNamespaceEnabled(tracingContext)
             ? generateContinuationTokenForXns(startFrom)
             : generateContinuationTokenForNonXns(relativePath, startFrom);
       }
->>>>>>> 8bca1056
     }
 
     do {
