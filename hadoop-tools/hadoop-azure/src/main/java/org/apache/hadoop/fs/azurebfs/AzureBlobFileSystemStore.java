--- conflicted
+++ resolved
@@ -52,6 +52,7 @@
 import java.util.WeakHashMap;
 import java.util.concurrent.ExecutionException;
 
+import org.apache.hadoop.fs.azurebfs.constants.HdfsOperationConstants;
 import org.apache.hadoop.thirdparty.com.google.common.annotations.VisibleForTesting;
 import org.apache.hadoop.thirdparty.com.google.common.base.Preconditions;
 import org.apache.hadoop.thirdparty.com.google.common.base.Strings;
@@ -543,19 +544,15 @@
       }
       perfInfo.registerResult(op.getResult()).registerSuccess(true);
 
-      AbfsLease lease = maybeCreateLease(relativePath);
+      AbfsLease lease = maybeCreateLease(relativePath, tracingContext);
 
       return new AbfsOutputStream(
           client,
           statistics,
           relativePath,
           0,
-<<<<<<< HEAD
-          populateAbfsOutputStreamContext(isAppendBlob),
+          populateAbfsOutputStreamContext(isAppendBlob, lease),
           tracingContext);
-=======
-          populateAbfsOutputStreamContext(isAppendBlob, lease));
->>>>>>> ba3bc53f
     }
   }
 
@@ -768,23 +765,15 @@
         isAppendBlob = true;
       }
 
-      AbfsLease lease = maybeCreateLease(relativePath);
+      AbfsLease lease = maybeCreateLease(relativePath, tracingContext);
 
       return new AbfsOutputStream(
           client,
           statistics,
           relativePath,
           offset,
-<<<<<<< HEAD
-          populateAbfsOutputStreamContext(isAppendBlob),
+          populateAbfsOutputStreamContext(isAppendBlob, lease),
           tracingContext);
-    }
-  }
-
-  public void rename(final Path source, final Path destination,
-      TracingContext tracingContext) throws AzureBlobFileSystemException {
-=======
-          populateAbfsOutputStreamContext(isAppendBlob, lease));
     }
   }
 
@@ -794,15 +783,14 @@
    * @param path file name
    * @throws AzureBlobFileSystemException on any exception while breaking the lease
    */
-  public void breakLease(final Path path) throws AzureBlobFileSystemException {
+  public void breakLease(final Path path, final TracingContext tracingContext) throws AzureBlobFileSystemException {
     LOG.debug("lease path: {}", path);
 
-    client.breakLease(getRelativePath(path));
-  }
-
-  public void rename(final Path source, final Path destination) throws
+    client.breakLease(getRelativePath(path), tracingContext);
+  }
+
+  public void rename(final Path source, final Path destination, TracingContext tracingContext) throws
           AzureBlobFileSystemException {
->>>>>>> ba3bc53f
     final Instant startAggregate = abfsPerfTracker.getLatencyInstant();
     long countAggregate = 0;
     boolean shouldContinue;
@@ -1453,6 +1441,7 @@
 
   public boolean isInfiniteLeaseKey(String key) {
     if (azureInfiniteLeaseDirSet.isEmpty()) {
+      System.out.println("==========");
       return false;
     }
     return isKeyForDirectorySet(key, azureInfiniteLeaseDirSet);
@@ -1634,6 +1623,7 @@
 
   private boolean isKeyForDirectorySet(String key, Set<String> dirSet) {
     for (String dir : dirSet) {
+      System.out.println(dir + "> " + key);
       if (dir.isEmpty() || key.startsWith(dir + AbfsHttpConstants.FORWARD_SLASH)) {
         return true;
       }
@@ -1752,16 +1742,18 @@
         abfsConfiguration.getAzureInfiniteLeaseDirs().split(AbfsHttpConstants.COMMA)));
     // remove the empty string, since isKeyForDirectory returns true for empty strings
     // and we don't want to default to enabling infinite lease dirs
-    this.azureInfiniteLeaseDirSet.remove("");
-  }
-
-  private AbfsLease maybeCreateLease(String relativePath)
+//    this.azureInfiniteLeaseDirSet.remove("");
+  }
+
+  private AbfsLease maybeCreateLease(String relativePath, TracingContext tracingContext)
       throws AzureBlobFileSystemException {
     boolean enableInfiniteLease = isInfiniteLeaseKey(relativePath);
     if (!enableInfiniteLease) {
+      System.out.println("-------------------");
       return null;
     }
-    AbfsLease lease = new AbfsLease(client, relativePath);
+    tracingContext.setOperation(HdfsOperationConstants.ACQUIRE_LEASE);
+    AbfsLease lease = new AbfsLease(client, relativePath, tracingContext);
     leaseRefs.put(lease, null);
     return lease;
   }
