--- conflicted
+++ resolved
@@ -334,14 +334,13 @@
       FS_AZURE_ENABLE_ABFS_LIST_ITERATOR, DefaultValue = DEFAULT_ENABLE_ABFS_LIST_ITERATOR)
   private boolean enableAbfsListIterator;
 
-<<<<<<< HEAD
-  private String clientProvidedEncryptionKey;
-  private String clientProvidedEncryptionKeySHA;
-=======
   @BooleanConfigurationValidatorAnnotation(ConfigurationKey =
           FS_AZURE_ABFS_RENAME_RESILIENCE, DefaultValue = DEFAULT_ENABLE_ABFS_RENAME_RESILIENCE)
   private boolean renameResilience;
->>>>>>> f85ac5b6
+
+  private String clientProvidedEncryptionKey;
+
+  private String clientProvidedEncryptionKeySHA;
 
   public AbfsConfiguration(final Configuration rawConfig, String accountName)
       throws IllegalAccessException, InvalidConfigurationValueException, IOException {
