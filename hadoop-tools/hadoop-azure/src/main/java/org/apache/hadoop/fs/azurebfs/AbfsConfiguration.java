/**
 * Licensed to the Apache Software Foundation (ASF) under one
 * or more contributor license agreements.  See the NOTICE file
 * distributed with this work for additional information
 * regarding copyright ownership.  The ASF licenses this file
 * to you under the Apache License, Version 2.0 (the
 * "License"); you may not use this file except in compliance
 * with the License.  You may obtain a copy of the License at
 *
 *     http://www.apache.org/licenses/LICENSE-2.0
 *
 * Unless required by applicable law or agreed to in writing, software
 * distributed under the License is distributed on an "AS IS" BASIS,
 * WITHOUT WARRANTIES OR CONDITIONS OF ANY KIND, either express or implied.
 * See the License for the specific language governing permissions and
 * limitations under the License.
 */

package org.apache.hadoop.fs.azurebfs;

import java.io.IOException;
import java.lang.reflect.Field;

import org.apache.hadoop.thirdparty.com.google.common.annotations.VisibleForTesting;
import org.apache.hadoop.thirdparty.com.google.common.base.Preconditions;

import org.apache.commons.lang3.StringUtils;
import org.apache.hadoop.classification.InterfaceAudience;
import org.apache.hadoop.classification.InterfaceStability;
import org.apache.hadoop.conf.Configuration;
import org.apache.hadoop.fs.azurebfs.constants.AbfsHttpConstants;
import org.apache.hadoop.fs.azurebfs.constants.AuthConfigurations;
import org.apache.hadoop.fs.azurebfs.contracts.annotations.ConfigurationValidationAnnotations.IntegerConfigurationValidatorAnnotation;
import org.apache.hadoop.fs.azurebfs.contracts.annotations.ConfigurationValidationAnnotations.IntegerWithOutlierConfigurationValidatorAnnotation;
import org.apache.hadoop.fs.azurebfs.contracts.annotations.ConfigurationValidationAnnotations.LongConfigurationValidatorAnnotation;
import org.apache.hadoop.fs.azurebfs.contracts.annotations.ConfigurationValidationAnnotations.StringConfigurationValidatorAnnotation;
import org.apache.hadoop.fs.azurebfs.contracts.annotations.ConfigurationValidationAnnotations.Base64StringConfigurationValidatorAnnotation;
import org.apache.hadoop.fs.azurebfs.contracts.annotations.ConfigurationValidationAnnotations.BooleanConfigurationValidatorAnnotation;
import org.apache.hadoop.fs.azurebfs.contracts.exceptions.AzureBlobFileSystemException;
import org.apache.hadoop.fs.azurebfs.contracts.exceptions.ConfigurationPropertyNotFoundException;
import org.apache.hadoop.fs.azurebfs.contracts.exceptions.InvalidConfigurationValueException;
import org.apache.hadoop.fs.azurebfs.contracts.exceptions.KeyProviderException;
import org.apache.hadoop.fs.azurebfs.contracts.exceptions.SASTokenProviderException;
import org.apache.hadoop.fs.azurebfs.contracts.exceptions.TokenAccessProviderException;
import org.apache.hadoop.fs.azurebfs.diagnostics.Base64StringConfigurationBasicValidator;
import org.apache.hadoop.fs.azurebfs.diagnostics.BooleanConfigurationBasicValidator;
import org.apache.hadoop.fs.azurebfs.diagnostics.IntegerConfigurationBasicValidator;
import org.apache.hadoop.fs.azurebfs.diagnostics.LongConfigurationBasicValidator;
import org.apache.hadoop.fs.azurebfs.diagnostics.StringConfigurationBasicValidator;
import org.apache.hadoop.fs.azurebfs.enums.Trilean;
import org.apache.hadoop.fs.azurebfs.extensions.CustomTokenProviderAdaptee;
import org.apache.hadoop.fs.azurebfs.extensions.SASTokenProvider;
import org.apache.hadoop.fs.azurebfs.oauth2.AccessTokenProvider;
import org.apache.hadoop.fs.azurebfs.oauth2.ClientCredsTokenProvider;
import org.apache.hadoop.fs.azurebfs.oauth2.CustomTokenProviderAdapter;
import org.apache.hadoop.fs.azurebfs.oauth2.MsiTokenProvider;
import org.apache.hadoop.fs.azurebfs.oauth2.RefreshTokenBasedTokenProvider;
import org.apache.hadoop.fs.azurebfs.oauth2.UserPasswordTokenProvider;
import org.apache.hadoop.fs.azurebfs.security.AbfsDelegationTokenManager;
import org.apache.hadoop.fs.azurebfs.services.AuthType;
import org.apache.hadoop.fs.azurebfs.services.ExponentialRetryPolicy;
import org.apache.hadoop.fs.azurebfs.services.KeyProvider;
import org.apache.hadoop.fs.azurebfs.services.SimpleKeyProvider;
import org.apache.hadoop.fs.azurebfs.utils.TracingHeaderFormat;
import org.apache.hadoop.security.ssl.DelegatingSSLSocketFactory;
import org.apache.hadoop.security.ProviderUtils;
import org.apache.hadoop.util.ReflectionUtils;

import org.slf4j.Logger;
import org.slf4j.LoggerFactory;

import static org.apache.hadoop.fs.azurebfs.constants.AbfsHttpConstants.EMPTY_STRING;
import static org.apache.hadoop.fs.azurebfs.constants.ConfigurationKeys.*;
import static org.apache.hadoop.fs.azurebfs.constants.FileSystemConfigurations.*;

/**
 * Configuration for Azure Blob FileSystem.
 */
@InterfaceAudience.Private
@InterfaceStability.Evolving
public class AbfsConfiguration{

  private final Configuration rawConfig;
  private final String accountName;
  private final boolean isSecure;
  private static final Logger LOG = LoggerFactory.getLogger(AbfsConfiguration.class);

  @StringConfigurationValidatorAnnotation(ConfigurationKey = FS_AZURE_ACCOUNT_IS_HNS_ENABLED,
      DefaultValue = DEFAULT_FS_AZURE_ACCOUNT_IS_HNS_ENABLED)
  private String isNamespaceEnabledAccount;

  @IntegerConfigurationValidatorAnnotation(ConfigurationKey = AZURE_WRITE_MAX_CONCURRENT_REQUESTS,
      DefaultValue = -1)
  private int writeMaxConcurrentRequestCount;

  @IntegerConfigurationValidatorAnnotation(ConfigurationKey = AZURE_WRITE_MAX_REQUESTS_TO_QUEUE,
      DefaultValue = -1)
  private int maxWriteRequestsToQueue;

  @IntegerConfigurationValidatorAnnotation(ConfigurationKey = AZURE_WRITE_BUFFER_SIZE,
      MinValue = MIN_BUFFER_SIZE,
      MaxValue = MAX_BUFFER_SIZE,
      DefaultValue = DEFAULT_WRITE_BUFFER_SIZE)
  private int writeBufferSize;

  @BooleanConfigurationValidatorAnnotation(ConfigurationKey = AZURE_ENABLE_SMALL_WRITE_OPTIMIZATION,
      DefaultValue = DEFAULT_AZURE_ENABLE_SMALL_WRITE_OPTIMIZATION)
  private boolean enableSmallWriteOptimization;

  @BooleanConfigurationValidatorAnnotation(
      ConfigurationKey = AZURE_READ_SMALL_FILES_COMPLETELY,
      DefaultValue = DEFAULT_READ_SMALL_FILES_COMPLETELY)
  private boolean readSmallFilesCompletely;

  @BooleanConfigurationValidatorAnnotation(
      ConfigurationKey = AZURE_READ_OPTIMIZE_FOOTER_READ,
      DefaultValue = DEFAULT_OPTIMIZE_FOOTER_READ)
  private boolean optimizeFooterRead;

  @IntegerConfigurationValidatorAnnotation(ConfigurationKey = AZURE_READ_BUFFER_SIZE,
      MinValue = MIN_BUFFER_SIZE,
      MaxValue = MAX_BUFFER_SIZE,
      DefaultValue = DEFAULT_READ_BUFFER_SIZE)
  private int readBufferSize;

<<<<<<< HEAD
  @BooleanConfigurationValidatorAnnotation(ConfigurationKey = FS_AZURE_FASTPATH_ENABLE,
      DefaultValue = DEFAULT_FASTPATH_ENABLE)
  private boolean enableFastpath;
=======
  @IntegerConfigurationValidatorAnnotation(ConfigurationKey = AZURE_READ_AHEAD_RANGE,
      MinValue = MIN_BUFFER_SIZE,
      MaxValue = MAX_BUFFER_SIZE,
      DefaultValue = DEFAULT_READ_AHEAD_RANGE)
  private int readAheadRange;
>>>>>>> 3aaac8a1

  @IntegerConfigurationValidatorAnnotation(ConfigurationKey = AZURE_MIN_BACKOFF_INTERVAL,
      DefaultValue = DEFAULT_MIN_BACKOFF_INTERVAL)
  private int minBackoffInterval;

  @IntegerConfigurationValidatorAnnotation(ConfigurationKey = AZURE_MAX_BACKOFF_INTERVAL,
      DefaultValue = DEFAULT_MAX_BACKOFF_INTERVAL)
  private int maxBackoffInterval;

  @IntegerConfigurationValidatorAnnotation(ConfigurationKey = AZURE_BACKOFF_INTERVAL,
      DefaultValue = DEFAULT_BACKOFF_INTERVAL)
  private int backoffInterval;

  @IntegerConfigurationValidatorAnnotation(ConfigurationKey = AZURE_MAX_IO_RETRIES,
      MinValue = 0,
      DefaultValue = DEFAULT_MAX_RETRY_ATTEMPTS)
  private int maxIoRetries;

  @IntegerConfigurationValidatorAnnotation(ConfigurationKey = AZURE_CUSTOM_TOKEN_FETCH_RETRY_COUNT,
      MinValue = 0,
      DefaultValue = DEFAULT_CUSTOM_TOKEN_FETCH_RETRY_COUNT)
  private int customTokenFetchRetryCount;

  @IntegerConfigurationValidatorAnnotation(ConfigurationKey = AZURE_OAUTH_TOKEN_FETCH_RETRY_COUNT,
      MinValue = 0,
      DefaultValue = DEFAULT_AZURE_OAUTH_TOKEN_FETCH_RETRY_MAX_ATTEMPTS)
  private int oauthTokenFetchRetryCount;

  @IntegerConfigurationValidatorAnnotation(ConfigurationKey = AZURE_OAUTH_TOKEN_FETCH_RETRY_MIN_BACKOFF,
      MinValue = 0,
      DefaultValue = DEFAULT_AZURE_OAUTH_TOKEN_FETCH_RETRY_MIN_BACKOFF_INTERVAL)
  private int oauthTokenFetchRetryMinBackoff;

  @IntegerConfigurationValidatorAnnotation(ConfigurationKey = AZURE_OAUTH_TOKEN_FETCH_RETRY_MAX_BACKOFF,
      MinValue = 0,
      DefaultValue = DEFAULT_AZURE_OAUTH_TOKEN_FETCH_RETRY_MAX_BACKOFF_INTERVAL)
  private int oauthTokenFetchRetryMaxBackoff;

  @IntegerConfigurationValidatorAnnotation(ConfigurationKey = AZURE_OAUTH_TOKEN_FETCH_RETRY_DELTA_BACKOFF,
      MinValue = 0,
      DefaultValue = DEFAULT_AZURE_OAUTH_TOKEN_FETCH_RETRY_DELTA_BACKOFF)
  private int oauthTokenFetchRetryDeltaBackoff;

  @LongConfigurationValidatorAnnotation(ConfigurationKey = AZURE_BLOCK_SIZE_PROPERTY_NAME,
      MinValue = 0,
      MaxValue = MAX_AZURE_BLOCK_SIZE,
      DefaultValue = MAX_AZURE_BLOCK_SIZE)
  private long azureBlockSize;

  @StringConfigurationValidatorAnnotation(ConfigurationKey = AZURE_BLOCK_LOCATION_HOST_PROPERTY_NAME,
      DefaultValue = AZURE_BLOCK_LOCATION_HOST_DEFAULT)
  private String azureBlockLocationHost;

  @IntegerConfigurationValidatorAnnotation(ConfigurationKey = AZURE_CONCURRENT_CONNECTION_VALUE_OUT,
      MinValue = 1,
      DefaultValue = MAX_CONCURRENT_WRITE_THREADS)
  private int maxConcurrentWriteThreads;

  @IntegerConfigurationValidatorAnnotation(ConfigurationKey = AZURE_LIST_MAX_RESULTS,
      MinValue = 1,
      DefaultValue = DEFAULT_AZURE_LIST_MAX_RESULTS)
  private int listMaxResults;

  @IntegerConfigurationValidatorAnnotation(ConfigurationKey = AZURE_CONCURRENT_CONNECTION_VALUE_IN,
      MinValue = 1,
      DefaultValue = MAX_CONCURRENT_READ_THREADS)
  private int maxConcurrentReadThreads;

  @BooleanConfigurationValidatorAnnotation(ConfigurationKey = AZURE_TOLERATE_CONCURRENT_APPEND,
      DefaultValue = DEFAULT_READ_TOLERATE_CONCURRENT_APPEND)
  private boolean tolerateOobAppends;

  @StringConfigurationValidatorAnnotation(ConfigurationKey = FS_AZURE_ATOMIC_RENAME_KEY,
      DefaultValue = DEFAULT_FS_AZURE_ATOMIC_RENAME_DIRECTORIES)
  private String azureAtomicDirs;

  @BooleanConfigurationValidatorAnnotation(ConfigurationKey = FS_AZURE_ENABLE_CONDITIONAL_CREATE_OVERWRITE,
      DefaultValue = DEFAULT_FS_AZURE_ENABLE_CONDITIONAL_CREATE_OVERWRITE)
  private boolean enableConditionalCreateOverwrite;

  @BooleanConfigurationValidatorAnnotation(ConfigurationKey =
      FS_AZURE_ENABLE_MKDIR_OVERWRITE, DefaultValue =
      DEFAULT_FS_AZURE_ENABLE_MKDIR_OVERWRITE)
  private boolean mkdirOverwrite;

  @StringConfigurationValidatorAnnotation(ConfigurationKey = FS_AZURE_APPEND_BLOB_KEY,
      DefaultValue = DEFAULT_FS_AZURE_APPEND_BLOB_DIRECTORIES)
  private String azureAppendBlobDirs;

  @StringConfigurationValidatorAnnotation(ConfigurationKey = FS_AZURE_INFINITE_LEASE_KEY,
      DefaultValue = DEFAULT_FS_AZURE_INFINITE_LEASE_DIRECTORIES)
  private String azureInfiniteLeaseDirs;

  @IntegerConfigurationValidatorAnnotation(ConfigurationKey = FS_AZURE_LEASE_THREADS,
      MinValue = MIN_LEASE_THREADS,
      DefaultValue = DEFAULT_LEASE_THREADS)
  private int numLeaseThreads;

  @BooleanConfigurationValidatorAnnotation(ConfigurationKey = AZURE_CREATE_REMOTE_FILESYSTEM_DURING_INITIALIZATION,
      DefaultValue = DEFAULT_AZURE_CREATE_REMOTE_FILESYSTEM_DURING_INITIALIZATION)
  private boolean createRemoteFileSystemDuringInitialization;

  @BooleanConfigurationValidatorAnnotation(ConfigurationKey = AZURE_SKIP_USER_GROUP_METADATA_DURING_INITIALIZATION,
      DefaultValue = DEFAULT_AZURE_SKIP_USER_GROUP_METADATA_DURING_INITIALIZATION)
  private boolean skipUserGroupMetadataDuringInitialization;

  @IntegerConfigurationValidatorAnnotation(ConfigurationKey = FS_AZURE_READ_AHEAD_QUEUE_DEPTH,
      DefaultValue = DEFAULT_READ_AHEAD_QUEUE_DEPTH)
  private int readAheadQueueDepth;

  @IntegerConfigurationValidatorAnnotation(ConfigurationKey = FS_AZURE_READ_AHEAD_BLOCK_SIZE,
      MinValue = MIN_BUFFER_SIZE,
      MaxValue = MAX_BUFFER_SIZE,
      DefaultValue = DEFAULT_READ_AHEAD_BLOCK_SIZE)
  private int readAheadBlockSize;

  @BooleanConfigurationValidatorAnnotation(ConfigurationKey = FS_AZURE_ALWAYS_READ_BUFFER_SIZE,
      DefaultValue = DEFAULT_ALWAYS_READ_BUFFER_SIZE)
  private boolean alwaysReadBufferSize;

  @BooleanConfigurationValidatorAnnotation(ConfigurationKey = FS_AZURE_ENABLE_FLUSH,
      DefaultValue = DEFAULT_ENABLE_FLUSH)
  private boolean enableFlush;

  @BooleanConfigurationValidatorAnnotation(ConfigurationKey = FS_AZURE_DISABLE_OUTPUTSTREAM_FLUSH,
      DefaultValue = DEFAULT_DISABLE_OUTPUTSTREAM_FLUSH)
  private boolean disableOutputStreamFlush;

  @BooleanConfigurationValidatorAnnotation(ConfigurationKey = FS_AZURE_ENABLE_AUTOTHROTTLING,
      DefaultValue = DEFAULT_ENABLE_AUTOTHROTTLING)
  private boolean enableAutoThrottling;

  @StringConfigurationValidatorAnnotation(ConfigurationKey = FS_AZURE_USER_AGENT_PREFIX_KEY,
      DefaultValue = DEFAULT_FS_AZURE_USER_AGENT_PREFIX)
  private String userAgentId;

  @StringConfigurationValidatorAnnotation(ConfigurationKey = FS_AZURE_CLUSTER_NAME,
      DefaultValue = DEFAULT_VALUE_UNKNOWN)
  private String clusterName;

  @StringConfigurationValidatorAnnotation(ConfigurationKey = FS_AZURE_CLUSTER_TYPE,
      DefaultValue = DEFAULT_VALUE_UNKNOWN)
  private String clusterType;

  @StringConfigurationValidatorAnnotation(ConfigurationKey = FS_AZURE_CLIENT_CORRELATIONID,
          DefaultValue = EMPTY_STRING)
  private String clientCorrelationId;

  @BooleanConfigurationValidatorAnnotation(ConfigurationKey = FS_AZURE_ENABLE_DELEGATION_TOKEN,
      DefaultValue = DEFAULT_ENABLE_DELEGATION_TOKEN)
  private boolean enableDelegationToken;


  @BooleanConfigurationValidatorAnnotation(ConfigurationKey = FS_AZURE_ALWAYS_USE_HTTPS,
          DefaultValue = DEFAULT_ENABLE_HTTPS)
  private boolean alwaysUseHttps;

  @BooleanConfigurationValidatorAnnotation(ConfigurationKey = FS_AZURE_USE_UPN,
      DefaultValue = DEFAULT_USE_UPN)
  private boolean useUpn;

  @BooleanConfigurationValidatorAnnotation(ConfigurationKey =
      FS_AZURE_ENABLE_CHECK_ACCESS, DefaultValue = DEFAULT_ENABLE_CHECK_ACCESS)
  private boolean isCheckAccessEnabled;

  @BooleanConfigurationValidatorAnnotation(ConfigurationKey = FS_AZURE_ABFS_LATENCY_TRACK,
          DefaultValue = DEFAULT_ABFS_LATENCY_TRACK)
  private boolean trackLatency;

  @LongConfigurationValidatorAnnotation(ConfigurationKey = FS_AZURE_SAS_TOKEN_RENEW_PERIOD_FOR_STREAMS,
      MinValue = 0,
      DefaultValue = DEFAULT_SAS_TOKEN_RENEW_PERIOD_FOR_STREAMS_IN_SECONDS)
  private long sasTokenRenewPeriodForStreamsInSeconds;

  @BooleanConfigurationValidatorAnnotation(ConfigurationKey =
      FS_AZURE_ENABLE_ABFS_LIST_ITERATOR, DefaultValue = DEFAULT_ENABLE_ABFS_LIST_ITERATOR)
  private boolean enableAbfsListIterator;

  public AbfsConfiguration(final Configuration rawConfig, String accountName)
      throws IllegalAccessException, InvalidConfigurationValueException, IOException {
    this.rawConfig = ProviderUtils.excludeIncompatibleCredentialProviders(
        rawConfig, AzureBlobFileSystem.class);
    this.accountName = accountName;
    this.isSecure = getBoolean(FS_AZURE_SECURE_MODE, false);

    Field[] fields = this.getClass().getDeclaredFields();
    for (Field field : fields) {
      field.setAccessible(true);
      if (field.isAnnotationPresent(IntegerConfigurationValidatorAnnotation.class)) {
        field.set(this, validateInt(field));
      } else if (field.isAnnotationPresent(IntegerWithOutlierConfigurationValidatorAnnotation.class)) {
        field.set(this, validateIntWithOutlier(field));
      } else if (field.isAnnotationPresent(LongConfigurationValidatorAnnotation.class)) {
        field.set(this, validateLong(field));
      } else if (field.isAnnotationPresent(StringConfigurationValidatorAnnotation.class)) {
        field.set(this, validateString(field));
      } else if (field.isAnnotationPresent(Base64StringConfigurationValidatorAnnotation.class)) {
        field.set(this, validateBase64String(field));
      } else if (field.isAnnotationPresent(BooleanConfigurationValidatorAnnotation.class)) {
        field.set(this, validateBoolean(field));
      }
    }
  }

  public Trilean getIsNamespaceEnabledAccount() {
    return Trilean.getTrilean(isNamespaceEnabledAccount);
  }

  /**
   * Gets the Azure Storage account name corresponding to this instance of configuration.
   * @return the Azure Storage account name
   */
  public String getAccountName() {
    return accountName;
  }

  /**
   * Gets client correlation ID provided in config.
   * @return Client Correlation ID config
   */
  public String getClientCorrelationId() {
    return clientCorrelationId;
  }

  /**
   * Appends an account name to a configuration key yielding the
   * account-specific form.
   * @param key Account-agnostic configuration key
   * @return Account-specific configuration key
   */
  public String accountConf(String key) {
    return key + "." + accountName;
  }

  /**
   * Returns the account-specific value if it exists, then looks for an
   * account-agnostic value.
   * @param key Account-agnostic configuration key
   * @return value if one exists, else null
   */
  public String get(String key) {
    return rawConfig.get(accountConf(key), rawConfig.get(key));
  }

  /**
   * Returns the account-specific value if it exists, then looks for an
   * account-agnostic value.
   * @param key Account-agnostic configuration key
   * @return value if one exists, else the default value
   */
  public String getString(String key, String defaultValue) {
    return rawConfig.get(accountConf(key), rawConfig.get(key, defaultValue));
  }

  /**
   * Returns the account-specific value if it exists, then looks for an
   * account-agnostic value, and finally tries the default value.
   * @param key Account-agnostic configuration key
   * @param defaultValue Value returned if none is configured
   * @return value if one exists, else the default value
   */
  public boolean getBoolean(String key, boolean defaultValue) {
    return rawConfig.getBoolean(accountConf(key), rawConfig.getBoolean(key, defaultValue));
  }

  /**
   * Returns the account-specific value if it exists, then looks for an
   * account-agnostic value, and finally tries the default value.
   * @param key Account-agnostic configuration key
   * @param defaultValue Value returned if none is configured
   * @return value if one exists, else the default value
   */
  public long getLong(String key, long defaultValue) {
    return rawConfig.getLong(accountConf(key), rawConfig.getLong(key, defaultValue));
  }

  /**
   * Returns the account-specific password in string form if it exists, then
   * looks for an account-agnostic value.
   * @param key Account-agnostic configuration key
   * @return value in String form if one exists, else null
   * @throws IOException
   */
  public String getPasswordString(String key) throws IOException {
    char[] passchars = rawConfig.getPassword(accountConf(key));
    if (passchars == null) {
      passchars = rawConfig.getPassword(key);
    }
    if (passchars != null) {
      return new String(passchars);
    }
    return null;
  }

  /**
   * Returns a value for the key if the value exists and is not null.
   * Otherwise, throws {@link ConfigurationPropertyNotFoundException} with
   * key name.
   *
   * @param key Account-agnostic configuration key
   * @return value if exists
   * @throws IOException if error in fetching password or
   *     ConfigurationPropertyNotFoundException for missing key
   */
  private String getMandatoryPasswordString(String key) throws IOException {
    String value = getPasswordString(key);
    if (value == null) {
      throw new ConfigurationPropertyNotFoundException(key);
    }
    return value;
  }

  /**
   * Returns account-specific token provider class if it exists, else checks if
   * an account-agnostic setting is present for token provider class if AuthType
   * matches with authType passed.
   * @param authType AuthType effective on the account
   * @param name Account-agnostic configuration key
   * @param defaultValue Class returned if none is configured
   * @param xface Interface shared by all possible values
   * @param <U> Interface class type
   * @return Highest-precedence Class object that was found
   */
  public <U> Class<? extends U> getTokenProviderClass(AuthType authType,
      String name,
      Class<? extends U> defaultValue,
      Class<U> xface) {
    Class<?> tokenProviderClass = getAccountSpecificClass(name, defaultValue,
        xface);

    // If there is none set specific for account
    // fall back to generic setting if Auth Type matches
    if ((tokenProviderClass == null)
        && (authType == getAccountAgnosticEnum(
        FS_AZURE_ACCOUNT_AUTH_TYPE_PROPERTY_NAME, AuthType.SharedKey))) {
      tokenProviderClass = getAccountAgnosticClass(name, defaultValue, xface);
    }

    return (tokenProviderClass == null)
        ? null
        : tokenProviderClass.asSubclass(xface);
  }

  /**
   * Returns the account-specific class if it exists, else returns default value.
   * @param name Account-agnostic configuration key
   * @param defaultValue Class returned if none is configured
   * @param xface Interface shared by all possible values
   * @param <U> Interface class type
   * @return Account specific Class object that was found
   */
  public <U> Class<? extends U> getAccountSpecificClass(String name,
      Class<? extends U> defaultValue,
      Class<U> xface) {
    return rawConfig.getClass(accountConf(name),
        defaultValue,
        xface);
  }

  /**
   * Returns account-agnostic Class if it exists, else returns the default value.
   * @param name Account-agnostic configuration key
   * @param defaultValue Class returned if none is configured
   * @param xface Interface shared by all possible values
   * @param <U> Interface class type
   * @return Account-Agnostic Class object that was found
   */
  public <U> Class<? extends U> getAccountAgnosticClass(String name,
      Class<? extends U> defaultValue,
      Class<U> xface) {
    return rawConfig.getClass(name, defaultValue, xface);
  }

  /**
   * Returns the account-specific enum value if it exists, then
   * looks for an account-agnostic value.
   * @param name Account-agnostic configuration key
   * @param defaultValue Value returned if none is configured
   * @param <T> Enum type
   * @return enum value if one exists, else null
   */
  public <T extends Enum<T>> T getEnum(String name, T defaultValue) {
    return rawConfig.getEnum(accountConf(name),
        rawConfig.getEnum(name, defaultValue));
  }

  /**
   * Returns the account-agnostic enum value if it exists, else
   * return default.
   * @param name Account-agnostic configuration key
   * @param defaultValue Value returned if none is configured
   * @param <T> Enum type
   * @return enum value if one exists, else null
   */
  public <T extends Enum<T>> T getAccountAgnosticEnum(String name, T defaultValue) {
    return rawConfig.getEnum(name, defaultValue);
  }

  /**
   * Unsets parameter in the underlying Configuration object.
   * Provided only as a convenience; does not add any account logic.
   * @param key Configuration key
   */
  public void unset(String key) {
    rawConfig.unset(key);
  }

  /**
   * Sets String in the underlying Configuration object.
   * Provided only as a convenience; does not add any account logic.
   * @param key Configuration key
   * @param value Configuration value
   */
  public void set(String key, String value) {
    rawConfig.set(key, value);
  }

  /**
   * Sets boolean in the underlying Configuration object.
   * Provided only as a convenience; does not add any account logic.
   * @param key Configuration key
   * @param value Configuration value
   */
  public void setBoolean(String key, boolean value) {
    rawConfig.setBoolean(key, value);
  }

  public boolean isSecureMode() {
    return isSecure;
  }

  public String getStorageAccountKey() throws AzureBlobFileSystemException {
    String key;
    String keyProviderClass = get(AZURE_KEY_ACCOUNT_KEYPROVIDER);
    KeyProvider keyProvider;

    if (keyProviderClass == null) {
      // No key provider was provided so use the provided key as is.
      keyProvider = new SimpleKeyProvider();
    } else {
      // create an instance of the key provider class and verify it
      // implements KeyProvider
      Object keyProviderObject;
      try {
        Class<?> clazz = rawConfig.getClassByName(keyProviderClass);
        keyProviderObject = clazz.newInstance();
      } catch (Exception e) {
        throw new KeyProviderException("Unable to load key provider class.", e);
      }
      if (!(keyProviderObject instanceof KeyProvider)) {
        throw new KeyProviderException(keyProviderClass
                + " specified in config is not a valid KeyProvider class.");
      }
      keyProvider = (KeyProvider) keyProviderObject;
    }
    key = keyProvider.getStorageAccountKey(accountName, rawConfig);

    if (key == null) {
      throw new ConfigurationPropertyNotFoundException(accountName);
    }

    return key;
  }

  public Configuration getRawConfiguration() {
    return this.rawConfig;
  }

  public int getWriteBufferSize() {
    return this.writeBufferSize;
  }

  public boolean isSmallWriteOptimizationEnabled() {
    return this.enableSmallWriteOptimization;
  }

  public boolean readSmallFilesCompletely() {
    return this.readSmallFilesCompletely;
  }

  public boolean optimizeFooterRead() {
    return this.optimizeFooterRead;
  }

  public int getReadBufferSize() {
    return this.readBufferSize;
  }

  public boolean isFastpathEnabled() { return this.enableFastpath; }

  public int getMinBackoffIntervalMilliseconds() {
    return this.minBackoffInterval;
  }

  public int getMaxBackoffIntervalMilliseconds() {
    return this.maxBackoffInterval;
  }

  public int getBackoffIntervalMilliseconds() {
    return this.backoffInterval;
  }

  public int getMaxIoRetries() {
    return this.maxIoRetries;
  }

  public int getCustomTokenFetchRetryCount() {
    return this.customTokenFetchRetryCount;
  }

  public long getAzureBlockSize() {
    return this.azureBlockSize;
  }

  public boolean isCheckAccessEnabled() {
    return this.isCheckAccessEnabled;
  }

  public long getSasTokenRenewPeriodForStreamsInSeconds() {
    return this.sasTokenRenewPeriodForStreamsInSeconds;
  }

  public String getAzureBlockLocationHost() {
    return this.azureBlockLocationHost;
  }

  public int getMaxConcurrentWriteThreads() {
    return this.maxConcurrentWriteThreads;
  }

  public int getMaxConcurrentReadThreads() {
    return this.maxConcurrentReadThreads;
  }

  public int getListMaxResults() {
    return this.listMaxResults;
  }

  public boolean getTolerateOobAppends() {
    return this.tolerateOobAppends;
  }

  public String getAzureAtomicRenameDirs() {
    return this.azureAtomicDirs;
  }

  public boolean isConditionalCreateOverwriteEnabled() {
    return this.enableConditionalCreateOverwrite;
  }

  public boolean isEnabledMkdirOverwrite() {
    return mkdirOverwrite;
  }

  public String getAppendBlobDirs() {
    return this.azureAppendBlobDirs;
  }

  public String getAzureInfiniteLeaseDirs() {
    return this.azureInfiniteLeaseDirs;
  }

  public int getNumLeaseThreads() {
    return this.numLeaseThreads;
  }

  public boolean getCreateRemoteFileSystemDuringInitialization() {
    // we do not support creating the filesystem when AuthType is SAS
    return this.createRemoteFileSystemDuringInitialization
        && this.getAuthType(this.accountName) != AuthType.SAS;
  }

  public boolean getSkipUserGroupMetadataDuringInitialization() {
    return this.skipUserGroupMetadataDuringInitialization;
  }

  public int getReadAheadQueueDepth() {
    return this.readAheadQueueDepth;
  }

  public int getReadAheadBlockSize() {
    return this.readAheadBlockSize;
  }

  public boolean shouldReadBufferSizeAlways() {
    return this.alwaysReadBufferSize;
  }

  public boolean isFlushEnabled() {
    return this.enableFlush;
  }

  public boolean isOutputStreamFlushDisabled() {
    return this.disableOutputStreamFlush;
  }

  public boolean isAutoThrottlingEnabled() {
    return this.enableAutoThrottling;
  }

  public String getCustomUserAgentPrefix() {
    return this.userAgentId;
  }

  public String getClusterName() {
    return this.clusterName;
  }

  public String getClusterType() {
    return this.clusterType;
  }

  public DelegatingSSLSocketFactory.SSLChannelMode getPreferredSSLFactoryOption() {
    return getEnum(FS_AZURE_SSL_CHANNEL_MODE_KEY, DEFAULT_FS_AZURE_SSL_CHANNEL_MODE);
  }

  /**
   * Enum config to allow user to pick format of x-ms-client-request-id header
   * @return tracingContextFormat config if valid, else default ALL_ID_FORMAT
   */
  public TracingHeaderFormat getTracingHeaderFormat() {
    return getEnum(FS_AZURE_TRACINGHEADER_FORMAT, TracingHeaderFormat.ALL_ID_FORMAT);
  }

  public AuthType getAuthType(String accountName) {
    return getEnum(FS_AZURE_ACCOUNT_AUTH_TYPE_PROPERTY_NAME, AuthType.SharedKey);
  }

  public boolean isDelegationTokenManagerEnabled() {
    return enableDelegationToken;
  }

  public AbfsDelegationTokenManager getDelegationTokenManager() throws IOException {
    return new AbfsDelegationTokenManager(getRawConfiguration());
  }

  public boolean isHttpsAlwaysUsed() {
    return this.alwaysUseHttps;
  }

  public boolean isUpnUsed() {
    return this.useUpn;
  }

  /**
   * Whether {@code AbfsClient} should track and send latency info back to storage servers.
   *
   * @return a boolean indicating whether latency should be tracked.
   */
  public boolean shouldTrackLatency() {
    return this.trackLatency;
  }

  public AccessTokenProvider getTokenProvider() throws TokenAccessProviderException {
    AuthType authType = getEnum(FS_AZURE_ACCOUNT_AUTH_TYPE_PROPERTY_NAME, AuthType.SharedKey);
    if (authType == AuthType.OAuth) {
      try {
        Class<? extends AccessTokenProvider> tokenProviderClass =
            getTokenProviderClass(authType,
            FS_AZURE_ACCOUNT_TOKEN_PROVIDER_TYPE_PROPERTY_NAME, null,
            AccessTokenProvider.class);

        AccessTokenProvider tokenProvider;
        if (tokenProviderClass == ClientCredsTokenProvider.class) {
          String authEndpoint =
              getMandatoryPasswordString(FS_AZURE_ACCOUNT_OAUTH_CLIENT_ENDPOINT);
          String clientId =
              getMandatoryPasswordString(FS_AZURE_ACCOUNT_OAUTH_CLIENT_ID);
          String clientSecret =
              getMandatoryPasswordString(FS_AZURE_ACCOUNT_OAUTH_CLIENT_SECRET);
          tokenProvider = new ClientCredsTokenProvider(authEndpoint, clientId, clientSecret);
          LOG.trace("ClientCredsTokenProvider initialized");
        } else if (tokenProviderClass == UserPasswordTokenProvider.class) {
          String authEndpoint =
              getMandatoryPasswordString(FS_AZURE_ACCOUNT_OAUTH_CLIENT_ENDPOINT);
          String username =
              getMandatoryPasswordString(FS_AZURE_ACCOUNT_OAUTH_USER_NAME);
          String password =
              getMandatoryPasswordString(FS_AZURE_ACCOUNT_OAUTH_USER_PASSWORD);
          tokenProvider = new UserPasswordTokenProvider(authEndpoint, username, password);
          LOG.trace("UserPasswordTokenProvider initialized");
        } else if (tokenProviderClass == MsiTokenProvider.class) {
          String authEndpoint = getTrimmedPasswordString(
              FS_AZURE_ACCOUNT_OAUTH_MSI_ENDPOINT,
              AuthConfigurations.DEFAULT_FS_AZURE_ACCOUNT_OAUTH_MSI_ENDPOINT);
          String tenantGuid =
              getMandatoryPasswordString(FS_AZURE_ACCOUNT_OAUTH_MSI_TENANT);
          String clientId =
              getMandatoryPasswordString(FS_AZURE_ACCOUNT_OAUTH_CLIENT_ID);
          String authority = getTrimmedPasswordString(
              FS_AZURE_ACCOUNT_OAUTH_MSI_AUTHORITY,
              AuthConfigurations.DEFAULT_FS_AZURE_ACCOUNT_OAUTH_MSI_AUTHORITY);
          authority = appendSlashIfNeeded(authority);
          tokenProvider = new MsiTokenProvider(authEndpoint, tenantGuid,
              clientId, authority);
          LOG.trace("MsiTokenProvider initialized");
        } else if (tokenProviderClass == RefreshTokenBasedTokenProvider.class) {
          String authEndpoint = getTrimmedPasswordString(
              FS_AZURE_ACCOUNT_OAUTH_REFRESH_TOKEN_ENDPOINT,
              AuthConfigurations.DEFAULT_FS_AZURE_ACCOUNT_OAUTH_REFRESH_TOKEN_ENDPOINT);
          String refreshToken =
              getMandatoryPasswordString(FS_AZURE_ACCOUNT_OAUTH_REFRESH_TOKEN);
          String clientId =
              getMandatoryPasswordString(FS_AZURE_ACCOUNT_OAUTH_CLIENT_ID);
          tokenProvider = new RefreshTokenBasedTokenProvider(authEndpoint,
              clientId, refreshToken);
          LOG.trace("RefreshTokenBasedTokenProvider initialized");
        } else {
          throw new IllegalArgumentException("Failed to initialize " + tokenProviderClass);
        }
        return tokenProvider;
      } catch(IllegalArgumentException e) {
        throw e;
      } catch (Exception e) {
        throw new TokenAccessProviderException("Unable to load OAuth token provider class.", e);
      }

    } else if (authType == AuthType.Custom) {
      try {
        String configKey = FS_AZURE_ACCOUNT_TOKEN_PROVIDER_TYPE_PROPERTY_NAME;

        Class<? extends CustomTokenProviderAdaptee> customTokenProviderClass
            = getTokenProviderClass(authType, configKey, null,
            CustomTokenProviderAdaptee.class);

        if (customTokenProviderClass == null) {
          throw new IllegalArgumentException(
                  String.format("The configuration value for \"%s\" is invalid.", configKey));
        }
        CustomTokenProviderAdaptee azureTokenProvider = ReflectionUtils
                .newInstance(customTokenProviderClass, rawConfig);
        if (azureTokenProvider == null) {
          throw new IllegalArgumentException("Failed to initialize " + customTokenProviderClass);
        }
        LOG.trace("Initializing {}", customTokenProviderClass.getName());
        azureTokenProvider.initialize(rawConfig, accountName);
        LOG.trace("{} init complete", customTokenProviderClass.getName());
        return new CustomTokenProviderAdapter(azureTokenProvider, getCustomTokenFetchRetryCount());
      } catch(IllegalArgumentException e) {
        throw e;
      } catch (Exception e) {
        throw new TokenAccessProviderException("Unable to load custom token provider class: " + e, e);
      }

    } else {
      throw new TokenAccessProviderException(String.format(
              "Invalid auth type: %s is being used, expecting OAuth", authType));
    }
  }

  public SASTokenProvider getSASTokenProvider() throws AzureBlobFileSystemException {
    AuthType authType = getEnum(FS_AZURE_ACCOUNT_AUTH_TYPE_PROPERTY_NAME, AuthType.SharedKey);
    if (authType != AuthType.SAS) {
      throw new SASTokenProviderException(String.format(
        "Invalid auth type: %s is being used, expecting SAS", authType));
    }

    try {
      String configKey = FS_AZURE_SAS_TOKEN_PROVIDER_TYPE;
      Class<? extends SASTokenProvider> sasTokenProviderClass =
          getTokenProviderClass(authType, configKey, null,
              SASTokenProvider.class);

      Preconditions.checkArgument(sasTokenProviderClass != null,
          String.format("The configuration value for \"%s\" is invalid.", configKey));

      SASTokenProvider sasTokenProvider = ReflectionUtils
          .newInstance(sasTokenProviderClass, rawConfig);
      Preconditions.checkArgument(sasTokenProvider != null,
          String.format("Failed to initialize %s", sasTokenProviderClass));

      LOG.trace("Initializing {}", sasTokenProviderClass.getName());
      sasTokenProvider.initialize(rawConfig, accountName);
      LOG.trace("{} init complete", sasTokenProviderClass.getName());
      return sasTokenProvider;
    } catch (Exception e) {
      throw new TokenAccessProviderException("Unable to load SAS token provider class: " + e, e);
    }
  }

  public int getReadAheadRange() {
    return this.readAheadRange;
  }

  int validateInt(Field field) throws IllegalAccessException, InvalidConfigurationValueException {
    IntegerConfigurationValidatorAnnotation validator = field.getAnnotation(IntegerConfigurationValidatorAnnotation.class);
    String value = get(validator.ConfigurationKey());

    // validate
    return new IntegerConfigurationBasicValidator(
        validator.MinValue(),
        validator.MaxValue(),
        validator.DefaultValue(),
        validator.ConfigurationKey(),
        validator.ThrowIfInvalid()).validate(value);
  }

  int validateIntWithOutlier(Field field) throws IllegalAccessException, InvalidConfigurationValueException {
    IntegerWithOutlierConfigurationValidatorAnnotation validator =
        field.getAnnotation(IntegerWithOutlierConfigurationValidatorAnnotation.class);
    String value = get(validator.ConfigurationKey());

    // validate
    return new IntegerConfigurationBasicValidator(
        validator.OutlierValue(),
        validator.MinValue(),
        validator.MaxValue(),
        validator.DefaultValue(),
        validator.ConfigurationKey(),
        validator.ThrowIfInvalid()).validate(value);
  }

  long validateLong(Field field) throws IllegalAccessException, InvalidConfigurationValueException {
    LongConfigurationValidatorAnnotation validator = field.getAnnotation(LongConfigurationValidatorAnnotation.class);
    String value = rawConfig.get(validator.ConfigurationKey());

    // validate
    return new LongConfigurationBasicValidator(
        validator.MinValue(),
        validator.MaxValue(),
        validator.DefaultValue(),
        validator.ConfigurationKey(),
        validator.ThrowIfInvalid()).validate(value);
  }

  String validateString(Field field) throws IllegalAccessException, InvalidConfigurationValueException {
    StringConfigurationValidatorAnnotation validator = field.getAnnotation(StringConfigurationValidatorAnnotation.class);
    String value = rawConfig.get(validator.ConfigurationKey());

    // validate
    return new StringConfigurationBasicValidator(
        validator.ConfigurationKey(),
        validator.DefaultValue(),
        validator.ThrowIfInvalid()).validate(value);
  }

  String validateBase64String(Field field) throws IllegalAccessException, InvalidConfigurationValueException {
    Base64StringConfigurationValidatorAnnotation validator = field.getAnnotation((Base64StringConfigurationValidatorAnnotation.class));
    String value = rawConfig.get(validator.ConfigurationKey());

    // validate
    return new Base64StringConfigurationBasicValidator(
        validator.ConfigurationKey(),
        validator.DefaultValue(),
        validator.ThrowIfInvalid()).validate(value);
  }

  boolean validateBoolean(Field field) throws IllegalAccessException, InvalidConfigurationValueException {
    BooleanConfigurationValidatorAnnotation validator = field.getAnnotation(BooleanConfigurationValidatorAnnotation.class);
    String value = rawConfig.get(validator.ConfigurationKey());

    // validate
    return new BooleanConfigurationBasicValidator(
        validator.ConfigurationKey(),
        validator.DefaultValue(),
        validator.ThrowIfInvalid()).validate(value);
  }

  public ExponentialRetryPolicy getOauthTokenFetchRetryPolicy() {
    return new ExponentialRetryPolicy(oauthTokenFetchRetryCount,
        oauthTokenFetchRetryMinBackoff, oauthTokenFetchRetryMaxBackoff,
        oauthTokenFetchRetryDeltaBackoff);
  }

  public int getWriteMaxConcurrentRequestCount() {
    if (this.writeMaxConcurrentRequestCount < 1) {
      return 4 * Runtime.getRuntime().availableProcessors();
    }
    return this.writeMaxConcurrentRequestCount;
  }

  public int getMaxWriteRequestsToQueue() {
    if (this.maxWriteRequestsToQueue < 1) {
      return 2 * getWriteMaxConcurrentRequestCount();
    }
    return this.maxWriteRequestsToQueue;
  }

  public boolean enableAbfsListIterator() {
    return this.enableAbfsListIterator;
  }

  public String getClientProvidedEncryptionKey() {
    String accSpecEncKey = accountConf(FS_AZURE_CLIENT_PROVIDED_ENCRYPTION_KEY);
    return rawConfig.get(accSpecEncKey, null);
  }

  @VisibleForTesting
  void setReadBufferSize(int bufferSize) {
    this.readBufferSize = bufferSize;
  }

  @VisibleForTesting
  void setWriteBufferSize(int bufferSize) {
    this.writeBufferSize = bufferSize;
  }

  @VisibleForTesting
  void setEnableFlush(boolean enableFlush) {
    this.enableFlush = enableFlush;
  }

  @VisibleForTesting
  void setDisableOutputStreamFlush(boolean disableOutputStreamFlush) {
    this.disableOutputStreamFlush = disableOutputStreamFlush;
  }

  @VisibleForTesting
  void setListMaxResults(int listMaxResults) {
    this.listMaxResults = listMaxResults;
  }

  @VisibleForTesting
  public void setMaxIoRetries(int maxIoRetries) {
    this.maxIoRetries = maxIoRetries;
  }

  @VisibleForTesting
  void setMaxBackoffIntervalMilliseconds(int maxBackoffInterval) {
    this.maxBackoffInterval = maxBackoffInterval;
  }

  @VisibleForTesting
  void setIsNamespaceEnabledAccount(String isNamespaceEnabledAccount) {
    this.isNamespaceEnabledAccount = isNamespaceEnabledAccount;
  }

  private String getTrimmedPasswordString(String key, String defaultValue) throws IOException {
    String value = getPasswordString(key);
    if (StringUtils.isBlank(value)) {
      value = defaultValue;
    }
    return value.trim();
  }

  private String appendSlashIfNeeded(String authority) {
    if (!authority.endsWith(AbfsHttpConstants.FORWARD_SLASH)) {
      authority = authority + AbfsHttpConstants.FORWARD_SLASH;
    }
    return authority;
  }

  @VisibleForTesting
  public void setReadSmallFilesCompletely(boolean readSmallFilesCompletely) {
    this.readSmallFilesCompletely = readSmallFilesCompletely;
  }

  @VisibleForTesting
  public void setOptimizeFooterRead(boolean optimizeFooterRead) {
    this.optimizeFooterRead = optimizeFooterRead;
  }

  @VisibleForTesting
  public void setEnableAbfsListIterator(boolean enableAbfsListIterator) {
    this.enableAbfsListIterator = enableAbfsListIterator;
  }

  @VisibleForTesting
  public void setEnableFastpath(boolean enableFastpath) {
    this.enableFastpath = enableFastpath;
  }
}<|MERGE_RESOLUTION|>--- conflicted
+++ resolved
@@ -123,17 +123,15 @@
       DefaultValue = DEFAULT_READ_BUFFER_SIZE)
   private int readBufferSize;
 
-<<<<<<< HEAD
-  @BooleanConfigurationValidatorAnnotation(ConfigurationKey = FS_AZURE_FASTPATH_ENABLE,
-      DefaultValue = DEFAULT_FASTPATH_ENABLE)
-  private boolean enableFastpath;
-=======
   @IntegerConfigurationValidatorAnnotation(ConfigurationKey = AZURE_READ_AHEAD_RANGE,
       MinValue = MIN_BUFFER_SIZE,
       MaxValue = MAX_BUFFER_SIZE,
       DefaultValue = DEFAULT_READ_AHEAD_RANGE)
   private int readAheadRange;
->>>>>>> 3aaac8a1
+
+  @BooleanConfigurationValidatorAnnotation(ConfigurationKey = FS_AZURE_FASTPATH_ENABLE,
+      DefaultValue = DEFAULT_FASTPATH_ENABLE)
+  private boolean enableFastpath;
 
   @IntegerConfigurationValidatorAnnotation(ConfigurationKey = AZURE_MIN_BACKOFF_INTERVAL,
       DefaultValue = DEFAULT_MIN_BACKOFF_INTERVAL)
