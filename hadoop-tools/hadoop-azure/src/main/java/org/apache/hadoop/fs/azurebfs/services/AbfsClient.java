/**
 * Licensed to the Apache Software Foundation (ASF) under one
 * or more contributor license agreements.  See the NOTICE file
 * distributed with this work for additional information
 * regarding copyright ownership.  The ASF licenses this file
 * to you under the Apache License, Version 2.0 (the
 * "License"); you may not use this file except in compliance
 * with the License.  You may obtain a copy of the License at
 * <p>
 * http://www.apache.org/licenses/LICENSE-2.0
 * <p>
 * Unless required by applicable law or agreed to in writing, software
 * distributed under the License is distributed on an "AS IS" BASIS,
 * WITHOUT WARRANTIES OR CONDITIONS OF ANY KIND, either express or implied.
 * See the License for the specific language governing permissions and
 * limitations under the License.
 */

package org.apache.hadoop.fs.azurebfs.services;

import java.io.Closeable;
import java.io.IOException;
import java.io.UnsupportedEncodingException;
import java.net.HttpURLConnection;
import java.net.MalformedURLException;
import java.net.URL;
import java.net.URLEncoder;
import java.util.ArrayList;
import java.util.List;
import java.util.Locale;
import java.util.UUID;
import java.util.concurrent.Callable;
import java.util.concurrent.ThreadFactory;
import java.util.concurrent.TimeUnit;

import org.apache.hadoop.classification.VisibleForTesting;
import org.apache.hadoop.fs.azurebfs.utils.NamespaceUtil;
import org.apache.hadoop.fs.store.LogExactlyOnce;
import org.apache.hadoop.fs.azurebfs.AzureBlobFileSystemStore.Permissions;
import org.apache.hadoop.fs.azurebfs.extensions.EncryptionContextProvider;
import org.apache.hadoop.fs.azurebfs.security.EncryptionAdapter;
import org.apache.hadoop.fs.azurebfs.utils.EncryptionType;
import org.apache.hadoop.io.IOUtils;
import org.apache.hadoop.thirdparty.com.google.common.base.Strings;
import org.apache.hadoop.thirdparty.com.google.common.util.concurrent.FutureCallback;
import org.apache.hadoop.thirdparty.com.google.common.util.concurrent.Futures;
import org.apache.hadoop.thirdparty.com.google.common.util.concurrent.ListenableFuture;
import org.apache.hadoop.thirdparty.com.google.common.util.concurrent.ListenableScheduledFuture;
import org.apache.hadoop.thirdparty.com.google.common.util.concurrent.ListeningScheduledExecutorService;
import org.apache.hadoop.thirdparty.com.google.common.util.concurrent.MoreExecutors;
import org.apache.hadoop.thirdparty.com.google.common.util.concurrent.ThreadFactoryBuilder;
import org.apache.hadoop.util.Preconditions;

import org.slf4j.Logger;
import org.slf4j.LoggerFactory;

import org.apache.hadoop.fs.azurebfs.constants.AbfsHttpConstants;
import org.apache.hadoop.fs.azurebfs.constants.HttpHeaderConfigurations;
import org.apache.hadoop.fs.azurebfs.constants.HttpQueryParams;
import org.apache.hadoop.fs.azurebfs.contracts.exceptions.AbfsRestOperationException;
import org.apache.hadoop.fs.azurebfs.contracts.exceptions.AzureBlobFileSystemException;
import org.apache.hadoop.fs.azurebfs.contracts.exceptions.InvalidUriException;
import org.apache.hadoop.fs.azurebfs.contracts.exceptions.SASTokenProviderException;
import org.apache.hadoop.fs.azurebfs.extensions.ExtensionHelper;
import org.apache.hadoop.fs.azurebfs.extensions.SASTokenProvider;
import org.apache.hadoop.fs.azurebfs.AbfsConfiguration;
import org.apache.hadoop.fs.azurebfs.contracts.services.AppendRequestParameters;
import org.apache.hadoop.fs.azurebfs.oauth2.AccessTokenProvider;
import org.apache.hadoop.fs.azurebfs.utils.TracingContext;
import org.apache.hadoop.security.ssl.DelegatingSSLSocketFactory;
import org.apache.hadoop.util.concurrent.HadoopExecutors;

import static org.apache.commons.lang3.StringUtils.isEmpty;
import static org.apache.commons.lang3.StringUtils.isNotEmpty;
import static org.apache.hadoop.fs.azurebfs.AbfsStatistic.RENAME_PATH_ATTEMPTS;
import static org.apache.hadoop.fs.azurebfs.AzureBlobFileSystemStore.extractEtagHeader;
import static org.apache.hadoop.fs.azurebfs.constants.AbfsHttpConstants.*;
import static org.apache.hadoop.fs.azurebfs.constants.FileSystemConfigurations.DEFAULT_DELETE_CONSIDERED_IDEMPOTENT;
import static org.apache.hadoop.fs.azurebfs.constants.FileSystemConfigurations.SERVER_SIDE_ENCRYPTION_ALGORITHM;
import static org.apache.hadoop.fs.azurebfs.constants.FileSystemUriSchemes.HTTPS_SCHEME;
import static org.apache.hadoop.fs.azurebfs.constants.HttpHeaderConfigurations.*;
import static org.apache.hadoop.fs.azurebfs.constants.HttpQueryParams.*;
import static org.apache.hadoop.fs.azurebfs.contracts.services.AzureServiceErrorCode.RENAME_DESTINATION_PARENT_PATH_NOT_FOUND;
import static org.apache.hadoop.fs.azurebfs.contracts.services.AzureServiceErrorCode.SOURCE_PATH_NOT_FOUND;

/**
 * AbfsClient.
 */
public class AbfsClient implements Closeable {
  public static final Logger LOG = LoggerFactory.getLogger(AbfsClient.class);
  public static final String HUNDRED_CONTINUE_USER_AGENT = SINGLE_WHITE_SPACE + HUNDRED_CONTINUE + SEMICOLON;

  private final URL baseUrl;
  private final SharedKeyCredentials sharedKeyCredentials;
  private String xMsVersion = DECEMBER_2019_API_VERSION;
  private final ExponentialRetryPolicy retryPolicy;
  private final String filesystem;
  private final AbfsConfiguration abfsConfiguration;
  private final String userAgent;
  private final AbfsPerfTracker abfsPerfTracker;
  private String clientProvidedEncryptionKey = null;
  private String clientProvidedEncryptionKeySHA = null;

  private final String accountName;
  private final AuthType authType;
  private AccessTokenProvider tokenProvider;
  private SASTokenProvider sasTokenProvider;
  private final AbfsCounters abfsCounters;
  private EncryptionContextProvider encryptionContextProvider = null;
  private EncryptionType encryptionType = EncryptionType.NONE;
  private final AbfsThrottlingIntercept intercept;

  private final ListeningScheduledExecutorService executorService;
  private Boolean isNamespaceEnabled;


  private boolean renameResilience;

  /**
   * logging the rename failure if metadata is in an incomplete state.
   */
  private static final LogExactlyOnce ABFS_METADATA_INCOMPLETE_RENAME_FAILURE = new LogExactlyOnce(LOG);

  private AbfsClient(final URL baseUrl,
      final SharedKeyCredentials sharedKeyCredentials,
      final AbfsConfiguration abfsConfiguration,
      final EncryptionContextProvider encryptionContextProvider,
      final AbfsClientContext abfsClientContext) throws IOException {
    this.baseUrl = baseUrl;
    this.sharedKeyCredentials = sharedKeyCredentials;
    String baseUrlString = baseUrl.toString();
    this.filesystem = baseUrlString.substring(baseUrlString.lastIndexOf(FORWARD_SLASH) + 1);
    this.abfsConfiguration = abfsConfiguration;
    this.retryPolicy = abfsClientContext.getExponentialRetryPolicy();
    this.accountName = abfsConfiguration.getAccountName().substring(0, abfsConfiguration.getAccountName().indexOf(AbfsHttpConstants.DOT));
    this.authType = abfsConfiguration.getAuthType(accountName);
    this.intercept = AbfsThrottlingInterceptFactory.getInstance(accountName, abfsConfiguration);
    this.renameResilience = abfsConfiguration.getRenameResilience();

    if (encryptionContextProvider != null) {
      this.encryptionContextProvider = encryptionContextProvider;
      xMsVersion = APRIL_2021_API_VERSION; // will be default once server change deployed
      encryptionType = EncryptionType.ENCRYPTION_CONTEXT;
    } else if (abfsConfiguration.getEncodedClientProvidedEncryptionKey() != null) {
      clientProvidedEncryptionKey =
          abfsConfiguration.getEncodedClientProvidedEncryptionKey();
      this.clientProvidedEncryptionKeySHA =
          abfsConfiguration.getEncodedClientProvidedEncryptionKeySHA();
      encryptionType = EncryptionType.GLOBAL_KEY;
    }

    String sslProviderName = null;

    if (this.baseUrl.toString().startsWith(HTTPS_SCHEME)) {
      try {
        LOG.trace("Initializing DelegatingSSLSocketFactory with {} SSL "
                + "Channel Mode", this.abfsConfiguration.getPreferredSSLFactoryOption());
        DelegatingSSLSocketFactory.initializeDefaultFactory(this.abfsConfiguration.getPreferredSSLFactoryOption());
        sslProviderName = DelegatingSSLSocketFactory.getDefaultFactory().getProviderName();
      } catch (IOException e) {
        // Suppress exception. Failure to init DelegatingSSLSocketFactory would have only performance impact.
        LOG.trace("NonCritFailure: DelegatingSSLSocketFactory Init failed : "
            + "{}", e.getMessage());
      }
    }

    this.userAgent = initializeUserAgent(abfsConfiguration, sslProviderName);
    this.abfsPerfTracker = abfsClientContext.getAbfsPerfTracker();
    this.abfsCounters = abfsClientContext.getAbfsCounters();

    ThreadFactory tf =
        new ThreadFactoryBuilder().setNameFormat("AbfsClient Lease Ops").setDaemon(true).build();
    this.executorService = MoreExecutors.listeningDecorator(
        HadoopExecutors.newScheduledThreadPool(this.abfsConfiguration.getNumLeaseThreads(), tf));
  }

  public AbfsClient(final URL baseUrl, final SharedKeyCredentials sharedKeyCredentials,
                    final AbfsConfiguration abfsConfiguration,
                    final AccessTokenProvider tokenProvider,
                    final EncryptionContextProvider encryptionContextProvider,
                    final AbfsClientContext abfsClientContext)
      throws IOException {
    this(baseUrl, sharedKeyCredentials, abfsConfiguration,
        encryptionContextProvider, abfsClientContext);
    this.tokenProvider = tokenProvider;
  }

  public AbfsClient(final URL baseUrl, final SharedKeyCredentials sharedKeyCredentials,
                    final AbfsConfiguration abfsConfiguration,
                    final SASTokenProvider sasTokenProvider,
      final EncryptionContextProvider encryptionContextProvider,
                    final AbfsClientContext abfsClientContext)
      throws IOException {
    this(baseUrl, sharedKeyCredentials, abfsConfiguration,
        encryptionContextProvider, abfsClientContext);
    this.sasTokenProvider = sasTokenProvider;
  }

  @Override
  public void close() throws IOException {
    if (tokenProvider instanceof Closeable) {
      IOUtils.cleanupWithLogger(LOG,
          (Closeable) tokenProvider);
    }
    HadoopExecutors.shutdown(executorService, LOG, 0, TimeUnit.SECONDS);
  }

  public String getFileSystem() {
    return filesystem;
  }

  protected AbfsPerfTracker getAbfsPerfTracker() {
    return abfsPerfTracker;
  }

  ExponentialRetryPolicy getRetryPolicy() {
    return retryPolicy;
  }

  SharedKeyCredentials getSharedKeyCredentials() {
    return sharedKeyCredentials;
  }

  public void setEncryptionType(EncryptionType encryptionType) {
    this.encryptionType = encryptionType;
  }

  public EncryptionType getEncryptionType() {
    return encryptionType;
  }

  AbfsThrottlingIntercept getIntercept() {
    return intercept;
  }

  List<AbfsHttpHeader> createDefaultHeaders() {
    final List<AbfsHttpHeader> requestHeaders = new ArrayList<AbfsHttpHeader>();
    requestHeaders.add(new AbfsHttpHeader(X_MS_VERSION, xMsVersion));
    requestHeaders.add(new AbfsHttpHeader(ACCEPT, APPLICATION_JSON
            + COMMA + SINGLE_WHITE_SPACE + APPLICATION_OCTET_STREAM));
    requestHeaders.add(new AbfsHttpHeader(ACCEPT_CHARSET,
            UTF_8));
    requestHeaders.add(new AbfsHttpHeader(CONTENT_TYPE, EMPTY_STRING));
    requestHeaders.add(new AbfsHttpHeader(USER_AGENT, userAgent));
    return requestHeaders;
  }

  /**
   * This method adds following headers:
   * <ol>
   *   <li>X_MS_ENCRYPTION_KEY</li>
   *   <li>X_MS_ENCRYPTION_KEY_SHA256</li>
   *   <li>X_MS_ENCRYPTION_ALGORITHM</li>
   * </ol>
   * Above headers have to be added in following operations:
   * <ol>
   *   <li>createPath</li>
   *   <li>append</li>
   *   <li>flush</li>
   *   <li>setPathProperties</li>
   *   <li>getPathStatus for fs.setXAttr and fs.getXAttr</li>
   *   <li>read</li>
   * </ol>
   * */
  private void addEncryptionKeyRequestHeaders(String path,
      List<AbfsHttpHeader> requestHeaders, boolean isCreateFileRequest,
      EncryptionAdapter encryptionAdapter, TracingContext tracingContext)
      throws IOException {
    if (!getIsNamespaceEnabled(tracingContext)) {
      return;
    }
    String encodedKey, encodedKeySHA256;
    switch (encryptionType) {
    case GLOBAL_KEY:
      encodedKey = clientProvidedEncryptionKey;
      encodedKeySHA256 = clientProvidedEncryptionKeySHA;
      break;

    case ENCRYPTION_CONTEXT:
      if (isCreateFileRequest) {
        // get new context for create file request
        requestHeaders.add(new AbfsHttpHeader(X_MS_ENCRYPTION_CONTEXT,
            encryptionAdapter.getEncodedContext()));
      }
      // else use cached encryption keys from input/output streams
      encodedKey = encryptionAdapter.getEncodedKey();
      encodedKeySHA256 = encryptionAdapter.getEncodedKeySHA();
      break;

    default: return; // no client-provided encryption keys
    }

    requestHeaders.add(new AbfsHttpHeader(X_MS_ENCRYPTION_KEY, encodedKey));
    requestHeaders.add(
        new AbfsHttpHeader(X_MS_ENCRYPTION_KEY_SHA256, encodedKeySHA256));
    requestHeaders.add(new AbfsHttpHeader(X_MS_ENCRYPTION_ALGORITHM,
        SERVER_SIDE_ENCRYPTION_ALGORITHM));
  }

  AbfsUriQueryBuilder createDefaultUriQueryBuilder() {
    final AbfsUriQueryBuilder abfsUriQueryBuilder = new AbfsUriQueryBuilder();
    abfsUriQueryBuilder.addQuery(QUERY_PARAM_TIMEOUT, DEFAULT_TIMEOUT);
    return abfsUriQueryBuilder;
  }

  public AbfsRestOperation createFilesystem(TracingContext tracingContext) throws AzureBlobFileSystemException {
    final List<AbfsHttpHeader> requestHeaders = createDefaultHeaders();

    final AbfsUriQueryBuilder abfsUriQueryBuilder = new AbfsUriQueryBuilder();
    abfsUriQueryBuilder.addQuery(QUERY_PARAM_RESOURCE, FILESYSTEM);

    final URL url = createRequestUrl(abfsUriQueryBuilder.toString());
    final AbfsRestOperation op = new AbfsRestOperation(
            AbfsRestOperationType.CreateFileSystem,
            this,
            HTTP_METHOD_PUT,
            url,
            requestHeaders);
    op.execute(tracingContext);
    return op;
  }

  public AbfsRestOperation setFilesystemProperties(final String properties, TracingContext tracingContext) throws AzureBlobFileSystemException {
    final List<AbfsHttpHeader> requestHeaders = createDefaultHeaders();
    // JDK7 does not support PATCH, so to workaround the issue we will use
    // PUT and specify the real method in the X-Http-Method-Override header.
    requestHeaders.add(new AbfsHttpHeader(X_HTTP_METHOD_OVERRIDE,
            HTTP_METHOD_PATCH));

    requestHeaders.add(new AbfsHttpHeader(X_MS_PROPERTIES,
            properties));

    final AbfsUriQueryBuilder abfsUriQueryBuilder = createDefaultUriQueryBuilder();
    abfsUriQueryBuilder.addQuery(QUERY_PARAM_RESOURCE, FILESYSTEM);

    final URL url = createRequestUrl(abfsUriQueryBuilder.toString());
    final AbfsRestOperation op = new AbfsRestOperation(
            AbfsRestOperationType.SetFileSystemProperties,
            this,
            HTTP_METHOD_PUT,
            url,
            requestHeaders);
    op.execute(tracingContext);
    return op;
  }

  public AbfsRestOperation listPath(final String relativePath, final boolean recursive, final int listMaxResults,
                                    final String continuation, TracingContext tracingContext)
      throws IOException {
    final List<AbfsHttpHeader> requestHeaders = createDefaultHeaders();

    final AbfsUriQueryBuilder abfsUriQueryBuilder = createDefaultUriQueryBuilder();
    abfsUriQueryBuilder.addQuery(QUERY_PARAM_RESOURCE, FILESYSTEM);
    abfsUriQueryBuilder.addQuery(QUERY_PARAM_DIRECTORY, getDirectoryQueryParameter(relativePath));
    abfsUriQueryBuilder.addQuery(QUERY_PARAM_RECURSIVE, String.valueOf(recursive));
    abfsUriQueryBuilder.addQuery(QUERY_PARAM_CONTINUATION, continuation);
    abfsUriQueryBuilder.addQuery(QUERY_PARAM_MAXRESULTS, String.valueOf(listMaxResults));
    abfsUriQueryBuilder.addQuery(HttpQueryParams.QUERY_PARAM_UPN, String.valueOf(abfsConfiguration.isUpnUsed()));
    appendSASTokenToQuery(relativePath, SASTokenProvider.LIST_OPERATION, abfsUriQueryBuilder);

    final URL url = createRequestUrl(abfsUriQueryBuilder.toString());
    final AbfsRestOperation op = new AbfsRestOperation(
            AbfsRestOperationType.ListPaths,
            this,
            HTTP_METHOD_GET,
            url,
            requestHeaders);
    op.execute(tracingContext);
    return op;
  }

  public AbfsRestOperation getFilesystemProperties(TracingContext tracingContext) throws AzureBlobFileSystemException {
    final List<AbfsHttpHeader> requestHeaders = createDefaultHeaders();

    final AbfsUriQueryBuilder abfsUriQueryBuilder = createDefaultUriQueryBuilder();
    abfsUriQueryBuilder.addQuery(QUERY_PARAM_RESOURCE, FILESYSTEM);

    final URL url = createRequestUrl(abfsUriQueryBuilder.toString());
    final AbfsRestOperation op = new AbfsRestOperation(
            AbfsRestOperationType.GetFileSystemProperties,
            this,
            HTTP_METHOD_HEAD,
            url,
            requestHeaders);
    op.execute(tracingContext);
    return op;
  }

  public AbfsRestOperation deleteFilesystem(TracingContext tracingContext) throws AzureBlobFileSystemException {
    final List<AbfsHttpHeader> requestHeaders = createDefaultHeaders();

    final AbfsUriQueryBuilder abfsUriQueryBuilder = createDefaultUriQueryBuilder();
    abfsUriQueryBuilder.addQuery(QUERY_PARAM_RESOURCE, FILESYSTEM);

    final URL url = createRequestUrl(abfsUriQueryBuilder.toString());
    final AbfsRestOperation op = new AbfsRestOperation(
            AbfsRestOperationType.DeleteFileSystem,
            this,
            HTTP_METHOD_DELETE,
            url,
            requestHeaders);
    op.execute(tracingContext);
    return op;
  }

  /**
   * Method for calling createPath API to the backend. Method can be called from:
   * <ol>
   *   <li>create new file</li>
   *   <li>overwrite file</li>
   *   <li>create new directory</li>
   * </ol>
   *
   * @param path: path of the file / directory to be created / overwritten.
   * @param isFile: defines if file or directory has to be created / overwritten.
   * @param overwrite: defines if the file / directory to be overwritten.
   * @param permissions: contains permission and umask
   * @param isAppendBlob: defines if directory in the path is enabled for appendBlob
   * @param eTag: required in case of overwrite of file / directory. Path would be
   * overwritten only if the provided eTag is equal to the one present in backend for
   * the path.
   * @param encryptionAdapter: object that contains the encryptionContext and
   * encryptionKey created from the developer provided implementation of
   * {@link org.apache.hadoop.fs.azurebfs.extensions.EncryptionContextProvider}
   * @param tracingContext: Object of {@link org.apache.hadoop.fs.azurebfs.utils.TracingContext}
   * correlating to the current fs.create() request.
   * @return object of {@link AbfsRestOperation} which contain all the information
   * about the communication with the server. The information is in
   * {@link AbfsRestOperation#getResult()}
   * @throws IOException throws back the exception it receives from the
   * {@link AbfsRestOperation#execute(TracingContext)} method call.
   * */
  public AbfsRestOperation createPath(final String path, final boolean isFile,
      final boolean overwrite, final Permissions permissions,
      final boolean isAppendBlob, final String eTag,
      final EncryptionAdapter encryptionAdapter, final TracingContext tracingContext)
      throws IOException {
    final List<AbfsHttpHeader> requestHeaders = createDefaultHeaders();
    if (isFile) {
      addEncryptionKeyRequestHeaders(path, requestHeaders, true,
          encryptionAdapter, tracingContext);
    }
    if (!overwrite) {
      requestHeaders.add(new AbfsHttpHeader(IF_NONE_MATCH, AbfsHttpConstants.STAR));
    }

    if (permissions.hasPermission()) {
      requestHeaders.add(
          new AbfsHttpHeader(HttpHeaderConfigurations.X_MS_PERMISSIONS,
              permissions.getPermission()));
    }

    if (permissions.hasUmask()) {
      requestHeaders.add(new AbfsHttpHeader(HttpHeaderConfigurations.X_MS_UMASK,
          permissions.getUmask()));
    }

    if (eTag != null && !eTag.isEmpty()) {
      requestHeaders.add(new AbfsHttpHeader(HttpHeaderConfigurations.IF_MATCH, eTag));
    }

    final AbfsUriQueryBuilder abfsUriQueryBuilder = createDefaultUriQueryBuilder();
    abfsUriQueryBuilder.addQuery(QUERY_PARAM_RESOURCE, isFile ? FILE : DIRECTORY);
    if (isAppendBlob) {
      abfsUriQueryBuilder.addQuery(QUERY_PARAM_BLOBTYPE, APPEND_BLOB_TYPE);
    }

    String operation = isFile
        ? SASTokenProvider.CREATE_FILE_OPERATION
        : SASTokenProvider.CREATE_DIRECTORY_OPERATION;
    appendSASTokenToQuery(path, operation, abfsUriQueryBuilder);

    final URL url = createRequestUrl(path, abfsUriQueryBuilder.toString());
    final AbfsRestOperation op = new AbfsRestOperation(
            AbfsRestOperationType.CreatePath,
            this,
            HTTP_METHOD_PUT,
            url,
            requestHeaders);
    try {
      op.execute(tracingContext);
    } catch (AzureBlobFileSystemException ex) {
      // If we have no HTTP response, throw the original exception.
      if (!op.hasResult()) {
        throw ex;
      }
      if (!isFile && op.getResult().getStatusCode() == HttpURLConnection.HTTP_CONFLICT) {
        String existingResource =
            op.getResult().getResponseHeader(X_MS_EXISTING_RESOURCE_TYPE);
        if (existingResource != null && existingResource.equals(DIRECTORY)) {
          return op; //don't throw ex on mkdirs for existing directory
        }
      }
      throw ex;
    }
    return op;
  }

  public AbfsRestOperation acquireLease(final String path, int duration, TracingContext tracingContext) throws AzureBlobFileSystemException {
    final List<AbfsHttpHeader> requestHeaders = createDefaultHeaders();

    requestHeaders.add(new AbfsHttpHeader(X_MS_LEASE_ACTION, ACQUIRE_LEASE_ACTION));
    requestHeaders.add(new AbfsHttpHeader(X_MS_LEASE_DURATION, Integer.toString(duration)));
    requestHeaders.add(new AbfsHttpHeader(X_MS_PROPOSED_LEASE_ID, UUID.randomUUID().toString()));

    final AbfsUriQueryBuilder abfsUriQueryBuilder = createDefaultUriQueryBuilder();

    final URL url = createRequestUrl(path, abfsUriQueryBuilder.toString());
    final AbfsRestOperation op = new AbfsRestOperation(
        AbfsRestOperationType.LeasePath,
        this,
        HTTP_METHOD_POST,
        url,
        requestHeaders);
    op.execute(tracingContext);
    return op;
  }

  public AbfsRestOperation renewLease(final String path, final String leaseId,
      TracingContext tracingContext) throws AzureBlobFileSystemException {
    final List<AbfsHttpHeader> requestHeaders = createDefaultHeaders();

    requestHeaders.add(new AbfsHttpHeader(X_MS_LEASE_ACTION, RENEW_LEASE_ACTION));
    requestHeaders.add(new AbfsHttpHeader(X_MS_LEASE_ID, leaseId));

    final AbfsUriQueryBuilder abfsUriQueryBuilder = createDefaultUriQueryBuilder();

    final URL url = createRequestUrl(path, abfsUriQueryBuilder.toString());
    final AbfsRestOperation op = new AbfsRestOperation(
        AbfsRestOperationType.LeasePath,
        this,
        HTTP_METHOD_POST,
        url,
        requestHeaders);
    op.execute(tracingContext);
    return op;
  }

  public AbfsRestOperation releaseLease(final String path,
      final String leaseId, TracingContext tracingContext) throws AzureBlobFileSystemException {
    final List<AbfsHttpHeader> requestHeaders = createDefaultHeaders();

    requestHeaders.add(new AbfsHttpHeader(X_MS_LEASE_ACTION, RELEASE_LEASE_ACTION));
    requestHeaders.add(new AbfsHttpHeader(X_MS_LEASE_ID, leaseId));

    final AbfsUriQueryBuilder abfsUriQueryBuilder = createDefaultUriQueryBuilder();

    final URL url = createRequestUrl(path, abfsUriQueryBuilder.toString());
    final AbfsRestOperation op = new AbfsRestOperation(
        AbfsRestOperationType.LeasePath,
        this,
        HTTP_METHOD_POST,
        url,
        requestHeaders);
    op.execute(tracingContext);
    return op;
  }

  public AbfsRestOperation breakLease(final String path,
      TracingContext tracingContext) throws AzureBlobFileSystemException {
    final List<AbfsHttpHeader> requestHeaders = createDefaultHeaders();

    requestHeaders.add(new AbfsHttpHeader(X_MS_LEASE_ACTION, BREAK_LEASE_ACTION));
    requestHeaders.add(new AbfsHttpHeader(X_MS_LEASE_BREAK_PERIOD, DEFAULT_LEASE_BREAK_PERIOD));

    final AbfsUriQueryBuilder abfsUriQueryBuilder = createDefaultUriQueryBuilder();

    final URL url = createRequestUrl(path, abfsUriQueryBuilder.toString());
    final AbfsRestOperation op = new AbfsRestOperation(
        AbfsRestOperationType.LeasePath,
        this,
        HTTP_METHOD_POST,
        url,
        requestHeaders);
    op.execute(tracingContext);
    return op;
  }

  /**
   * Rename a file or directory.
   * If a source etag is passed in, the operation will attempt to recover
   * from a missing source file by probing the destination for
   * existence and comparing etags.
   * The second value in the result will be true to indicate that this
   * took place.
   * As rename recovery is only attempted if the source etag is non-empty,
   * in normal rename operations rename recovery will never happen.
   *
   * @param source                    path to source file
   * @param destination               destination of rename.
   * @param continuation              continuation.
   * @param tracingContext            trace context
   * @param sourceEtag                etag of source file. may be null or empty
   * @param isMetadataIncompleteState was there a rename failure due to
   *                                  incomplete metadata state?
   * @param isNamespaceEnabled        whether namespace enabled account or not
   * @return AbfsClientRenameResult result of rename operation indicating the
   * AbfsRest operation, rename recovery and incomplete metadata state failure.
   * @throws AzureBlobFileSystemException failure, excluding any recovery from overload failures.
   */
  public AbfsClientRenameResult renamePath(
<<<<<<< HEAD
      final String source,
      final String destination,
      final String continuation,
      final TracingContext tracingContext,
      final String sourceEtag,
      boolean isMetadataIncompleteState)
      throws IOException {
=======
          final String source,
          final String destination,
          final String continuation,
          final TracingContext tracingContext,
          String sourceEtag,
          boolean isMetadataIncompleteState,
          boolean isNamespaceEnabled)
      throws AzureBlobFileSystemException {
>>>>>>> f85ac5b6
    final List<AbfsHttpHeader> requestHeaders = createDefaultHeaders();

    final boolean hasEtag = !isEmpty(sourceEtag);

    boolean shouldAttemptRecovery = renameResilience && isNamespaceEnabled;
    if (!hasEtag && shouldAttemptRecovery) {
      // in case eTag is already not supplied to the API
      // and rename resilience is expected and it is an HNS enabled account
      // fetch the source etag to be used later in recovery
      try {
        final AbfsRestOperation srcStatusOp = getPathStatus(source,
                false, tracingContext);
        if (srcStatusOp.hasResult()) {
          final AbfsHttpOperation result = srcStatusOp.getResult();
          sourceEtag = extractEtagHeader(result);
          // and update the directory status.
          boolean isDir = checkIsDir(result);
          shouldAttemptRecovery = !isDir;
          LOG.debug("Retrieved etag of source for rename recovery: {}; isDir={}", sourceEtag, isDir);
        }
      } catch (AbfsRestOperationException e) {
        throw new AbfsRestOperationException(e.getStatusCode(), SOURCE_PATH_NOT_FOUND.getErrorCode(),
                e.getMessage(), e);
      }

     }

    String encodedRenameSource = urlEncode(FORWARD_SLASH + this.getFileSystem() + source);
    if (authType == AuthType.SAS) {
      final AbfsUriQueryBuilder srcQueryBuilder = new AbfsUriQueryBuilder();
      appendSASTokenToQuery(source, SASTokenProvider.RENAME_SOURCE_OPERATION, srcQueryBuilder);
      encodedRenameSource += srcQueryBuilder.toString();
    }

    LOG.trace("Rename source queryparam added {}", encodedRenameSource);
    requestHeaders.add(new AbfsHttpHeader(X_MS_RENAME_SOURCE, encodedRenameSource));
    requestHeaders.add(new AbfsHttpHeader(IF_NONE_MATCH, STAR));

    final AbfsUriQueryBuilder abfsUriQueryBuilder = createDefaultUriQueryBuilder();
    abfsUriQueryBuilder.addQuery(QUERY_PARAM_CONTINUATION, continuation);
    appendSASTokenToQuery(destination, SASTokenProvider.RENAME_DESTINATION_OPERATION, abfsUriQueryBuilder);

    final URL url = createRequestUrl(destination, abfsUriQueryBuilder.toString());
    final AbfsRestOperation op = createRenameRestOperation(url, requestHeaders);
    try {
      incrementAbfsRenamePath();
      op.execute(tracingContext);
      // AbfsClientResult contains the AbfsOperation, If recovery happened or
      // not, and the incompleteMetaDataState is true or false.
      // If we successfully rename a path and isMetadataIncompleteState was
      // true, then rename was recovered, else it didn't, this is why
      // isMetadataIncompleteState is used for renameRecovery(as the 2nd param).
      return new AbfsClientRenameResult(op, isMetadataIncompleteState, isMetadataIncompleteState);
    } catch (AzureBlobFileSystemException e) {
      // If we have no HTTP response, throw the original exception.
      if (!op.hasResult()) {
        throw e;
      }

      // ref: HADOOP-18242. Rename failure occurring due to a rare case of
      // tracking metadata being in incomplete state.
      if (op.getResult().getStorageErrorCode()
              .equals(RENAME_DESTINATION_PARENT_PATH_NOT_FOUND.getErrorCode())
              && !isMetadataIncompleteState) {
        //Logging
        ABFS_METADATA_INCOMPLETE_RENAME_FAILURE
                .info("Rename Failure attempting to resolve tracking metadata state and retrying.");
        // rename recovery should be attempted in this case also
        shouldAttemptRecovery = true;
        isMetadataIncompleteState = true;
        String sourceEtagAfterFailure = sourceEtag;
        if (isEmpty(sourceEtagAfterFailure)) {
          // Doing a HEAD call resolves the incomplete metadata state and
          // then we can retry the rename operation.
          AbfsRestOperation sourceStatusOp = getPathStatus(source, false,
<<<<<<< HEAD
              tracingContext, null);
          isMetadataIncompleteState = true;
=======
              tracingContext);
>>>>>>> f85ac5b6
          // Extract the sourceEtag, using the status Op, and set it
          // for future rename recovery.
          AbfsHttpOperation sourceStatusResult = sourceStatusOp.getResult();
          sourceEtagAfterFailure = extractEtagHeader(sourceStatusResult);
        }
        renamePath(source, destination, continuation, tracingContext,
                sourceEtagAfterFailure, isMetadataIncompleteState, isNamespaceEnabled);
      }
      // if we get out of the condition without a successful rename, then
      // it isn't metadata incomplete state issue.
      isMetadataIncompleteState = false;

      // setting default rename recovery success to false
      boolean etagCheckSucceeded = false;
      if (shouldAttemptRecovery) {
        etagCheckSucceeded = renameIdempotencyCheckOp(
                source,
                sourceEtag, op, destination, tracingContext);
      }
      if (!etagCheckSucceeded) {
        // idempotency did not return different result
        // throw back the exception
        throw e;
      }
      return new AbfsClientRenameResult(op, true, isMetadataIncompleteState);
    }
  }

  private boolean checkIsDir(AbfsHttpOperation result) {
    String resourceType = result.getResponseHeader(
            HttpHeaderConfigurations.X_MS_RESOURCE_TYPE);
    return resourceType != null
            && resourceType.equalsIgnoreCase(AbfsHttpConstants.DIRECTORY);
  }

  @VisibleForTesting
  AbfsRestOperation createRenameRestOperation(URL url, List<AbfsHttpHeader> requestHeaders) {
    AbfsRestOperation op = new AbfsRestOperation(
            AbfsRestOperationType.RenamePath,
            this,
            HTTP_METHOD_PUT,
            url,
            requestHeaders);
    return op;
  }

  private void incrementAbfsRenamePath() {
    abfsCounters.incrementCounter(RENAME_PATH_ATTEMPTS, 1);
  }

  /**
   * Check if the rename request failure is post a retry and if earlier rename
   * request might have succeeded at back-end.
   *
   * If a source etag was passed in, and the error was 404, get the
   * etag of any file at the destination.
   * If it matches the source etag, then the rename is considered
   * a success.
   * Exceptions raised in the probe of the destination are swallowed,
   * so that they do not interfere with the original rename failures.
   * @param source source path
   * @param op Rename request REST operation response with non-null HTTP response
   * @param destination rename destination path
   * @param sourceEtag etag of source file. may be null or empty
   * @param tracingContext Tracks identifiers for request header
   * @return true if the file was successfully copied
   */
  public boolean renameIdempotencyCheckOp(
      final String source,
      final String sourceEtag,
      final AbfsRestOperation op,
      final String destination,
      TracingContext tracingContext) {
    Preconditions.checkArgument(op.hasResult(), "Operations has null HTTP response");

    // removing isDir from debug logs as it can be misleading
    LOG.debug("rename({}, {}) failure {}; retry={} etag {}",
              source, destination, op.getResult().getStatusCode(), op.isARetriedRequest(), sourceEtag);
    if (!(op.isARetriedRequest()
            && (op.getResult().getStatusCode() == HttpURLConnection.HTTP_NOT_FOUND))) {
      // only attempt recovery if the failure was a 404 on a retried rename request.
      return false;
    }

    if (isNotEmpty(sourceEtag)) {
      // Server has returned HTTP 404, we have an etag, so see
      // if the rename has actually taken place,
      LOG.info("rename {} to {} failed, checking etag of destination",
              source, destination);
      try {
<<<<<<< HEAD
        final AbfsRestOperation destStatusOp = getPathStatus(destination,
            false, tracingContext, null);
=======
        final AbfsRestOperation destStatusOp = getPathStatus(destination, false, tracingContext);
>>>>>>> f85ac5b6
        final AbfsHttpOperation result = destStatusOp.getResult();

        final boolean recovered = result.getStatusCode() == HttpURLConnection.HTTP_OK
                && sourceEtag.equals(extractEtagHeader(result));
        LOG.info("File rename has taken place: recovery {}",
                recovered ? "succeeded" : "failed");
        return recovered;

      } catch (AzureBlobFileSystemException ex) {
        // GetFileStatus on the destination failed, the rename did not take place
<<<<<<< HEAD
      } catch (IOException ioe) {
        LOG.debug(ioe.getMessage());  // ex thrown by encryption framework
=======
        // or some other failure. log and swallow.
        LOG.debug("Failed to get status of path {}", destination, ex);
>>>>>>> f85ac5b6
      }
    } else {
      LOG.debug("No source etag; unable to probe for the operation's success");
    }
      return false;
  }

  @VisibleForTesting
  boolean isSourceDestEtagEqual(String sourceEtag, AbfsHttpOperation result) {
    return sourceEtag.equals(extractEtagHeader(result));
  }

  public AbfsRestOperation append(final String path, final byte[] buffer,
      AppendRequestParameters reqParams, final String cachedSasToken,
      EncryptionAdapter encryptionAdapter, TracingContext tracingContext)
      throws IOException {
    final List<AbfsHttpHeader> requestHeaders = createDefaultHeaders();
    addEncryptionKeyRequestHeaders(path, requestHeaders, false,
        encryptionAdapter, tracingContext);
    if (reqParams.isExpectHeaderEnabled()) {
      requestHeaders.add(new AbfsHttpHeader(EXPECT, HUNDRED_CONTINUE));
    }
    // JDK7 does not support PATCH, so to workaround the issue we will use
    // PUT and specify the real method in the X-Http-Method-Override header.
    requestHeaders.add(new AbfsHttpHeader(X_HTTP_METHOD_OVERRIDE,
        HTTP_METHOD_PATCH));
    if (reqParams.getLeaseId() != null) {
      requestHeaders.add(new AbfsHttpHeader(X_MS_LEASE_ID, reqParams.getLeaseId()));
    }

    final AbfsUriQueryBuilder abfsUriQueryBuilder = createDefaultUriQueryBuilder();
    abfsUriQueryBuilder.addQuery(QUERY_PARAM_ACTION, APPEND_ACTION);
    abfsUriQueryBuilder.addQuery(QUERY_PARAM_POSITION, Long.toString(reqParams.getPosition()));

    if ((reqParams.getMode() == AppendRequestParameters.Mode.FLUSH_MODE) || (
        reqParams.getMode() == AppendRequestParameters.Mode.FLUSH_CLOSE_MODE)) {
      abfsUriQueryBuilder.addQuery(QUERY_PARAM_FLUSH, TRUE);
      if (reqParams.getMode() == AppendRequestParameters.Mode.FLUSH_CLOSE_MODE) {
        abfsUriQueryBuilder.addQuery(QUERY_PARAM_CLOSE, TRUE);
      }
    }

    // Check if the retry is with "Expect: 100-continue" header being present in the previous request.
    if (reqParams.isRetryDueToExpect()) {
      String userAgentRetry = userAgent;
      // Remove the specific marker related to "Expect: 100-continue" from the User-Agent string.
      userAgentRetry = userAgentRetry.replace(HUNDRED_CONTINUE_USER_AGENT, EMPTY_STRING);
      requestHeaders.removeIf(header -> header.getName().equalsIgnoreCase(USER_AGENT));
      requestHeaders.add(new AbfsHttpHeader(USER_AGENT, userAgentRetry));
    }

    // AbfsInputStream/AbfsOutputStream reuse SAS tokens for better performance
    String sasTokenForReuse = appendSASTokenToQuery(path, SASTokenProvider.WRITE_OPERATION,
        abfsUriQueryBuilder, cachedSasToken);

    final URL url = createRequestUrl(path, abfsUriQueryBuilder.toString());
    final AbfsRestOperation op = getAbfsRestOperationForAppend(AbfsRestOperationType.Append,
            HTTP_METHOD_PUT,
            url,
            requestHeaders,
            buffer,
            reqParams.getoffset(),
            reqParams.getLength(),
            sasTokenForReuse);
    try {
      op.execute(tracingContext);
    } catch (AzureBlobFileSystemException e) {
      /*
         If the http response code indicates a user error we retry
         the same append request with expect header being disabled.
         When "100-continue" header is enabled but a non Http 100 response comes,
         the response message might not get set correctly by the server.
         So, this handling is to avoid breaking of backward compatibility
         if someone has taken dependency on the exception message,
         which is created using the error string present in the response header.
      */
      int responseStatusCode = ((AbfsRestOperationException) e).getStatusCode();
      if (checkUserError(responseStatusCode) && reqParams.isExpectHeaderEnabled()) {
        LOG.debug("User error, retrying without 100 continue enabled for the given path {}", path);
        reqParams.setExpectHeaderEnabled(false);
        reqParams.setRetryDueToExpect(true);
        return this.append(path, buffer, reqParams, cachedSasToken,
            encryptionAdapter, tracingContext);
      }
      // If we have no HTTP response, throw the original exception.
      if (!op.hasResult()) {
        throw e;
      }
      if (reqParams.isAppendBlob()
          && appendSuccessCheckOp(op, path,
          (reqParams.getPosition() + reqParams.getLength()), tracingContext)) {
        final AbfsRestOperation successOp = getAbfsRestOperationForAppend(
                AbfsRestOperationType.Append,
                HTTP_METHOD_PUT,
                url,
                requestHeaders,
                buffer,
                reqParams.getoffset(),
                reqParams.getLength(),
                sasTokenForReuse);
        successOp.hardSetResult(HttpURLConnection.HTTP_OK);
        return successOp;
      }
      throw e;
    }

    return op;
  }

  /**
   * Returns the rest operation for append.
   * @param operationType The AbfsRestOperationType.
   * @param httpMethod specifies the httpMethod.
   * @param url specifies the url.
   * @param requestHeaders This includes the list of request headers.
   * @param buffer The buffer to write into.
   * @param bufferOffset The buffer offset.
   * @param bufferLength The buffer Length.
   * @param sasTokenForReuse The sasToken.
   * @return AbfsRestOperation op.
   */
  @VisibleForTesting
  AbfsRestOperation getAbfsRestOperationForAppend(final AbfsRestOperationType operationType,
      final String httpMethod,
      final URL url,
      final List<AbfsHttpHeader> requestHeaders,
      final byte[] buffer,
      final int bufferOffset,
      final int bufferLength,
      final String sasTokenForReuse) {
    return new AbfsRestOperation(
        operationType,
        this,
        httpMethod,
        url,
        requestHeaders,
        buffer,
        bufferOffset,
        bufferLength, sasTokenForReuse);
  }

  /**
   * Returns true if the status code lies in the range of user error.
   * @param responseStatusCode http response status code.
   * @return True or False.
   */
  private boolean checkUserError(int responseStatusCode) {
    return (responseStatusCode >= HttpURLConnection.HTTP_BAD_REQUEST
        && responseStatusCode < HttpURLConnection.HTTP_INTERNAL_ERROR);
  }

  // For AppendBlob its possible that the append succeeded in the backend but the request failed.
  // However a retry would fail with an InvalidQueryParameterValue
  // (as the current offset would be unacceptable).
  // Hence, we pass/succeed the appendblob append call
  // in case we are doing a retry after checking the length of the file
  public boolean appendSuccessCheckOp(AbfsRestOperation op, final String path,
                                       final long length, TracingContext tracingContext)
      throws IOException {
    if ((op.isARetriedRequest())
        && (op.getResult().getStatusCode() == HttpURLConnection.HTTP_BAD_REQUEST)) {
      final AbfsRestOperation destStatusOp = getPathStatus(path, false, tracingContext, null);
      if (destStatusOp.getResult().getStatusCode() == HttpURLConnection.HTTP_OK) {
        String fileLength = destStatusOp.getResult().getResponseHeader(
            HttpHeaderConfigurations.CONTENT_LENGTH);
        if (length <= Long.parseLong(fileLength)) {
          LOG.debug("Returning success response from append blob idempotency code");
          return true;
        }
      }
    }
    return false;
  }

  public AbfsRestOperation flush(final String path, final long position,
      boolean retainUncommittedData, boolean isClose,
      final String cachedSasToken, final String leaseId,
      EncryptionAdapter encryptionAdapter, TracingContext tracingContext)
      throws IOException {
    final List<AbfsHttpHeader> requestHeaders = createDefaultHeaders();
    addEncryptionKeyRequestHeaders(path, requestHeaders, false,
        encryptionAdapter, tracingContext);
    // JDK7 does not support PATCH, so to workaround the issue we will use
    // PUT and specify the real method in the X-Http-Method-Override header.
    requestHeaders.add(new AbfsHttpHeader(X_HTTP_METHOD_OVERRIDE,
            HTTP_METHOD_PATCH));
    if (leaseId != null) {
      requestHeaders.add(new AbfsHttpHeader(X_MS_LEASE_ID, leaseId));
    }

    final AbfsUriQueryBuilder abfsUriQueryBuilder = createDefaultUriQueryBuilder();
    abfsUriQueryBuilder.addQuery(QUERY_PARAM_ACTION, FLUSH_ACTION);
    abfsUriQueryBuilder.addQuery(QUERY_PARAM_POSITION, Long.toString(position));
    abfsUriQueryBuilder.addQuery(QUERY_PARAM_RETAIN_UNCOMMITTED_DATA, String.valueOf(retainUncommittedData));
    abfsUriQueryBuilder.addQuery(QUERY_PARAM_CLOSE, String.valueOf(isClose));
    // AbfsInputStream/AbfsOutputStream reuse SAS tokens for better performance
    String sasTokenForReuse = appendSASTokenToQuery(path, SASTokenProvider.WRITE_OPERATION,
        abfsUriQueryBuilder, cachedSasToken);

    final URL url = createRequestUrl(path, abfsUriQueryBuilder.toString());
    final AbfsRestOperation op = new AbfsRestOperation(
            AbfsRestOperationType.Flush,
            this,
            HTTP_METHOD_PUT,
            url,
            requestHeaders, sasTokenForReuse);
    op.execute(tracingContext);
    return op;
  }

  public AbfsRestOperation setPathProperties(final String path, final String properties,
                                             final TracingContext tracingContext, final EncryptionAdapter encryptionAdapter)
      throws IOException {
    final List<AbfsHttpHeader> requestHeaders = createDefaultHeaders();
    addEncryptionKeyRequestHeaders(path, requestHeaders, false,
        encryptionAdapter, tracingContext);
    // JDK7 does not support PATCH, so to workaround the issue we will use
    // PUT and specify the real method in the X-Http-Method-Override header.
    requestHeaders.add(new AbfsHttpHeader(X_HTTP_METHOD_OVERRIDE,
            HTTP_METHOD_PATCH));

    requestHeaders.add(new AbfsHttpHeader(X_MS_PROPERTIES, properties));

    final AbfsUriQueryBuilder abfsUriQueryBuilder = createDefaultUriQueryBuilder();
    abfsUriQueryBuilder.addQuery(QUERY_PARAM_ACTION, SET_PROPERTIES_ACTION);
    appendSASTokenToQuery(path, SASTokenProvider.SET_PROPERTIES_OPERATION, abfsUriQueryBuilder);

    final URL url = createRequestUrl(path, abfsUriQueryBuilder.toString());
    final AbfsRestOperation op = new AbfsRestOperation(
            AbfsRestOperationType.SetPathProperties,
            this,
            HTTP_METHOD_PUT,
            url,
            requestHeaders);
    op.execute(tracingContext);
    return op;
  }

  public AbfsRestOperation getPathStatus(final String path,
      final boolean includeProperties, final TracingContext tracingContext,
      final EncryptionAdapter encryptionAdapter)
      throws IOException {
    final List<AbfsHttpHeader> requestHeaders = createDefaultHeaders();

    final AbfsUriQueryBuilder abfsUriQueryBuilder = createDefaultUriQueryBuilder();
    String operation = SASTokenProvider.GET_PROPERTIES_OPERATION;
    if (!includeProperties) {
      // The default action (operation) is implicitly to get properties and this action requires read permission
      // because it reads user defined properties.  If the action is getStatus or getAclStatus, then
      // only traversal (execute) permission is required.
      abfsUriQueryBuilder.addQuery(HttpQueryParams.QUERY_PARAM_ACTION, AbfsHttpConstants.GET_STATUS);
      operation = SASTokenProvider.GET_STATUS_OPERATION;
    } else {
      addEncryptionKeyRequestHeaders(path, requestHeaders, false, encryptionAdapter,
          tracingContext);
    }
    abfsUriQueryBuilder.addQuery(HttpQueryParams.QUERY_PARAM_UPN, String.valueOf(abfsConfiguration.isUpnUsed()));
    appendSASTokenToQuery(path, operation, abfsUriQueryBuilder);

    final URL url = createRequestUrl(path, abfsUriQueryBuilder.toString());
    final AbfsRestOperation op = new AbfsRestOperation(
            AbfsRestOperationType.GetPathStatus,
            this,
            HTTP_METHOD_HEAD,
            url,
            requestHeaders);
    op.execute(tracingContext);
    return op;
  }

  public AbfsRestOperation read(final String path, final long position, final byte[] buffer, final int bufferOffset,
                                final int bufferLength, final String eTag,
      String cachedSasToken, EncryptionAdapter encryptionAdapter,
      TracingContext tracingContext) throws IOException {
    final List<AbfsHttpHeader> requestHeaders = createDefaultHeaders();
    addEncryptionKeyRequestHeaders(path, requestHeaders, false,
     encryptionAdapter, tracingContext);
    requestHeaders.add(new AbfsHttpHeader(RANGE,
            String.format("bytes=%d-%d", position, position + bufferLength - 1)));
    requestHeaders.add(new AbfsHttpHeader(IF_MATCH, eTag));

    final AbfsUriQueryBuilder abfsUriQueryBuilder = createDefaultUriQueryBuilder();
    // AbfsInputStream/AbfsOutputStream reuse SAS tokens for better performance
    String sasTokenForReuse = appendSASTokenToQuery(path, SASTokenProvider.READ_OPERATION,
        abfsUriQueryBuilder, cachedSasToken);

    final URL url = createRequestUrl(path, abfsUriQueryBuilder.toString());
    final AbfsRestOperation op = new AbfsRestOperation(
            AbfsRestOperationType.ReadFile,
            this,
            HTTP_METHOD_GET,
            url,
            requestHeaders,
            buffer,
            bufferOffset,
            bufferLength, sasTokenForReuse);
    op.execute(tracingContext);

    return op;
  }

  public AbfsRestOperation deletePath(final String path, final boolean recursive, final String continuation,
                                      TracingContext tracingContext)
          throws AzureBlobFileSystemException {
    final List<AbfsHttpHeader> requestHeaders = createDefaultHeaders();

    final AbfsUriQueryBuilder abfsUriQueryBuilder = createDefaultUriQueryBuilder();
    abfsUriQueryBuilder.addQuery(QUERY_PARAM_RECURSIVE, String.valueOf(recursive));
    abfsUriQueryBuilder.addQuery(QUERY_PARAM_CONTINUATION, continuation);
    String operation = recursive ? SASTokenProvider.DELETE_RECURSIVE_OPERATION : SASTokenProvider.DELETE_OPERATION;
    appendSASTokenToQuery(path, operation, abfsUriQueryBuilder);

    final URL url = createRequestUrl(path, abfsUriQueryBuilder.toString());
    final AbfsRestOperation op = new AbfsRestOperation(
            AbfsRestOperationType.DeletePath,
            this,
            HTTP_METHOD_DELETE,
            url,
            requestHeaders);
    try {
    op.execute(tracingContext);
    } catch (AzureBlobFileSystemException e) {
      // If we have no HTTP response, throw the original exception.
      if (!op.hasResult()) {
        throw e;
      }
      final AbfsRestOperation idempotencyOp = deleteIdempotencyCheckOp(op);
      if (idempotencyOp.getResult().getStatusCode()
          == op.getResult().getStatusCode()) {
        // idempotency did not return different result
        // throw back the exception
        throw e;
      } else {
        return idempotencyOp;
      }
    }

    return op;
  }

  /**
   * Check if the delete request failure is post a retry and if delete failure
   * qualifies to be a success response assuming idempotency.
   *
   * There are below scenarios where delete could be incorrectly deducted as
   * success post request retry:
   * 1. Target was originally not existing and initial delete request had to be
   * re-tried.
   * 2. Parallel delete issued from any other store interface rather than
   * delete issued from this filesystem instance.
   * These are few corner cases and usually returning a success at this stage
   * should help the job to continue.
   * @param op Delete request REST operation response with non-null HTTP response
   * @return REST operation response post idempotency check
   */
  public AbfsRestOperation deleteIdempotencyCheckOp(final AbfsRestOperation op) {
    Preconditions.checkArgument(op.hasResult(), "Operations has null HTTP response");
    if ((op.isARetriedRequest())
        && (op.getResult().getStatusCode() == HttpURLConnection.HTTP_NOT_FOUND)
        && DEFAULT_DELETE_CONSIDERED_IDEMPOTENT) {
      // Server has returned HTTP 404, which means path no longer
      // exists. Assuming delete result to be idempotent, return success.
      final AbfsRestOperation successOp = new AbfsRestOperation(
          AbfsRestOperationType.DeletePath,
          this,
          HTTP_METHOD_DELETE,
          op.getUrl(),
          op.getRequestHeaders());
      successOp.hardSetResult(HttpURLConnection.HTTP_OK);
      LOG.debug("Returning success response from delete idempotency logic");
      return successOp;
    }

    return op;
  }

  public AbfsRestOperation setOwner(final String path, final String owner, final String group,
                                    TracingContext tracingContext)
      throws AzureBlobFileSystemException {
    final List<AbfsHttpHeader> requestHeaders = createDefaultHeaders();
    // JDK7 does not support PATCH, so to workaround the issue we will use
    // PUT and specify the real method in the X-Http-Method-Override header.
    requestHeaders.add(new AbfsHttpHeader(X_HTTP_METHOD_OVERRIDE,
            HTTP_METHOD_PATCH));

    if (owner != null && !owner.isEmpty()) {
      requestHeaders.add(new AbfsHttpHeader(HttpHeaderConfigurations.X_MS_OWNER, owner));
    }
    if (group != null && !group.isEmpty()) {
      requestHeaders.add(new AbfsHttpHeader(HttpHeaderConfigurations.X_MS_GROUP, group));
    }

    final AbfsUriQueryBuilder abfsUriQueryBuilder = createDefaultUriQueryBuilder();
    abfsUriQueryBuilder.addQuery(HttpQueryParams.QUERY_PARAM_ACTION, AbfsHttpConstants.SET_ACCESS_CONTROL);
    appendSASTokenToQuery(path, SASTokenProvider.SET_OWNER_OPERATION, abfsUriQueryBuilder);

    final URL url = createRequestUrl(path, abfsUriQueryBuilder.toString());
    final AbfsRestOperation op = new AbfsRestOperation(
        AbfsRestOperationType.SetOwner,
        this,
        AbfsHttpConstants.HTTP_METHOD_PUT,
        url,
        requestHeaders);
    op.execute(tracingContext);
    return op;
  }

  public AbfsRestOperation setPermission(final String path, final String permission,
                                         TracingContext tracingContext)
      throws AzureBlobFileSystemException {
    final List<AbfsHttpHeader> requestHeaders = createDefaultHeaders();
    // JDK7 does not support PATCH, so to workaround the issue we will use
    // PUT and specify the real method in the X-Http-Method-Override header.
    requestHeaders.add(new AbfsHttpHeader(X_HTTP_METHOD_OVERRIDE,
            HTTP_METHOD_PATCH));

    requestHeaders.add(new AbfsHttpHeader(HttpHeaderConfigurations.X_MS_PERMISSIONS, permission));

    final AbfsUriQueryBuilder abfsUriQueryBuilder = createDefaultUriQueryBuilder();
    abfsUriQueryBuilder.addQuery(HttpQueryParams.QUERY_PARAM_ACTION, AbfsHttpConstants.SET_ACCESS_CONTROL);
    appendSASTokenToQuery(path, SASTokenProvider.SET_PERMISSION_OPERATION, abfsUriQueryBuilder);

    final URL url = createRequestUrl(path, abfsUriQueryBuilder.toString());
    final AbfsRestOperation op = new AbfsRestOperation(
        AbfsRestOperationType.SetPermissions,
        this,
        AbfsHttpConstants.HTTP_METHOD_PUT,
        url,
        requestHeaders);
    op.execute(tracingContext);
    return op;
  }

  public AbfsRestOperation setAcl(final String path, final String aclSpecString,
                                  TracingContext tracingContext) throws AzureBlobFileSystemException {
    return setAcl(path, aclSpecString, AbfsHttpConstants.EMPTY_STRING, tracingContext);
  }

  public AbfsRestOperation setAcl(final String path, final String aclSpecString, final String eTag,
                                  TracingContext tracingContext)
      throws AzureBlobFileSystemException {
    final List<AbfsHttpHeader> requestHeaders = createDefaultHeaders();
    // JDK7 does not support PATCH, so to workaround the issue we will use
    // PUT and specify the real method in the X-Http-Method-Override header.
    requestHeaders.add(new AbfsHttpHeader(X_HTTP_METHOD_OVERRIDE,
            HTTP_METHOD_PATCH));

    requestHeaders.add(new AbfsHttpHeader(HttpHeaderConfigurations.X_MS_ACL, aclSpecString));

    if (eTag != null && !eTag.isEmpty()) {
      requestHeaders.add(new AbfsHttpHeader(HttpHeaderConfigurations.IF_MATCH, eTag));
    }

    final AbfsUriQueryBuilder abfsUriQueryBuilder = createDefaultUriQueryBuilder();
    abfsUriQueryBuilder.addQuery(HttpQueryParams.QUERY_PARAM_ACTION, AbfsHttpConstants.SET_ACCESS_CONTROL);
    appendSASTokenToQuery(path, SASTokenProvider.SET_ACL_OPERATION, abfsUriQueryBuilder);

    final URL url = createRequestUrl(path, abfsUriQueryBuilder.toString());
    final AbfsRestOperation op = new AbfsRestOperation(
        AbfsRestOperationType.SetAcl,
        this,
        AbfsHttpConstants.HTTP_METHOD_PUT,
        url,
        requestHeaders);
    op.execute(tracingContext);
    return op;
  }

  public AbfsRestOperation getAclStatus(final String path, TracingContext tracingContext)
          throws AzureBlobFileSystemException {
    return getAclStatus(path, abfsConfiguration.isUpnUsed(), tracingContext);
  }

  public AbfsRestOperation getAclStatus(final String path, final boolean useUPN,
                                        TracingContext tracingContext) throws AzureBlobFileSystemException {
    final List<AbfsHttpHeader> requestHeaders = createDefaultHeaders();

    final AbfsUriQueryBuilder abfsUriQueryBuilder = createDefaultUriQueryBuilder();
    abfsUriQueryBuilder.addQuery(HttpQueryParams.QUERY_PARAM_ACTION, AbfsHttpConstants.GET_ACCESS_CONTROL);
    abfsUriQueryBuilder.addQuery(HttpQueryParams.QUERY_PARAM_UPN, String.valueOf(useUPN));
    appendSASTokenToQuery(path, SASTokenProvider.GET_ACL_OPERATION, abfsUriQueryBuilder);

    final URL url = createRequestUrl(path, abfsUriQueryBuilder.toString());
    final AbfsRestOperation op = new AbfsRestOperation(
        AbfsRestOperationType.GetAcl,
        this,
        AbfsHttpConstants.HTTP_METHOD_HEAD,
        url,
        requestHeaders);
    op.execute(tracingContext);
    return op;
  }

  /**
   * Talks to the server to check whether the permission specified in
   * the rwx parameter is present for the path specified in the path parameter.
   *
   * @param path  Path for which access check needs to be performed
   * @param rwx   The permission to be checked on the path
   * @param tracingContext Tracks identifiers for request header
   * @return      The {@link AbfsRestOperation} object for the operation
   * @throws AzureBlobFileSystemException in case of bad requests
   */
  public AbfsRestOperation checkAccess(String path, String rwx, TracingContext tracingContext)
      throws AzureBlobFileSystemException {
    AbfsUriQueryBuilder abfsUriQueryBuilder = createDefaultUriQueryBuilder();
    abfsUriQueryBuilder.addQuery(QUERY_PARAM_ACTION, CHECK_ACCESS);
    abfsUriQueryBuilder.addQuery(QUERY_FS_ACTION, rwx);
    appendSASTokenToQuery(path, SASTokenProvider.CHECK_ACCESS_OPERATION, abfsUriQueryBuilder);
    URL url = createRequestUrl(path, abfsUriQueryBuilder.toString());
    AbfsRestOperation op = new AbfsRestOperation(
        AbfsRestOperationType.CheckAccess, this,
        AbfsHttpConstants.HTTP_METHOD_HEAD, url, createDefaultHeaders());
    op.execute(tracingContext);
    return op;
  }

  /**
   * Get the directory query parameter used by the List Paths REST API and used
   * as the path in the continuation token.  If the input path is null or the
   * root path "/", empty string is returned. If the input path begins with '/',
   * the return value is the substring beginning at offset 1.  Otherwise, the
   * input path is returned.
   * @param path the path to be listed.
   * @return the value of the directory query parameter
   */
  public static String getDirectoryQueryParameter(final String path) {
    String directory = path;
    if (Strings.isNullOrEmpty(directory)) {
      directory = AbfsHttpConstants.EMPTY_STRING;
    } else if (directory.charAt(0) == '/') {
      directory = directory.substring(1);
    }
    return directory;
  }

  /**
   * If configured for SAS AuthType, appends SAS token to queryBuilder
   * @param path
   * @param operation
   * @param queryBuilder
   * @return sasToken - returned for optional re-use.
   * @throws SASTokenProviderException
   */
  private String appendSASTokenToQuery(String path, String operation, AbfsUriQueryBuilder queryBuilder) throws SASTokenProviderException {
    return appendSASTokenToQuery(path, operation, queryBuilder, null);
  }

  /**
   * If configured for SAS AuthType, appends SAS token to queryBuilder
   * @param path
   * @param operation
   * @param queryBuilder
   * @param cachedSasToken - previously acquired SAS token to be reused.
   * @return sasToken - returned for optional re-use.
   * @throws SASTokenProviderException
   */
  private String appendSASTokenToQuery(String path,
                                       String operation,
                                       AbfsUriQueryBuilder queryBuilder,
                                       String cachedSasToken)
      throws SASTokenProviderException {
    String sasToken = null;
    if (this.authType == AuthType.SAS) {
      try {
        LOG.trace("Fetch SAS token for {} on {}", operation, path);
        if (cachedSasToken == null) {
          sasToken = sasTokenProvider.getSASToken(this.accountName,
              this.filesystem, path, operation);
          if ((sasToken == null) || sasToken.isEmpty()) {
            throw new UnsupportedOperationException("SASToken received is empty or null");
          }
        } else {
          sasToken = cachedSasToken;
          LOG.trace("Using cached SAS token.");
        }
        // if SAS Token contains a prefix of ?, it should be removed
        if (sasToken.charAt(0) == '?') {
          sasToken = sasToken.substring(1);
        }
        queryBuilder.setSASToken(sasToken);
        LOG.trace("SAS token fetch complete for {} on {}", operation, path);
      } catch (Exception ex) {
        throw new SASTokenProviderException(String.format("Failed to acquire a SAS token for %s on %s due to %s",
            operation,
            path,
            ex.toString()));
      }
    }
    return sasToken;
  }

  private URL createRequestUrl(final String query) throws AzureBlobFileSystemException {
    return createRequestUrl(EMPTY_STRING, query);
  }

  @VisibleForTesting
  protected URL createRequestUrl(final String path, final String query)
          throws AzureBlobFileSystemException {
    final String base = baseUrl.toString();
    String encodedPath = path;
    try {
      encodedPath = urlEncode(path);
    } catch (AzureBlobFileSystemException ex) {
      LOG.debug("Unexpected error.", ex);
      throw new InvalidUriException(path);
    }

    final StringBuilder sb = new StringBuilder();
    sb.append(base);
    sb.append(encodedPath);
    sb.append(query);

    final URL url;
    try {
      url = new URL(sb.toString());
    } catch (MalformedURLException ex) {
      throw new InvalidUriException(sb.toString());
    }
    return url;
  }

  public static String urlEncode(final String value) throws AzureBlobFileSystemException {
    String encodedString;
    try {
      encodedString =  URLEncoder.encode(value, UTF_8)
          .replace(PLUS, PLUS_ENCODE)
          .replace(FORWARD_SLASH_ENCODE, FORWARD_SLASH);
    } catch (UnsupportedEncodingException ex) {
        throw new InvalidUriException(value);
    }

    return encodedString;
  }

  public synchronized String getAccessToken() throws IOException {
    if (tokenProvider != null) {
      return "Bearer " + tokenProvider.getToken().getAccessToken();
    } else {
      return null;
    }
  }

  private synchronized Boolean getIsNamespaceEnabled(TracingContext tracingContext)
      throws AzureBlobFileSystemException {
    if (isNamespaceEnabled == null) {
      setIsNamespaceEnabled(NamespaceUtil.isNamespaceEnabled(this,
          tracingContext));
    }
    return isNamespaceEnabled;
  }

  public AuthType getAuthType() {
    return authType;
  }

  public EncryptionContextProvider getEncryptionContextProvider() {
    return encryptionContextProvider;
  }

  @VisibleForTesting
  String initializeUserAgent(final AbfsConfiguration abfsConfiguration,
      final String sslProviderName) {

    StringBuilder sb = new StringBuilder();

    sb.append(APN_VERSION);
    sb.append(SINGLE_WHITE_SPACE);
    sb.append(CLIENT_VERSION);
    sb.append(SINGLE_WHITE_SPACE);

    sb.append("(");

    sb.append(System.getProperty(JAVA_VENDOR)
        .replaceAll(SINGLE_WHITE_SPACE, EMPTY_STRING));
    sb.append(SINGLE_WHITE_SPACE);
    sb.append("JavaJRE");
    sb.append(SINGLE_WHITE_SPACE);
    sb.append(System.getProperty(JAVA_VERSION));
    sb.append(SEMICOLON);
    sb.append(SINGLE_WHITE_SPACE);

    sb.append(System.getProperty(OS_NAME)
        .replaceAll(SINGLE_WHITE_SPACE, EMPTY_STRING));
    sb.append(SINGLE_WHITE_SPACE);
    sb.append(System.getProperty(OS_VERSION));
    sb.append(FORWARD_SLASH);
    sb.append(System.getProperty(OS_ARCH));
    sb.append(SEMICOLON);

    appendIfNotEmpty(sb, sslProviderName, true);
    appendIfNotEmpty(sb,
        ExtensionHelper.getUserAgentSuffix(tokenProvider, EMPTY_STRING), true);

    if (abfsConfiguration.isExpectHeaderEnabled()) {
      sb.append(SINGLE_WHITE_SPACE);
      sb.append(HUNDRED_CONTINUE);
      sb.append(SEMICOLON);
    }

    sb.append(SINGLE_WHITE_SPACE);
    sb.append(abfsConfiguration.getClusterName());
    sb.append(FORWARD_SLASH);
    sb.append(abfsConfiguration.getClusterType());

    sb.append(")");

    appendIfNotEmpty(sb, abfsConfiguration.getCustomUserAgentPrefix(), false);

    return String.format(Locale.ROOT, sb.toString());
  }

  private void appendIfNotEmpty(StringBuilder sb, String regEx,
      boolean shouldAppendSemiColon) {
    if (regEx == null || regEx.trim().isEmpty()) {
      return;
    }
    sb.append(SINGLE_WHITE_SPACE);
    sb.append(regEx);
    if (shouldAppendSemiColon) {
      sb.append(SEMICOLON);
    }
  }

  @VisibleForTesting
  URL getBaseUrl() {
    return baseUrl;
  }

  @VisibleForTesting
  public SASTokenProvider getSasTokenProvider() {
    return this.sasTokenProvider;
  }

  @VisibleForTesting
  void setEncryptionContextProvider(EncryptionContextProvider provider) {
    encryptionContextProvider = provider;
  }

  @VisibleForTesting
  void setIsNamespaceEnabled(final Boolean isNamespaceEnabled) {
    this.isNamespaceEnabled = isNamespaceEnabled;
  }

  /**
   * Getter for abfsCounters from AbfsClient.
   * @return AbfsCounters instance.
   */
  protected AbfsCounters getAbfsCounters() {
    return abfsCounters;
  }

  public String getxMsVersion() {
    return xMsVersion;
  }

  /**
   * Getter for abfsConfiguration from AbfsClient.
   * @return AbfsConfiguration instance
   */
  protected AbfsConfiguration getAbfsConfiguration() {
    return abfsConfiguration;
  }

  public int getNumLeaseThreads() {
    return abfsConfiguration.getNumLeaseThreads();
  }

  public <V> ListenableScheduledFuture<V> schedule(Callable<V> callable, long delay,
      TimeUnit timeUnit) {
    return executorService.schedule(callable, delay, timeUnit);
  }

  public ListenableFuture<?> submit(Runnable runnable) {
    return executorService.submit(runnable);
  }

  public <V> void addCallback(ListenableFuture<V> future, FutureCallback<V> callback) {
    Futures.addCallback(future, callback, executorService);
  }

  @VisibleForTesting
  protected AccessTokenProvider getTokenProvider() {
    return tokenProvider;
  }
}<|MERGE_RESOLUTION|>--- conflicted
+++ resolved
@@ -599,15 +599,6 @@
    * @throws AzureBlobFileSystemException failure, excluding any recovery from overload failures.
    */
   public AbfsClientRenameResult renamePath(
-<<<<<<< HEAD
-      final String source,
-      final String destination,
-      final String continuation,
-      final TracingContext tracingContext,
-      final String sourceEtag,
-      boolean isMetadataIncompleteState)
-      throws IOException {
-=======
           final String source,
           final String destination,
           final String continuation,
@@ -615,8 +606,7 @@
           String sourceEtag,
           boolean isMetadataIncompleteState,
           boolean isNamespaceEnabled)
-      throws AzureBlobFileSystemException {
->>>>>>> f85ac5b6
+      throws IOException {
     final List<AbfsHttpHeader> requestHeaders = createDefaultHeaders();
 
     final boolean hasEtag = !isEmpty(sourceEtag);
@@ -628,7 +618,7 @@
       // fetch the source etag to be used later in recovery
       try {
         final AbfsRestOperation srcStatusOp = getPathStatus(source,
-                false, tracingContext);
+                false, tracingContext, null);
         if (srcStatusOp.hasResult()) {
           final AbfsHttpOperation result = srcStatusOp.getResult();
           sourceEtag = extractEtagHeader(result);
@@ -692,12 +682,8 @@
           // Doing a HEAD call resolves the incomplete metadata state and
           // then we can retry the rename operation.
           AbfsRestOperation sourceStatusOp = getPathStatus(source, false,
-<<<<<<< HEAD
               tracingContext, null);
           isMetadataIncompleteState = true;
-=======
-              tracingContext);
->>>>>>> f85ac5b6
           // Extract the sourceEtag, using the status Op, and set it
           // for future rename recovery.
           AbfsHttpOperation sourceStatusResult = sourceStatusOp.getResult();
@@ -788,12 +774,8 @@
       LOG.info("rename {} to {} failed, checking etag of destination",
               source, destination);
       try {
-<<<<<<< HEAD
         final AbfsRestOperation destStatusOp = getPathStatus(destination,
             false, tracingContext, null);
-=======
-        final AbfsRestOperation destStatusOp = getPathStatus(destination, false, tracingContext);
->>>>>>> f85ac5b6
         final AbfsHttpOperation result = destStatusOp.getResult();
 
         final boolean recovered = result.getStatusCode() == HttpURLConnection.HTTP_OK
@@ -804,13 +786,10 @@
 
       } catch (AzureBlobFileSystemException ex) {
         // GetFileStatus on the destination failed, the rename did not take place
-<<<<<<< HEAD
+        // or some other failure. log and swallow.
+        LOG.debug("Failed to get status of path {}", destination, ex);
       } catch (IOException ioe) {
         LOG.debug(ioe.getMessage());  // ex thrown by encryption framework
-=======
-        // or some other failure. log and swallow.
-        LOG.debug("Failed to get status of path {}", destination, ex);
->>>>>>> f85ac5b6
       }
     } else {
       LOG.debug("No source etag; unable to probe for the operation's success");
