--- conflicted
+++ resolved
@@ -100,14 +100,9 @@
 
   private final URL baseUrl;
   private final SharedKeyCredentials sharedKeyCredentials;
-<<<<<<< HEAD
   private ApiVersion xMsVersion = ApiVersion.getCurrentVersion();
-  private final ExponentialRetryPolicy retryPolicy;
-=======
-  private String xMsVersion = DECEMBER_2019_API_VERSION;
   private final ExponentialRetryPolicy exponentialRetryPolicy;
   private final StaticRetryPolicy staticRetryPolicy;
->>>>>>> 15af5295
   private final String filesystem;
   private final AbfsConfiguration abfsConfiguration;
   private final String userAgent;
