--- conflicted
+++ resolved
@@ -26,14 +26,11 @@
 
 import org.assertj.core.api.Assertions;
 
-<<<<<<< HEAD
 import org.apache.hadoop.conf.Configuration;
 import org.apache.hadoop.fs.FileSystem;
 import org.apache.hadoop.fs.FSDataOutputStream;
 import org.apache.hadoop.fs.FileStatus;
 import org.apache.hadoop.fs.Path;
-=======
->>>>>>> ddc0ee27
 import org.apache.hadoop.fs.azurebfs.AbstractAbfsIntegrationTest;
 import org.apache.hadoop.fs.azurebfs.AzureBlobFileSystem;
 import org.apache.hadoop.fs.azurebfs.contracts.exceptions.AzureBlobFileSystemException;
@@ -69,13 +66,9 @@
   private static final int TEST_READAHEAD_DEPTH_2 = 2;
   private static final int TEST_READAHEAD_DEPTH_4 = 4;
   private static final int REDUCED_READ_BUFFER_AGE_THRESHOLD = 3000; // 3 sec
-<<<<<<< HEAD
-  private static final int INCREASED_READ_BUFFER_AGE_THRESHOLD = 30000; // 30 sec
-  private static final int ALWAYS_READ_BUFFER_SIZE_TEST_FILE_SIZE = 16 * ONE_MB;
-=======
   private static final int INCREASED_READ_BUFFER_AGE_THRESHOLD =
       REDUCED_READ_BUFFER_AGE_THRESHOLD * 10; // 30 sec
->>>>>>> ddc0ee27
+  private static final int ALWAYS_READ_BUFFER_SIZE_TEST_FILE_SIZE = 16 * ONE_MB;
 
   private AbfsRestOperation getMockRestOp() {
     AbfsRestOperation op = mock(AbfsRestOperation.class);
