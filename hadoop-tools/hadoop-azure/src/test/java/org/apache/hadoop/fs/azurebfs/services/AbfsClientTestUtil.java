/**
 * Licensed to the Apache Software Foundation (ASF) under one
 * or more contributor license agreements.  See the NOTICE file
 * distributed with this work for additional information
 * regarding copyright ownership.  The ASF licenses this file
 * to you under the Apache License, Version 2.0 (the
 * "License"); you may not use this file except in compliance
 * with the License.  You may obtain a copy of the License at
 *
 *     http://www.apache.org/licenses/LICENSE-2.0
 *
 * Unless required by applicable law or agreed to in writing, software
 * distributed under the License is distributed on an "AS IS" BASIS,
 * WITHOUT WARRANTIES OR CONDITIONS OF ANY KIND, either express or implied.
 * See the License for the specific language governing permissions and
 * limitations under the License.
 */

package org.apache.hadoop.fs.azurebfs.services;

import java.io.IOException;
import java.net.HttpURLConnection;
import java.net.URL;
import java.util.ArrayList;
import java.util.HashSet;
import java.util.Set;
import java.util.concurrent.locks.ReentrantLock;

import org.apache.hadoop.fs.azurebfs.AbfsConfiguration;
import org.assertj.core.api.Assertions;
import org.mockito.AdditionalMatchers;
import org.mockito.Mockito;
import org.mockito.invocation.InvocationOnMock;
import org.mockito.stubbing.Answer;

import org.apache.hadoop.fs.azurebfs.utils.TracingContext;
import org.apache.hadoop.util.functional.FunctionRaisingIOE;

import static java.net.HttpURLConnection.HTTP_OK;
import static java.net.HttpURLConnection.HTTP_UNAVAILABLE;
import static org.apache.hadoop.fs.azurebfs.constants.AbfsHttpConstants.HTTP_METHOD_GET;
import static org.apache.hadoop.fs.azurebfs.services.AuthType.OAuth;
import static org.apache.hadoop.fs.azurebfs.services.RetryPolicyConstants.EXPONENTIAL_RETRY_POLICY_ABBREVIATION;
import static org.apache.hadoop.fs.azurebfs.services.RetryPolicyConstants.STATIC_RETRY_POLICY_ABBREVIATION;
import static org.apache.hadoop.fs.azurebfs.services.RetryReasonConstants.CONNECTION_TIMEOUT_ABBREVIATION;
import static org.mockito.ArgumentMatchers.any;
import static org.mockito.ArgumentMatchers.eq;
import static org.mockito.ArgumentMatchers.nullable;

/**
 * Utility class to help defining mock behavior on AbfsClient and AbfsRestOperation
 * objects which are protected inside services package.
 */
public final class AbfsClientTestUtil {
  private static final long ONE_SEC = 1000;

  private AbfsClientTestUtil() {

  }

  public static void setMockAbfsRestOperationForListPathOperation(
      final AbfsClient spiedClient,
      FunctionRaisingIOE<AbfsHttpOperation, AbfsHttpOperation> functionRaisingIOE)
      throws Exception {
<<<<<<< HEAD
    ExponentialRetryPolicy retryPolicy = Mockito.mock(ExponentialRetryPolicy.class);
=======
    ExponentialRetryPolicy exponentialRetryPolicy = Mockito.mock(ExponentialRetryPolicy.class);
    StaticRetryPolicy staticRetryPolicy = Mockito.mock(StaticRetryPolicy.class);
>>>>>>> a897e745
    AbfsThrottlingIntercept intercept = Mockito.mock(AbfsThrottlingIntercept.class);
    AbfsHttpOperation httpOperation = Mockito.mock(AbfsHttpOperation.class);
    AbfsRestOperation abfsRestOperation = Mockito.spy(new AbfsRestOperation(
        AbfsRestOperationType.ListPaths,
        spiedClient,
        HTTP_METHOD_GET,
        null,
        new ArrayList<>()
    ));

    Mockito.doReturn(abfsRestOperation).when(spiedClient).getAbfsRestOperation(
        eq(AbfsRestOperationType.ListPaths), any(), any(), any());

<<<<<<< HEAD
    addGeneralMockBehaviourToAbfsClient(spiedClient, retryPolicy, intercept);
=======
    addGeneralMockBehaviourToAbfsClient(spiedClient, exponentialRetryPolicy, staticRetryPolicy, intercept);
>>>>>>> a897e745
    addGeneralMockBehaviourToRestOpAndHttpOp(abfsRestOperation, httpOperation);

    functionRaisingIOE.apply(httpOperation);
  }

  /**
   * Adding general mock behaviour to AbfsRestOperation and AbfsHttpOperation
   * to avoid any NPE occurring. These will avoid any network call made and
   * will return the relevant exception or return value directly.
   * @param abfsRestOperation to be mocked
   * @param httpOperation to be mocked
   * @throws IOException
   */
  public static void addGeneralMockBehaviourToRestOpAndHttpOp(final AbfsRestOperation abfsRestOperation,
                                                              final AbfsHttpOperation httpOperation) throws IOException {
    HttpURLConnection httpURLConnection = Mockito.mock(HttpURLConnection.class);
    Mockito.doNothing().when(httpURLConnection)
        .setRequestProperty(nullable(String.class), nullable(String.class));
    Mockito.doReturn(httpURLConnection).when(httpOperation).getConnection();
    Mockito.doReturn("").when(abfsRestOperation).getClientLatency();
    Mockito.doReturn(httpOperation).when(abfsRestOperation).createHttpOperation();
  }

  /**
   * Adding general mock behaviour to AbfsClient to avoid any NPE occurring.
   * These will avoid any network call made and will return the relevant exception or return value directly.
   * @param abfsClient to be mocked
   * @param exponentialRetryPolicy
   * @param staticRetryPolicy
   * @throws IOException
   */
  public static void addGeneralMockBehaviourToAbfsClient(final AbfsClient abfsClient,
<<<<<<< HEAD
                                                         final ExponentialRetryPolicy retryPolicy,
                                                         final AbfsThrottlingIntercept intercept) throws IOException {
    Mockito.doReturn(OAuth).when(abfsClient).getAuthType();
    Mockito.doReturn("").when(abfsClient).getAccessToken();
=======
                                                         final ExponentialRetryPolicy exponentialRetryPolicy,
                                                         final StaticRetryPolicy staticRetryPolicy,
                                                         final AbfsThrottlingIntercept intercept) throws IOException {
    Mockito.doReturn(OAuth).when(abfsClient).getAuthType();
    Mockito.doReturn("").when(abfsClient).getAccessToken();

>>>>>>> a897e745
    Mockito.doReturn(intercept).when(abfsClient).getIntercept();
    Mockito.doNothing()
        .when(intercept)
        .sendingRequest(any(), nullable(AbfsCounters.class));
    Mockito.doNothing().when(intercept).updateMetrics(any(), any());

    // Returning correct retry policy based on failure reason
    Mockito.doReturn(exponentialRetryPolicy).when(abfsClient).getExponentialRetryPolicy();
    Mockito.doReturn(staticRetryPolicy).when(abfsClient).getRetryPolicy(CONNECTION_TIMEOUT_ABBREVIATION);
    Mockito.doReturn(exponentialRetryPolicy).when(abfsClient).getRetryPolicy(
            AdditionalMatchers.not(eq(CONNECTION_TIMEOUT_ABBREVIATION)));

    // Defining behavior of static retry policy
    Mockito.doReturn(true).when(staticRetryPolicy)
            .shouldRetry(nullable(Integer.class), nullable(Integer.class));
    Mockito.doReturn(false).when(staticRetryPolicy).shouldRetry(1, HTTP_OK);
    Mockito.doReturn(false).when(staticRetryPolicy).shouldRetry(2, HTTP_OK);
    Mockito.doReturn(true).when(staticRetryPolicy).shouldRetry(1, HTTP_UNAVAILABLE);
    // We want only two retries to occcur
    Mockito.doReturn(false).when(staticRetryPolicy).shouldRetry(2, HTTP_UNAVAILABLE);
    Mockito.doReturn(STATIC_RETRY_POLICY_ABBREVIATION).when(staticRetryPolicy).getAbbreviation();
    Mockito.doReturn(ONE_SEC).when(staticRetryPolicy).getRetryInterval(nullable(Integer.class));

    // Defining behavior of exponential retry policy
    Mockito.doReturn(true).when(exponentialRetryPolicy)
            .shouldRetry(nullable(Integer.class), nullable(Integer.class));
    Mockito.doReturn(false).when(exponentialRetryPolicy).shouldRetry(1, HTTP_OK);
    Mockito.doReturn(false).when(exponentialRetryPolicy).shouldRetry(2, HTTP_OK);
    Mockito.doReturn(true).when(exponentialRetryPolicy).shouldRetry(1, HTTP_UNAVAILABLE);
    // We want only two retries to occcur
    Mockito.doReturn(false).when(exponentialRetryPolicy).shouldRetry(2, HTTP_UNAVAILABLE);
    Mockito.doReturn(EXPONENTIAL_RETRY_POLICY_ABBREVIATION).when(exponentialRetryPolicy).getAbbreviation();
    Mockito.doReturn(2 * ONE_SEC).when(exponentialRetryPolicy).getRetryInterval(nullable(Integer.class));

    AbfsConfiguration configurations = Mockito.mock(AbfsConfiguration.class);
    Mockito.doReturn(configurations).when(abfsClient).getAbfsConfiguration();
    Mockito.doReturn(true).when(configurations).getStaticRetryForConnectionTimeoutEnabled();
  }

  public static void hookOnRestOpsForTracingContextSingularity(AbfsClient client) {
    Set<TracingContext> tracingContextSet = new HashSet<>();
    ReentrantLock lock = new ReentrantLock();
    Answer answer = new Answer() {
      @Override
      public Object answer(final InvocationOnMock invocationOnMock)
          throws Throwable {
        AbfsRestOperation op = Mockito.spy((AbfsRestOperation) invocationOnMock.callRealMethod());
        Mockito.doAnswer(completeExecuteInvocation -> {
          lock.lock();
          try {
            TracingContext context = completeExecuteInvocation.getArgument(0);
            Assertions.assertThat(tracingContextSet).doesNotContain(context);
            tracingContextSet.add(context);
          } finally {
            lock.unlock();
          }
          return completeExecuteInvocation.callRealMethod();
        }).when(op).completeExecute(Mockito.any(TracingContext.class));
        return op;
      }
    };

    Mockito.doAnswer(answer)
        .when(client)
        .getAbfsRestOperation(Mockito.any(AbfsRestOperationType.class),
            Mockito.anyString(), Mockito.any(URL.class), Mockito.anyList(),
            Mockito.nullable(byte[].class), Mockito.anyInt(), Mockito.anyInt(),
            Mockito.nullable(String.class));
    Mockito.doAnswer(answer)
        .when(client)
        .getAbfsRestOperation(Mockito.any(AbfsRestOperationType.class),
            Mockito.anyString(), Mockito.any(URL.class), Mockito.anyList());
    Mockito.doAnswer(answer)
        .when(client)
        .getAbfsRestOperation(Mockito.any(AbfsRestOperationType.class),
            Mockito.anyString(), Mockito.any(URL.class), Mockito.anyList(),
            Mockito.nullable(String.class));
  }
}<|MERGE_RESOLUTION|>--- conflicted
+++ resolved
@@ -62,12 +62,8 @@
       final AbfsClient spiedClient,
       FunctionRaisingIOE<AbfsHttpOperation, AbfsHttpOperation> functionRaisingIOE)
       throws Exception {
-<<<<<<< HEAD
-    ExponentialRetryPolicy retryPolicy = Mockito.mock(ExponentialRetryPolicy.class);
-=======
     ExponentialRetryPolicy exponentialRetryPolicy = Mockito.mock(ExponentialRetryPolicy.class);
     StaticRetryPolicy staticRetryPolicy = Mockito.mock(StaticRetryPolicy.class);
->>>>>>> a897e745
     AbfsThrottlingIntercept intercept = Mockito.mock(AbfsThrottlingIntercept.class);
     AbfsHttpOperation httpOperation = Mockito.mock(AbfsHttpOperation.class);
     AbfsRestOperation abfsRestOperation = Mockito.spy(new AbfsRestOperation(
@@ -81,11 +77,7 @@
     Mockito.doReturn(abfsRestOperation).when(spiedClient).getAbfsRestOperation(
         eq(AbfsRestOperationType.ListPaths), any(), any(), any());
 
-<<<<<<< HEAD
-    addGeneralMockBehaviourToAbfsClient(spiedClient, retryPolicy, intercept);
-=======
     addGeneralMockBehaviourToAbfsClient(spiedClient, exponentialRetryPolicy, staticRetryPolicy, intercept);
->>>>>>> a897e745
     addGeneralMockBehaviourToRestOpAndHttpOp(abfsRestOperation, httpOperation);
 
     functionRaisingIOE.apply(httpOperation);
@@ -118,19 +110,12 @@
    * @throws IOException
    */
   public static void addGeneralMockBehaviourToAbfsClient(final AbfsClient abfsClient,
-<<<<<<< HEAD
-                                                         final ExponentialRetryPolicy retryPolicy,
-                                                         final AbfsThrottlingIntercept intercept) throws IOException {
-    Mockito.doReturn(OAuth).when(abfsClient).getAuthType();
-    Mockito.doReturn("").when(abfsClient).getAccessToken();
-=======
                                                          final ExponentialRetryPolicy exponentialRetryPolicy,
                                                          final StaticRetryPolicy staticRetryPolicy,
                                                          final AbfsThrottlingIntercept intercept) throws IOException {
     Mockito.doReturn(OAuth).when(abfsClient).getAuthType();
     Mockito.doReturn("").when(abfsClient).getAccessToken();
 
->>>>>>> a897e745
     Mockito.doReturn(intercept).when(abfsClient).getIntercept();
     Mockito.doNothing()
         .when(intercept)
