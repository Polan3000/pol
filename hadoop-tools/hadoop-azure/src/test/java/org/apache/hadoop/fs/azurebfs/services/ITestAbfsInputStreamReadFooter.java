--- conflicted
+++ resolved
@@ -375,17 +375,6 @@
     }
   }
 
-<<<<<<< HEAD
-  private AzureBlobFileSystem getFileSystem(boolean optimizeFooterRead,
-      int fileSize) throws IOException {
-    final AzureBlobFileSystem fs = getFileSystem();
-    getAbfsStore(fs).getAbfsConfiguration()
-        .setOptimizeFooterRead(optimizeFooterRead);
-    getAbfsStore(fs).getAbfsConfiguration()
-        .setIsChecksumValidationEnabled(true);
-    if (fileSize <= getAbfsStore(fs).getAbfsConfiguration()
-        .getReadBufferSize()) {
-=======
   @Test
   public void testFooterReadBufferSizeConfiguration() throws Exception {
     Configuration config = new Configuration(this.getRawConfiguration());
@@ -400,7 +389,6 @@
       verifyConfigValueInStream(iStream, DEFAULT_FOOTER_READ_BUFFER_SIZE);
 
       // Verify that value set in config is used if builder is not used
->>>>>>> 8243da8c
       getAbfsStore(fs).getAbfsConfiguration()
           .setFooterReadBufferSize(footerReadBufferSizeConfig);
       iStream = fs.open(testFilePath);
