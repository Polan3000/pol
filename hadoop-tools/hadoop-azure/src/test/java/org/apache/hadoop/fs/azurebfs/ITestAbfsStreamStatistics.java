/**
 * Licensed to the Apache Software Foundation (ASF) under one
 * or more contributor license agreements.  See the NOTICE file
 * distributed with this work for additional information
 * regarding copyright ownership.  The ASF licenses this file
 * to you under the Apache License, Version 2.0 (the
 * "License"); you may not use this file except in compliance
 * with the License.  You may obtain a copy of the License at
 *
 *     http://www.apache.org/licenses/LICENSE-2.0
 *
 * Unless required by applicable law or agreed to in writing, software
 * distributed under the License is distributed on an "AS IS" BASIS,
 * WITHOUT WARRANTIES OR CONDITIONS OF ANY KIND, either express or implied.
 * See the License for the specific language governing permissions and
 * limitations under the License.
 */

package org.apache.hadoop.fs.azurebfs;

import org.apache.hadoop.conf.Configuration;
import org.junit.Assume;
import org.junit.Test;
import org.slf4j.Logger;
import org.slf4j.LoggerFactory;

import org.apache.hadoop.fs.FSDataInputStream;
import org.apache.hadoop.fs.FSDataOutputStream;
import org.apache.hadoop.fs.FileSystem;
import org.apache.hadoop.fs.Path;
import org.apache.hadoop.fs.azurebfs.services.MockAbfsInputStream;
import org.apache.hadoop.fs.azurebfs.utils.MockFastpathConnection;
import org.apache.hadoop.io.IOUtils;

import static org.apache.hadoop.fs.azurebfs.constants.ConfigurationKeys.FS_AZURE_READ_AHEAD_QUEUE_DEPTH;

/**
 * Test Abfs Stream.
 */

public class ITestAbfsStreamStatistics extends AbstractAbfsIntegrationTest {
  public ITestAbfsStreamStatistics() throws Exception {
  }

  private static final Logger LOG =
      LoggerFactory.getLogger(ITestAbfsStreamStatistics.class);

  private static final int LARGE_NUMBER_OF_OPS = 99;

  /***
   * Testing {@code incrementReadOps()} in class {@code AbfsInputStream} and
   * {@code incrementWriteOps()} in class {@code AbfsOutputStream}.
   *
   */
  @Test
  public void testMockFastpathAbfsStreamOps() throws Exception {
    // Run mock test only if feature is set to off
    Assume.assumeFalse(getDefaultFastpathFeatureStatus());
    Path smallOperationsFile = new Path("testOneReadWriteOps_mock");
    Path largeOperationsFile = new Path("testLargeReadWriteOps_mock");
    testAbfsStreamOps(smallOperationsFile, largeOperationsFile, true);
  }

  @Test
  public void testAbfsStreamOps() throws Exception {
    Path smallOperationsFile = new Path("testOneReadWriteOps");
    Path largeOperationsFile = new Path("testLargeReadWriteOps");
    testAbfsStreamOps(smallOperationsFile, largeOperationsFile, false);
  }

  public void testAbfsStreamOps(Path smallOperationsFile,
      Path largeOperationsFile, boolean isMockFastpathTest) throws Exception {
    describe("Test to see correct population of read and write operations in "
        + "Abfs");

<<<<<<< HEAD
    Configuration configuration = getRawConfiguration();
    configuration.set(FS_AZURE_READ_AHEAD_QUEUE_DEPTH, "0");
    final AzureBlobFileSystem fs =
        (AzureBlobFileSystem) FileSystem.newInstance(configuration);//getFileSystem();
=======
    final AzureBlobFileSystem fs = getFileSystem();
    Path smallOperationsFile = path("testOneReadWriteOps");
    Path largeOperationsFile = path("testLargeReadWriteOps");
>>>>>>> 3aaac8a1
    FileSystem.Statistics statistics = fs.getFsStatistics();
    String testReadWriteOps = "test this";
    statistics.reset();

    //Test for zero write operation
    assertReadWriteOps("write", 0, statistics.getWriteOps());

    //Test for zero read operation
    assertReadWriteOps("read", 0, statistics.getReadOps());

    FSDataOutputStream outForOneOperation = null;
    FSDataInputStream inForOneOperation = null;
    try {
      outForOneOperation = fs.create(smallOperationsFile);
      statistics.reset();
      outForOneOperation.write(testReadWriteOps.getBytes());

      //Test for a single write operation
      assertReadWriteOps("write", 1, statistics.getWriteOps());

      //Flushing output stream to see content to read
      outForOneOperation.hflush();
      byte[] buff = testReadWriteOps.getBytes();
      if (isMockFastpathTest) {
        MockFastpathConnection
            .registerAppend(buff.length, smallOperationsFile.getName(), buff, 0,
                buff.length);
      }
      inForOneOperation = isMockFastpathTest
          ? openMockAbfsInputStream(fs, smallOperationsFile)
          : fs.open(smallOperationsFile);
      statistics.reset();
      int result = inForOneOperation.read(testReadWriteOps.getBytes(), 0,
          testReadWriteOps.getBytes().length);

      LOG.info("Result of Read operation : {}", result);
      /*
       * Testing if 2 read_ops value is coming after reading full content
       * from a file (3 if anything to read from Buffer too). Reason: read()
       * call gives read_ops=1, reading from AbfsClient(http GET) gives
       * read_ops=2.
       *
       * In some cases ABFS-prefetch thread runs in the background which
       * returns some bytes from buffer and gives an extra readOp.
       * Thus, making readOps values arbitrary and giving intermittent
       * failures in some cases. Hence, readOps values of 2 or 3 is seen in
       * different setups.
       *
       */
      assertTrue(String.format("The actual value of %d was not equal to the "
              + "expected value of 2 or 3", statistics.getReadOps()),
          statistics.getReadOps() == 2 || statistics.getReadOps() == 3);

    } finally {
      IOUtils.cleanupWithLogger(LOG, inForOneOperation,
          outForOneOperation);
    }

    //Validating if content is being written in the smallOperationsFile
    if (isMockFastpathTest) {
      assertTrue("Mismatch in content validation",
          validateContent((MockAbfsInputStream) getMockAbfsInputStream(fs,
              smallOperationsFile),
              testReadWriteOps.getBytes()));
    } else {
      assertTrue("Mismatch in content validation",
          validateContent(fs, smallOperationsFile,
              testReadWriteOps.getBytes()));
    }

    FSDataOutputStream outForLargeOperations = null;
    FSDataInputStream inForLargeOperations = null;
    StringBuilder largeOperationsValidationString = new StringBuilder();
    try {
      outForLargeOperations = fs.create(largeOperationsFile);
      statistics.reset();
      int largeValue = LARGE_NUMBER_OF_OPS;
      byte[] buff = testReadWriteOps.getBytes();
      int totalLen = largeValue*buff.length;
      for (int i = 0; i < largeValue; i++) {
        outForLargeOperations.write(testReadWriteOps.getBytes());
        if (isMockFastpathTest) {
          MockFastpathConnection
              .registerAppend(totalLen, largeOperationsFile.getName(), buff, 0,
                  buff.length);
        }

        //Creating the String for content Validation
        largeOperationsValidationString.append(testReadWriteOps);
      }
      LOG.info("Number of bytes of Large data written: {}",
          largeOperationsValidationString.toString().getBytes().length);

      //Test for 1000000 write operations
      assertReadWriteOps("write", largeValue, statistics.getWriteOps());

      inForLargeOperations = isMockFastpathTest
          ? openMockAbfsInputStream(fs, largeOperationsFile)
          : fs.open(largeOperationsFile);
      for (int i = 0; i < largeValue; i++) {
        inForLargeOperations
            .read(testReadWriteOps.getBytes(), 0,
                testReadWriteOps.getBytes().length);
      }

      if (fs.getAbfsStore().isAppendBlobKey(fs.makeQualified(largeOperationsFile).toString())) {
        // for appendblob data is already flushed, so there is more data to read.
        assertTrue(String.format("The actual value of %d was not equal to the "
              + "expected value", statistics.getReadOps()),
          statistics.getReadOps() == (largeValue + 3) || statistics.getReadOps() == (largeValue + 4));
      } else {
        //Test for 1000000 read operations
        assertReadWriteOps("read", largeValue, statistics.getReadOps());
      }

    } finally {
      IOUtils.cleanupWithLogger(LOG, inForLargeOperations,
          outForLargeOperations);
    }

    //Validating if content is being written in largeOperationsFile
    if (isMockFastpathTest) {
      assertTrue("Mismatch in content validation",
          validateContent((MockAbfsInputStream) getMockAbfsInputStream(fs,
              largeOperationsFile),
              largeOperationsValidationString.toString().getBytes()));
    } else {
      assertTrue("Mismatch in content validation",
          validateContent(fs, largeOperationsFile,
              largeOperationsValidationString.toString().getBytes()));
    }

    if (isMockFastpathTest) {
      MockFastpathConnection.unregisterAppend(smallOperationsFile.getName());
      MockFastpathConnection.unregisterAppend(largeOperationsFile.getName());
    }
  }

  /**
   * Generic method to assert both Read an write operations.
   *
   * @param operation     what operation is being asserted
   * @param expectedValue value which is expected
   * @param actualValue   value which is actual
   */

  private void assertReadWriteOps(String operation, long expectedValue,
      long actualValue) {
    assertEquals("Mismatch in " + operation + " operations", expectedValue,
        actualValue);
  }
}<|MERGE_RESOLUTION|>--- conflicted
+++ resolved
@@ -56,33 +56,26 @@
   public void testMockFastpathAbfsStreamOps() throws Exception {
     // Run mock test only if feature is set to off
     Assume.assumeFalse(getDefaultFastpathFeatureStatus());
-    Path smallOperationsFile = new Path("testOneReadWriteOps_mock");
-    Path largeOperationsFile = new Path("testLargeReadWriteOps_mock");
-    testAbfsStreamOps(smallOperationsFile, largeOperationsFile, true);
+    testAbfsStreamOps(true);
   }
 
   @Test
   public void testAbfsStreamOps() throws Exception {
-    Path smallOperationsFile = new Path("testOneReadWriteOps");
-    Path largeOperationsFile = new Path("testLargeReadWriteOps");
-    testAbfsStreamOps(smallOperationsFile, largeOperationsFile, false);
-  }
-
-  public void testAbfsStreamOps(Path smallOperationsFile,
-      Path largeOperationsFile, boolean isMockFastpathTest) throws Exception {
+    testAbfsStreamOps(false);
+  }
+
+  public void testAbfsStreamOps(boolean isMockFastpathTest) throws Exception {
     describe("Test to see correct population of read and write operations in "
         + "Abfs");
 
-<<<<<<< HEAD
     Configuration configuration = getRawConfiguration();
     configuration.set(FS_AZURE_READ_AHEAD_QUEUE_DEPTH, "0");
     final AzureBlobFileSystem fs =
         (AzureBlobFileSystem) FileSystem.newInstance(configuration);//getFileSystem();
-=======
-    final AzureBlobFileSystem fs = getFileSystem();
+
     Path smallOperationsFile = path("testOneReadWriteOps");
     Path largeOperationsFile = path("testLargeReadWriteOps");
->>>>>>> 3aaac8a1
+
     FileSystem.Statistics statistics = fs.getFsStatistics();
     String testReadWriteOps = "test this";
     statistics.reset();
