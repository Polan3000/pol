--- conflicted
+++ resolved
@@ -648,11 +648,8 @@
                     <include>**/azurebfs/extensions/ITestAbfsDelegationTokens.java</include>
                     <include>**/azurebfs/ITestSmallWriteOptimization.java</include>
                     <include>**/azurebfs/services/ITestReadBufferManager.java</include>
-<<<<<<< HEAD
                     <include>**/azurebfs/ITestAbfsStreamStatistics*.java</include>
-=======
                     <include>**/azurebfs/commit/*.java</include>
->>>>>>> 09a69f99
                   </includes>
                 </configuration>
               </execution>
