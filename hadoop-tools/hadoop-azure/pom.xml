--- conflicted
+++ resolved
@@ -556,11 +556,7 @@
                     <exclude>**/azurebfs/extensions/ITestAbfsDelegationTokens.java</exclude>
                     <exclude>**/azurebfs/ITestSmallWriteOptimization.java</exclude>
                     <exclude>**/azurebfs/services/ITestReadBufferManager.java</exclude>
-<<<<<<< HEAD
                     <exclude>**/azurebfs/ITestAzureBlobFileSystemRename.java</exclude>
-                    <exclude>**/azurebfs/ITestListBlob.java</exclude>
-=======
->>>>>>> 5c848b50
                   </excludes>
 
                 </configuration>
@@ -602,11 +598,7 @@
                     <include>**/azurebfs/extensions/ITestAbfsDelegationTokens.java</include>
                     <include>**/azurebfs/ITestSmallWriteOptimization.java</include>
                     <include>**/azurebfs/services/ITestReadBufferManager.java</include>
-<<<<<<< HEAD
                     <include>**/azurebfs/ITestAzureBlobFileSystemRename.java</include>
-                    <include>**/azurebfs/ITestListBlob.java</include>
-=======
->>>>>>> 5c848b50
                   </includes>
                 </configuration>
               </execution>
