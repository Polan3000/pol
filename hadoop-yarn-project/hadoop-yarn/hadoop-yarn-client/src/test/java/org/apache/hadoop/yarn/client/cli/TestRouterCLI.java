--- conflicted
+++ resolved
@@ -31,14 +31,11 @@
 import org.apache.hadoop.yarn.server.api.protocolrecords.FederationQueueWeight;
 import org.apache.hadoop.yarn.server.api.protocolrecords.QueryFederationQueuePoliciesRequest;
 import org.apache.hadoop.yarn.server.api.protocolrecords.QueryFederationQueuePoliciesResponse;
-<<<<<<< HEAD
 import org.apache.hadoop.yarn.server.api.protocolrecords.FederationSubCluster;
 import org.apache.hadoop.yarn.server.api.protocolrecords.GetSubClustersRequest;
 import org.apache.hadoop.yarn.server.api.protocolrecords.GetSubClustersResponse;
-=======
 import org.apache.hadoop.yarn.server.api.protocolrecords.DeleteFederationQueuePoliciesRequest;
 import org.apache.hadoop.yarn.server.api.protocolrecords.DeleteFederationQueuePoliciesResponse;
->>>>>>> 931fa493
 import org.junit.Before;
 import org.junit.Test;
 import org.mockito.stubbing.Answer;
@@ -102,7 +99,6 @@
           return QueryFederationQueuePoliciesResponse.newInstance(1, 1, 1, 10, weights);
         });
 
-<<<<<<< HEAD
     when(admin.getFederationSubClusters(any(GetSubClustersRequest.class)))
         .thenAnswer((Answer<GetSubClustersResponse>) invocationOnMock -> {
           // Step1. parse request.
@@ -118,7 +114,6 @@
           return GetSubClustersResponse.newInstance(subClustersList);
         });
 
-=======
     when(admin.deleteFederationPoliciesByQueues(any(DeleteFederationQueuePoliciesRequest.class)))
         .thenAnswer((Answer<DeleteFederationQueuePoliciesResponse>) invocationOnMock -> {
           // Step1. parse request.
@@ -128,7 +123,6 @@
           return DeleteFederationQueuePoliciesResponse.newInstance("queues = " +
               StringUtils.join(queues, ",") + " delete success.");
         });
->>>>>>> 931fa493
 
     Configuration config = new Configuration();
     config.setBoolean(YarnConfiguration.FEDERATION_ENABLED, true);
@@ -338,21 +332,22 @@
   }
 
   @Test
-<<<<<<< HEAD
   public void testGetSubClusters() throws Exception {
-=======
+    PrintStream oldOutPrintStream = System.out;
+    ByteArrayOutputStream dataOut = new ByteArrayOutputStream();
+    System.setOut(new PrintStream(dataOut));
+    oldOutPrintStream.println(dataOut);
+    String[] args = {"-subCluster", "-getSubClusters"};
+    assertEquals(0, rmAdminCLI.run(args));
+  }
+  
+  @Test
   public void testDeleteFederationPoliciesByQueues() throws Exception {
->>>>>>> 931fa493
-    PrintStream oldOutPrintStream = System.out;
-    ByteArrayOutputStream dataOut = new ByteArrayOutputStream();
-    System.setOut(new PrintStream(dataOut));
-    oldOutPrintStream.println(dataOut);
-
-<<<<<<< HEAD
-    String[] args = {"-subCluster", "-getSubClusters"};
-=======
+    PrintStream oldOutPrintStream = System.out;
+    ByteArrayOutputStream dataOut = new ByteArrayOutputStream();
+    System.setOut(new PrintStream(dataOut));
+    oldOutPrintStream.println(dataOut);
     String[] args = {"-policy", "-d", "--queue", "root.a"};
->>>>>>> 931fa493
     assertEquals(0, rmAdminCLI.run(args));
   }
 }