/**
 *  Licensed to the Apache Software Foundation (ASF) under one
 * or more contributor license agreements.  See the NOTICE file
 * distributed with this work for additional information
 * regarding copyright ownership.  The ASF licenses this file
 * to you under the Apache License, Version 2.0 (the
 * "License"); you may not use this file except in compliance
 * with the License.  You may obtain a copy of the License at
 *
 *     http://www.apache.org/licenses/LICENSE-2.0
 *
 * Unless required by applicable law or agreed to in writing, software
 * distributed under the License is distributed on an "AS IS" BASIS,
 * WITHOUT WARRANTIES OR CONDITIONS OF ANY KIND, either express or implied.
 * See the License for the specific language governing permissions and
 * limitations under the License.
 */

package org.apache.hadoop.yarn.server.globalpolicygenerator;

import org.apache.hadoop.conf.Configuration;
import org.apache.hadoop.fs.CommonConfigurationKeysPublic;
import org.apache.hadoop.service.Service;
import org.apache.hadoop.test.GenericTestUtils;
import org.apache.hadoop.test.LambdaTestUtils;
import org.apache.hadoop.yarn.conf.YarnConfiguration;
import org.junit.Test;

import java.io.ByteArrayOutputStream;
import java.io.PrintStream;
import java.util.List;
import java.util.concurrent.TimeoutException;

import static org.junit.Assert.assertTrue;

/**
 * Unit test for GlobalPolicyGenerator.
 */
public class TestGlobalPolicyGenerator {

  @Test(timeout = 1000)
  public void testNonFederation() {
    Configuration conf = new YarnConfiguration();
    conf.setBoolean(YarnConfiguration.FEDERATION_ENABLED, false);

    // If GPG starts running, this call will not return
    GlobalPolicyGenerator.startGPG(new String[0], conf);
  }

  @Test
  public void testGpgWithFederation() throws InterruptedException, TimeoutException {
    // In this test case, we hope that gpg can start normally in federation mode.
    Configuration conf = new YarnConfiguration();
    conf.setBoolean(YarnConfiguration.FEDERATION_ENABLED, true);

    GlobalPolicyGenerator gpg = new GlobalPolicyGenerator();
    gpg.initAndStart(conf, false);

    GenericTestUtils.waitFor(() -> {
      List<Service> services = gpg.getServices();
      return (services.size() == 1 && gpg.getWebApp() != null);
    }, 100, 5000);
  }

  @Test
<<<<<<< HEAD
  public void testGPGCLI() {
    ByteArrayOutputStream dataOut = new ByteArrayOutputStream();
    ByteArrayOutputStream dataErr = new ByteArrayOutputStream();
    System.setOut(new PrintStream(dataOut));
    System.setErr(new PrintStream(dataErr));
    GlobalPolicyGenerator.main(new String[]{"-help", "-format-policy-store"});
    assertTrue(dataErr.toString().contains(
        "Usage: yarn gpg [-format-policy-store]"));
=======
  public void testUserProvidedUGIConf() throws Exception {
    String errMsg = "Invalid attribute value for " +
        CommonConfigurationKeysPublic.HADOOP_SECURITY_AUTHENTICATION + " of DUMMYAUTH";
    Configuration dummyConf = new YarnConfiguration();
    dummyConf.set(CommonConfigurationKeysPublic.HADOOP_SECURITY_AUTHENTICATION, "DUMMYAUTH");
    GlobalPolicyGenerator gpg = new GlobalPolicyGenerator();
    LambdaTestUtils.intercept(IllegalArgumentException.class, errMsg, () -> gpg.init(dummyConf));
    gpg.stop();
>>>>>>> bf605c8a
  }
}<|MERGE_RESOLUTION|>--- conflicted
+++ resolved
@@ -63,7 +63,6 @@
   }
 
   @Test
-<<<<<<< HEAD
   public void testGPGCLI() {
     ByteArrayOutputStream dataOut = new ByteArrayOutputStream();
     ByteArrayOutputStream dataErr = new ByteArrayOutputStream();
@@ -72,7 +71,9 @@
     GlobalPolicyGenerator.main(new String[]{"-help", "-format-policy-store"});
     assertTrue(dataErr.toString().contains(
         "Usage: yarn gpg [-format-policy-store]"));
-=======
+  }
+  
+  @Test
   public void testUserProvidedUGIConf() throws Exception {
     String errMsg = "Invalid attribute value for " +
         CommonConfigurationKeysPublic.HADOOP_SECURITY_AUTHENTICATION + " of DUMMYAUTH";
@@ -81,6 +82,5 @@
     GlobalPolicyGenerator gpg = new GlobalPolicyGenerator();
     LambdaTestUtils.intercept(IllegalArgumentException.class, errMsg, () -> gpg.init(dummyConf));
     gpg.stop();
->>>>>>> bf605c8a
   }
 }