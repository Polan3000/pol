/**
 * Licensed to the Apache Software Foundation (ASF) under one
 * or more contributor license agreements.  See the NOTICE file
 * distributed with this work for additional information
 * regarding copyright ownership.  The ASF licenses this file
 * to you under the Apache License, Version 2.0 (the
 * "License"); you may not use this file except in compliance
 * with the License.  You may obtain a copy of the License at
 * <p>
 * http://www.apache.org/licenses/LICENSE-2.0
 * <p>
 * Unless required by applicable law or agreed to in writing, software
 * distributed under the License is distributed on an "AS IS" BASIS,
 * WITHOUT WARRANTIES OR CONDITIONS OF ANY KIND, either express or implied.
 * See the License for the specific language governing permissions and
 * limitations under the License.
 */

package org.apache.hadoop.yarn.server.router.webapp;

import java.io.IOException;
import java.security.Principal;
import java.util.ArrayList;
import java.util.List;
import java.util.HashMap;
import java.util.Map;
import java.util.Set;
import java.util.HashSet;
import java.util.Collections;
import java.util.stream.Collectors;
import java.util.concurrent.TimeUnit;

import javax.servlet.http.HttpServletRequest;
import javax.ws.rs.core.Response;
import javax.ws.rs.core.Response.Status;

import org.apache.hadoop.security.authorize.AuthorizationException;
import org.apache.hadoop.test.LambdaTestUtils;
import org.apache.hadoop.conf.Configuration;
import org.apache.hadoop.http.HttpConfig;
import org.apache.hadoop.util.Lists;
import org.apache.hadoop.util.Time;
import org.apache.hadoop.yarn.api.protocolrecords.ReservationSubmissionRequest;
import org.apache.hadoop.yarn.api.records.ApplicationId;
import org.apache.hadoop.yarn.api.records.ReservationId;
import org.apache.hadoop.yarn.api.records.Resource;
import org.apache.hadoop.yarn.api.records.ResourceOption;
import org.apache.hadoop.yarn.api.records.ApplicationAttemptId;
import org.apache.hadoop.yarn.api.records.NodeLabel;
import org.apache.hadoop.yarn.api.records.ApplicationTimeoutType;
import org.apache.hadoop.yarn.api.records.YarnApplicationState;
import org.apache.hadoop.yarn.api.records.ReservationDefinition;
import org.apache.hadoop.yarn.api.records.Priority;
import org.apache.hadoop.yarn.api.records.ReservationRequest;
import org.apache.hadoop.yarn.api.records.ReservationRequests;
import org.apache.hadoop.yarn.api.records.ReservationRequestInterpreter;
import org.apache.hadoop.yarn.api.records.ContainerId;
import org.apache.hadoop.yarn.api.records.QueueACL;
import org.apache.hadoop.yarn.conf.YarnConfiguration;
import org.apache.hadoop.yarn.exceptions.YarnException;
import org.apache.hadoop.yarn.exceptions.YarnRuntimeException;
import org.apache.hadoop.yarn.server.federation.policies.manager.UniformBroadcastPolicyManager;
import org.apache.hadoop.yarn.server.federation.store.impl.MemoryFederationStateStore;
import org.apache.hadoop.yarn.server.federation.store.records.SubClusterId;
import org.apache.hadoop.yarn.server.federation.store.records.SubClusterInfo;
import org.apache.hadoop.yarn.server.federation.store.records.SubClusterRegisterRequest;
import org.apache.hadoop.yarn.server.federation.store.records.SubClusterState;
import org.apache.hadoop.yarn.server.federation.store.records.GetApplicationHomeSubClusterRequest;
import org.apache.hadoop.yarn.server.federation.store.records.GetApplicationHomeSubClusterResponse;
import org.apache.hadoop.yarn.server.federation.store.records.ApplicationHomeSubCluster;
import org.apache.hadoop.yarn.server.federation.utils.FederationStateStoreFacade;
import org.apache.hadoop.yarn.server.federation.utils.FederationStateStoreTestUtil;
import org.apache.hadoop.yarn.server.resourcemanager.webapp.dao.AppInfo;
import org.apache.hadoop.yarn.server.resourcemanager.webapp.dao.AppState;
import org.apache.hadoop.yarn.server.resourcemanager.webapp.dao.ApplicationSubmissionContextInfo;
import org.apache.hadoop.yarn.server.resourcemanager.webapp.dao.AppsInfo;
import org.apache.hadoop.yarn.server.resourcemanager.webapp.dao.ClusterMetricsInfo;
import org.apache.hadoop.yarn.server.resourcemanager.webapp.dao.NewApplication;
import org.apache.hadoop.yarn.server.resourcemanager.webapp.dao.NodeInfo;
import org.apache.hadoop.yarn.server.resourcemanager.webapp.dao.NodesInfo;
import org.apache.hadoop.yarn.server.resourcemanager.webapp.dao.ResourceInfo;
import org.apache.hadoop.yarn.server.resourcemanager.webapp.dao.ResourceOptionInfo;
import org.apache.hadoop.yarn.server.resourcemanager.webapp.dao.NodeToLabelsInfo;
import org.apache.hadoop.yarn.server.resourcemanager.webapp.dao.NodeLabelsInfo;
import org.apache.hadoop.yarn.server.resourcemanager.webapp.dao.NodeLabelInfo;
import org.apache.hadoop.yarn.server.resourcemanager.webapp.dao.LabelsToNodesInfo;
import org.apache.hadoop.yarn.server.resourcemanager.webapp.dao.AppAttemptsInfo;
import org.apache.hadoop.yarn.server.resourcemanager.webapp.dao.AppAttemptInfo;
import org.apache.hadoop.yarn.server.resourcemanager.webapp.dao.AppTimeoutInfo;
import org.apache.hadoop.yarn.server.resourcemanager.webapp.dao.AppTimeoutsInfo;
import org.apache.hadoop.yarn.server.resourcemanager.webapp.dao.StatisticsItemInfo;
import org.apache.hadoop.yarn.server.resourcemanager.webapp.dao.AppPriority;
import org.apache.hadoop.yarn.server.resourcemanager.webapp.dao.AppQueue;
import org.apache.hadoop.yarn.server.resourcemanager.webapp.dao.ReservationListInfo;
import org.apache.hadoop.yarn.server.resourcemanager.webapp.dao.ReservationInfo;
import org.apache.hadoop.yarn.server.resourcemanager.webapp.dao.ReservationSubmissionRequestInfo;
import org.apache.hadoop.yarn.server.resourcemanager.webapp.dao.RMQueueAclInfo;
import org.apache.hadoop.yarn.server.resourcemanager.webapp.dao.DelegationToken;
import org.apache.hadoop.yarn.server.resourcemanager.webapp.NodeIDsInfo;
import org.apache.hadoop.yarn.server.router.clientrm.RouterClientRMService;
import org.apache.hadoop.yarn.server.router.clientrm.RouterClientRMService.RequestInterceptorChainWrapper;
import org.apache.hadoop.yarn.server.router.clientrm.TestableFederationClientInterceptor;
import org.apache.hadoop.yarn.server.router.security.RouterDelegationTokenSecretManager;
import org.apache.hadoop.yarn.server.router.webapp.cache.RouterAppInfoCacheKey;
import org.apache.hadoop.yarn.server.resourcemanager.webapp.dao.ApplicationStatisticsInfo;
import org.apache.hadoop.yarn.server.resourcemanager.webapp.dao.AppActivitiesInfo;
import org.apache.hadoop.yarn.server.resourcemanager.webapp.dao.ReservationDefinitionInfo;
import org.apache.hadoop.yarn.server.resourcemanager.webapp.dao.ReservationRequestsInfo;
import org.apache.hadoop.yarn.server.resourcemanager.webapp.dao.ReservationRequestInfo;
import org.apache.hadoop.yarn.server.resourcemanager.webapp.dao.SchedulerTypeInfo;
import org.apache.hadoop.yarn.server.resourcemanager.webapp.dao.SchedulerInfo;
import org.apache.hadoop.yarn.server.resourcemanager.webapp.dao.CapacitySchedulerInfo;
import org.apache.hadoop.yarn.server.resourcemanager.webapp.dao.CapacitySchedulerQueueInfoList;
import org.apache.hadoop.yarn.server.resourcemanager.webapp.dao.CapacitySchedulerQueueInfo;
import org.apache.hadoop.yarn.server.resourcemanager.webapp.dao.NewReservation;
import org.apache.hadoop.yarn.server.resourcemanager.webapp.dao.ReservationUpdateRequestInfo;
import org.apache.hadoop.yarn.server.resourcemanager.webapp.dao.ReservationDeleteRequestInfo;
import org.apache.hadoop.yarn.server.webapp.dao.ContainerInfo;
import org.apache.hadoop.yarn.server.webapp.dao.ContainersInfo;
import org.apache.hadoop.yarn.server.router.webapp.dao.FederationRMQueueAclInfo;
import org.apache.hadoop.yarn.server.router.webapp.dao.FederationSchedulerTypeInfo;
import org.apache.hadoop.yarn.util.LRUCacheHashMap;
import org.apache.hadoop.yarn.util.MonotonicClock;
import org.apache.hadoop.yarn.util.Times;
import org.apache.hadoop.yarn.webapp.BadRequestException;
import org.apache.hadoop.yarn.webapp.util.WebAppUtils;
import org.junit.Assert;
import org.junit.Test;
import org.slf4j.Logger;
import org.slf4j.LoggerFactory;


import static org.apache.hadoop.yarn.conf.YarnConfiguration.RM_DELEGATION_KEY_UPDATE_INTERVAL_DEFAULT;
import static org.apache.hadoop.yarn.conf.YarnConfiguration.RM_DELEGATION_KEY_UPDATE_INTERVAL_KEY;
import static org.apache.hadoop.yarn.conf.YarnConfiguration.RM_DELEGATION_TOKEN_MAX_LIFETIME_DEFAULT;
import static org.apache.hadoop.yarn.conf.YarnConfiguration.RM_DELEGATION_TOKEN_MAX_LIFETIME_KEY;
import static org.apache.hadoop.yarn.conf.YarnConfiguration.RM_DELEGATION_TOKEN_RENEW_INTERVAL_DEFAULT;
import static org.apache.hadoop.yarn.conf.YarnConfiguration.RM_DELEGATION_TOKEN_RENEW_INTERVAL_KEY;
import static org.apache.hadoop.yarn.conf.YarnConfiguration.RM_DELEGATION_TOKEN_REMOVE_SCAN_INTERVAL_DEFAULT;
import static org.apache.hadoop.yarn.conf.YarnConfiguration.RM_DELEGATION_TOKEN_REMOVE_SCAN_INTERVAL_KEY;

import static org.apache.hadoop.yarn.server.router.webapp.MockDefaultRequestInterceptorREST.DURATION;
import static org.apache.hadoop.yarn.server.router.webapp.MockDefaultRequestInterceptorREST.NUM_CONTAINERS;
import static org.mockito.Mockito.mock;
import static org.mockito.Mockito.when;

/**
 * Extends the {@code BaseRouterClientRMTest} and overrides methods in order to
 * use the {@code RouterClientRMService} pipeline test cases for testing the
 * {@code FederationInterceptor} class. The tests for
 * {@code RouterClientRMService} has been written cleverly so that it can be
 * reused to validate different request interceptor chains.
 */
public class TestFederationInterceptorREST extends BaseRouterWebServicesTest {
  private static final Logger LOG =
      LoggerFactory.getLogger(TestFederationInterceptorREST.class);
  private final static int NUM_SUBCLUSTER = 4;
  private static final int BAD_REQUEST = 400;
  private static final int ACCEPTED = 202;
  private static String user = "test-user";
  private TestableFederationInterceptorREST interceptor;
  private MemoryFederationStateStore stateStore;
  private FederationStateStoreTestUtil stateStoreUtil;
  private List<SubClusterId> subClusters;
  private static final String TEST_RENEWER = "test-renewer";

  public void setUp() throws YarnException, IOException {

    super.setUpConfig();
    interceptor = new TestableFederationInterceptorREST();

    stateStore = new MemoryFederationStateStore();
    stateStore.init(this.getConf());
    FederationStateStoreFacade.getInstance().reinitialize(stateStore,
        this.getConf());
    stateStoreUtil = new FederationStateStoreTestUtil(stateStore);

    interceptor.setConf(this.getConf());
    interceptor.init(user);

    subClusters = new ArrayList<>();

    for (int i = 0; i < NUM_SUBCLUSTER; i++) {
      SubClusterId sc = SubClusterId.newInstance(Integer.toString(i));
      stateStoreUtil.registerSubCluster(sc);
      subClusters.add(sc);
    }

    RouterClientRMService routerClientRMService = new RouterClientRMService();
    routerClientRMService.initUserPipelineMap(getConf());
    long secretKeyInterval = this.getConf().getLong(
        RM_DELEGATION_KEY_UPDATE_INTERVAL_KEY, RM_DELEGATION_KEY_UPDATE_INTERVAL_DEFAULT);
    long tokenMaxLifetime = this.getConf().getLong(
        RM_DELEGATION_TOKEN_MAX_LIFETIME_KEY, RM_DELEGATION_TOKEN_MAX_LIFETIME_DEFAULT);
    long tokenRenewInterval = this.getConf().getLong(
        RM_DELEGATION_TOKEN_RENEW_INTERVAL_KEY, RM_DELEGATION_TOKEN_RENEW_INTERVAL_DEFAULT);
    long removeScanInterval = this.getConf().getTimeDuration(
        RM_DELEGATION_TOKEN_REMOVE_SCAN_INTERVAL_KEY,
        RM_DELEGATION_TOKEN_REMOVE_SCAN_INTERVAL_DEFAULT, TimeUnit.MILLISECONDS);
    RouterDelegationTokenSecretManager tokenSecretManager = new RouterDelegationTokenSecretManager(
        secretKeyInterval, tokenMaxLifetime, tokenRenewInterval, removeScanInterval);
    tokenSecretManager.startThreads();
    routerClientRMService.setRouterDTSecretManager(tokenSecretManager);

    TestableFederationClientInterceptor clientInterceptor =
        new TestableFederationClientInterceptor();
    clientInterceptor.setConf(this.getConf());
    clientInterceptor.init(TEST_RENEWER);
    clientInterceptor.setTokenSecretManager(tokenSecretManager);
    RequestInterceptorChainWrapper wrapper = new RequestInterceptorChainWrapper();
    wrapper.init(clientInterceptor);
    routerClientRMService.getUserPipelineMap().put(TEST_RENEWER, wrapper);
    interceptor.setRouterClientRMService(routerClientRMService);

    for (SubClusterId subCluster : subClusters) {
      SubClusterInfo subClusterInfo = stateStoreUtil.querySubClusterInfo(subCluster);
      interceptor.getOrCreateInterceptorForSubCluster(
          subCluster, subClusterInfo.getRMWebServiceAddress());
    }

    interceptor.setupResourceManager();

  }

  @Override
  public void tearDown() {
    interceptor.shutdown();
    super.tearDown();
  }

  @Override
  protected YarnConfiguration createConfiguration() {
    YarnConfiguration conf = new YarnConfiguration();
    conf.setBoolean(YarnConfiguration.FEDERATION_ENABLED, true);
    conf.set(YarnConfiguration.ROUTER_WEBAPP_DEFAULT_INTERCEPTOR_CLASS,
        MockDefaultRequestInterceptorREST.class.getName());
    String mockPassThroughInterceptorClass =
        PassThroughRESTRequestInterceptor.class.getName();

    // Create a request interceptor pipeline for testing. The last one in the
    // chain is the federation interceptor that calls the mock resource manager.
    // The others in the chain will simply forward it to the next one in the
    // chain
    conf.set(YarnConfiguration.ROUTER_CLIENTRM_INTERCEPTOR_CLASS_PIPELINE,
        mockPassThroughInterceptorClass + ","
            + TestableFederationInterceptorREST.class.getName());

    conf.set(YarnConfiguration.FEDERATION_POLICY_MANAGER,
        UniformBroadcastPolicyManager.class.getName());

    // Disable StateStoreFacade cache
    conf.setInt(YarnConfiguration.FEDERATION_CACHE_TIME_TO_LIVE_SECS, 0);

    // Open AppsInfo Cache
    conf.setBoolean(YarnConfiguration.ROUTER_APPSINFO_ENABLED, true);
    conf.setInt(YarnConfiguration.ROUTER_APPSINFO_CACHED_COUNT, 10);

    return conf;
  }

  /**
   * This test validates the correctness of GetNewApplication. The return
   * ApplicationId has to belong to one of the SubCluster in the cluster.
   */
  @Test
  public void testGetNewApplication()
      throws YarnException, IOException, InterruptedException {

    Response response = interceptor.createNewApplication(null);

    Assert.assertNotNull(response);
    NewApplication ci = (NewApplication) response.getEntity();
    Assert.assertNotNull(ci);
    ApplicationId appId = ApplicationId.fromString(ci.getApplicationId());
    Assert.assertTrue(appId.getClusterTimestamp() < NUM_SUBCLUSTER);
    Assert.assertTrue(appId.getClusterTimestamp() >= 0);
  }

  /**
   * This test validates the correctness of SubmitApplication. The application
   * has to be submitted to one of the SubCluster in the cluster.
   */
  @Test
  public void testSubmitApplication()
      throws YarnException, IOException, InterruptedException {

    ApplicationId appId =
        ApplicationId.newInstance(Time.now(), 1);

    ApplicationSubmissionContextInfo context =
        new ApplicationSubmissionContextInfo();
    context.setApplicationId(appId.toString());

    Response response = interceptor.submitApplication(context, null);
    Assert.assertEquals(ACCEPTED, response.getStatus());
    SubClusterId ci = (SubClusterId) response.getEntity();

    Assert.assertNotNull(response);
    SubClusterId scIdResult = stateStoreUtil.queryApplicationHomeSC(appId);
    Assert.assertNotNull(scIdResult);
    Assert.assertTrue(subClusters.contains(scIdResult));
    Assert.assertEquals(ci, scIdResult);
  }

  /**
   * This test validates the correctness of SubmitApplication in case of
   * multiple submission. The first retry has to be submitted to the same
   * SubCluster of the first attempt.
   */
  @Test
  public void testSubmitApplicationMultipleSubmission()
      throws YarnException, IOException, InterruptedException {

    ApplicationId appId =
        ApplicationId.newInstance(Time.now(), 1);
    ApplicationSubmissionContextInfo context =
        new ApplicationSubmissionContextInfo();
    context.setApplicationId(appId.toString());

    // First attempt
    Response response = interceptor.submitApplication(context, null);
    Assert.assertNotNull(response);
    Assert.assertEquals(ACCEPTED, response.getStatus());

    SubClusterId scIdResult = stateStoreUtil.queryApplicationHomeSC(appId);
    Assert.assertNotNull(scIdResult);

    // First retry
    response = interceptor.submitApplication(context, null);

    Assert.assertNotNull(response);
    Assert.assertEquals(ACCEPTED, response.getStatus());
    SubClusterId scIdResult2 = stateStoreUtil.queryApplicationHomeSC(appId);
    Assert.assertNotNull(scIdResult2);
    Assert.assertEquals(scIdResult, scIdResult2);
  }

  /**
   * This test validates the correctness of SubmitApplication in case of empty
   * request.
   */
  @Test
  public void testSubmitApplicationEmptyRequest()
      throws YarnException, IOException, InterruptedException {

    // ApplicationSubmissionContextInfo null
    Response response = interceptor.submitApplication(null, null);

    Assert.assertEquals(BAD_REQUEST, response.getStatus());

    // ApplicationSubmissionContextInfo empty
    response = interceptor
        .submitApplication(new ApplicationSubmissionContextInfo(), null);

    Assert.assertEquals(BAD_REQUEST, response.getStatus());

    ApplicationSubmissionContextInfo context =
        new ApplicationSubmissionContextInfo();
    response = interceptor.submitApplication(context, null);
    Assert.assertEquals(BAD_REQUEST, response.getStatus());
  }

  /**
   * This test validates the correctness of SubmitApplication in case of
   * application in wrong format.
   */
  @Test
  public void testSubmitApplicationWrongFormat()
      throws YarnException, IOException, InterruptedException {

    ApplicationSubmissionContextInfo context =
        new ApplicationSubmissionContextInfo();
    context.setApplicationId("Application_wrong_id");
    Response response = interceptor.submitApplication(context, null);
    Assert.assertEquals(BAD_REQUEST, response.getStatus());
  }

  /**
   * This test validates the correctness of ForceKillApplication in case the
   * application exists in the cluster.
   */
  @Test
  public void testForceKillApplication()
      throws YarnException, IOException, InterruptedException {

    ApplicationId appId =
        ApplicationId.newInstance(Time.now(), 1);
    ApplicationSubmissionContextInfo context =
        new ApplicationSubmissionContextInfo();
    context.setApplicationId(appId.toString());

    // Submit the application we are going to kill later
    Response response = interceptor.submitApplication(context, null);

    Assert.assertNotNull(response);
    Assert.assertNotNull(stateStoreUtil.queryApplicationHomeSC(appId));

    AppState appState = new AppState("KILLED");

    Response responseKill =
        interceptor.updateAppState(appState, null, appId.toString());
    Assert.assertNotNull(responseKill);
  }

  /**
   * This test validates the correctness of ForceKillApplication in case of
   * application does not exist in StateStore.
   */
  @Test
  public void testForceKillApplicationNotExists()
      throws YarnException, IOException, InterruptedException {

    ApplicationId appId =
        ApplicationId.newInstance(Time.now(), 1);
    AppState appState = new AppState("KILLED");

    Response response =
        interceptor.updateAppState(appState, null, appId.toString());
    Assert.assertEquals(BAD_REQUEST, response.getStatus());

  }

  /**
   * This test validates the correctness of ForceKillApplication in case of
   * application in wrong format.
   */
  @Test
  public void testForceKillApplicationWrongFormat()
      throws YarnException, IOException, InterruptedException {

    AppState appState = new AppState("KILLED");
    Response response =
        interceptor.updateAppState(appState, null, "Application_wrong_id");
    Assert.assertEquals(BAD_REQUEST, response.getStatus());
  }

  /**
   * This test validates the correctness of ForceKillApplication in case of
   * empty request.
   */
  @Test
  public void testForceKillApplicationEmptyRequest()
      throws YarnException, IOException, InterruptedException {
    ApplicationId appId =
        ApplicationId.newInstance(Time.now(), 1);

    ApplicationSubmissionContextInfo context =
        new ApplicationSubmissionContextInfo();
    context.setApplicationId(appId.toString());

    // Submit the application we are going to kill later
    interceptor.submitApplication(context, null);

    Response response =
        interceptor.updateAppState(null, null, appId.toString());
    Assert.assertEquals(BAD_REQUEST, response.getStatus());

  }

  /**
   * This test validates the correctness of GetApplicationReport in case the
   * application exists in the cluster.
   */
  @Test
  public void testGetApplicationReport()
      throws YarnException, IOException, InterruptedException {

    ApplicationId appId =
        ApplicationId.newInstance(Time.now(), 1);
    ApplicationSubmissionContextInfo context =
        new ApplicationSubmissionContextInfo();
    context.setApplicationId(appId.toString());

    // Submit the application we want the report later
    Response response = interceptor.submitApplication(context, null);

    Assert.assertNotNull(response);
    Assert.assertNotNull(stateStoreUtil.queryApplicationHomeSC(appId));

    AppInfo responseGet = interceptor.getApp(null, appId.toString(), null);

    Assert.assertNotNull(responseGet);
  }

  /**
   * This test validates the correctness of GetApplicationReport in case the
   * application does not exist in StateStore.
   */
  @Test
  public void testGetApplicationNotExists()
      throws YarnException, IOException, InterruptedException {

    ApplicationId appId =
        ApplicationId.newInstance(System.currentTimeMillis(), 1);

    AppInfo response = interceptor.getApp(null, appId.toString(), null);

    Assert.assertNull(response);
  }

  /**
   * This test validates the correctness of GetApplicationReport in case of
   * application in wrong format.
   */
  @Test
  public void testGetApplicationWrongFormat()
      throws YarnException, IOException, InterruptedException {

    AppInfo response = interceptor.getApp(null, "Application_wrong_id", null);

    Assert.assertNull(response);
  }

  /**
   * This test validates the correctness of GetApplicationsReport in case each
   * subcluster provided one application.
   */
  @Test
  public void testGetApplicationsReport()
      throws YarnException, IOException, InterruptedException {

    AppsInfo responseGet = interceptor.getApps(null, null, null, null, null,
        null, null, null, null, null, null, null, null, null, null);

    Assert.assertNotNull(responseGet);
    Assert.assertEquals(NUM_SUBCLUSTER, responseGet.getApps().size());
    // The merged operations is tested in TestRouterWebServiceUtil
  }

  /**
   * This test validates the correctness of GetNodes in case each subcluster
   * provided one node with the LastHealthUpdate set to the SubClusterId. The
   * expected result would be the NodeInfo from the last SubCluster that has
   * LastHealthUpdate equal to Num_SubCluster -1.
   */
  @Test
  public void testGetNode() {

    NodeInfo responseGet = interceptor.getNode("testGetNode");

    Assert.assertNotNull(responseGet);
    Assert.assertEquals(NUM_SUBCLUSTER - 1, responseGet.getLastHealthUpdate());
  }

  /**
   * This test validates the correctness of GetNodes in case each subcluster
   * provided one node.
   */
  @Test
  public void testGetNodes() {

    NodesInfo responseGet = interceptor.getNodes(null);

    Assert.assertNotNull(responseGet);
    Assert.assertEquals(NUM_SUBCLUSTER, responseGet.getNodes().size());
    // The remove duplicate operations is tested in TestRouterWebServiceUtil
  }

  /**
   * This test validates the correctness of updateNodeResource().
   */
  @Test
  public void testUpdateNodeResource() {
    List<NodeInfo> nodes = interceptor.getNodes(null).getNodes();
    Assert.assertFalse(nodes.isEmpty());
    final String nodeId = nodes.get(0).getNodeId();
    ResourceOptionInfo resourceOption = new ResourceOptionInfo(
        ResourceOption.newInstance(
            Resource.newInstance(2048, 3), 1000));
    ResourceInfo resource = interceptor.updateNodeResource(
        null, nodeId, resourceOption);
    Assert.assertNotNull(resource);
    Assert.assertEquals(2048, resource.getMemorySize());
    Assert.assertEquals(3, resource.getvCores());
  }

  /**
   * This test validates the correctness of getClusterMetricsInfo in case each
   * SubCluster provided a ClusterMetricsInfo with appsSubmitted set to the
   * SubClusterId. The expected result would be appSubmitted equals to the sum
   * of SubClusterId. SubClusterId in this case is an integer.
   */
  @Test
  public void testGetClusterMetrics() {

    ClusterMetricsInfo responseGet = interceptor.getClusterMetricsInfo();

    Assert.assertNotNull(responseGet);
    int expectedAppSubmitted = 0;
    for (int i = 0; i < NUM_SUBCLUSTER; i++) {
      expectedAppSubmitted += i;
    }
    Assert.assertEquals(expectedAppSubmitted, responseGet.getAppsSubmitted());
    // The merge operations is tested in TestRouterWebServiceUtil
  }

  /**
   * This test validates the correctness of GetApplicationState in case the
   * application exists in the cluster.
   */
  @Test
  public void testGetApplicationState()
      throws YarnException, IOException, InterruptedException {

    ApplicationId appId =
        ApplicationId.newInstance(Time.now(), 1);
    ApplicationSubmissionContextInfo context =
        new ApplicationSubmissionContextInfo();
    context.setApplicationId(appId.toString());

    // Submit the application we want the report later
    Response response = interceptor.submitApplication(context, null);

    Assert.assertNotNull(response);
    Assert.assertNotNull(stateStoreUtil.queryApplicationHomeSC(appId));

    AppState responseGet = interceptor.getAppState(null, appId.toString());

    Assert.assertNotNull(responseGet);
    Assert.assertEquals(MockDefaultRequestInterceptorREST.APP_STATE_RUNNING,
        responseGet.getState());
  }

  /**
   * This test validates the correctness of GetApplicationState in case the
   * application does not exist in StateStore.
   */
  @Test
  public void testGetApplicationStateNotExists()
      throws YarnException, IOException, InterruptedException {

    ApplicationId appId =
        ApplicationId.newInstance(Time.now(), 1);

    AppState response = interceptor.getAppState(null, appId.toString());

    Assert.assertNull(response);
  }

  /**
   * This test validates the correctness of GetApplicationState in case of
   * application in wrong format.
   */
  @Test
  public void testGetApplicationStateWrongFormat()
      throws YarnException, IOException, InterruptedException {

    AppState response = interceptor.getAppState(null, "Application_wrong_id");

    Assert.assertNull(response);
  }

  /**
   * This test validates the creation of new interceptor in case of a
   * RMSwitchover in a subCluster.
   */
  @Test
  public void testRMSwitchoverOfOneSC() throws Exception {
    SubClusterId subClusterId = SubClusterId.newInstance(Integer.toString(0));

    interceptor.getClusterMetricsInfo();
    Assert.assertEquals("http://1.2.3.4:4", interceptor
            .getInterceptorForSubCluster(subClusterId).getWebAppAddress());

    //Register the first subCluster with secondRM simulating RMSwitchover
    registerSubClusterWithSwitchoverRM(subClusterId);

    interceptor.getClusterMetricsInfo();
    Assert.assertEquals("http://5.6.7.8:8", interceptor
            .getInterceptorForSubCluster(subClusterId).getWebAppAddress());
  }

  private void registerSubClusterWithSwitchoverRM(SubClusterId subClusterId)
          throws YarnException {
    String amRMAddress = "5.6.7.8:5";
    String clientRMAddress = "5.6.7.8:6";
    String rmAdminAddress = "5.6.7.8:7";
    String webAppAddress = "5.6.7.8:8";

    SubClusterInfo subClusterInfo = SubClusterInfo.newInstance(subClusterId,
            amRMAddress, clientRMAddress, rmAdminAddress, webAppAddress,
            SubClusterState.SC_RUNNING, new MonotonicClock().getTime(),
            "capability");
    stateStore.registerSubCluster(
            SubClusterRegisterRequest.newInstance(subClusterInfo));
  }

  @Test
  public void testGetContainers()
      throws YarnException, IOException, InterruptedException {

    ApplicationId appId = ApplicationId.newInstance(Time.now(), 1);
    ApplicationSubmissionContextInfo context =
        new ApplicationSubmissionContextInfo();
    context.setApplicationId(appId.toString());

    // Submit the application we want the report later
    Response response = interceptor.submitApplication(context, null);

    Assert.assertNotNull(response);
    Assert.assertNotNull(stateStoreUtil.queryApplicationHomeSC(appId));

    ApplicationAttemptId appAttempt = ApplicationAttemptId.newInstance(appId, 1);

    ContainersInfo responseGet = interceptor.getContainers(
        null, null, appId.toString(), appAttempt.toString());

    Assert.assertEquals(4, responseGet.getContainers().size());
  }

  @Test
  public void testGetContainersNotExists() throws Exception {
    ApplicationId appId = ApplicationId.newInstance(Time.now(), 1);
    LambdaTestUtils.intercept(IllegalArgumentException.class,
        "Parameter error, the appAttemptId is empty or null.",
        () -> interceptor.getContainers(null, null, appId.toString(), null));
  }

  @Test
  public void testGetContainersWrongFormat() throws Exception {
    ApplicationId appId = ApplicationId.newInstance(Time.now(), 1);
    ApplicationAttemptId appAttempt = ApplicationAttemptId.newInstance(appId, 1);

    // Test Case 1: appId is wrong format, appAttemptId is accurate.
    LambdaTestUtils.intercept(IllegalArgumentException.class,
        "Invalid ApplicationId prefix: Application_wrong_id. " +
        "The valid ApplicationId should start with prefix application",
        () -> interceptor.getContainers(null, null, "Application_wrong_id", appAttempt.toString()));

    // Test Case2: appId is accurate, appAttemptId is wrong format.
    LambdaTestUtils.intercept(IllegalArgumentException.class,
        "Invalid AppAttemptId prefix: AppAttempt_wrong_id",
        () -> interceptor.getContainers(null, null, appId.toString(), "AppAttempt_wrong_id"));
  }

  @Test
  public void testGetNodeToLabels() throws IOException {
    NodeToLabelsInfo info = interceptor.getNodeToLabels(null);
    HashMap<String, NodeLabelsInfo> map = info.getNodeToLabels();
    Assert.assertNotNull(map);
    Assert.assertEquals(2, map.size());

    NodeLabelsInfo node1Value = map.getOrDefault("node1", null);
    Assert.assertNotNull(node1Value);
    Assert.assertEquals(1, node1Value.getNodeLabelsName().size());
    Assert.assertEquals("CPU", node1Value.getNodeLabelsName().get(0));

    NodeLabelsInfo node2Value = map.getOrDefault("node2", null);
    Assert.assertNotNull(node2Value);
    Assert.assertEquals(1, node2Value.getNodeLabelsName().size());
    Assert.assertEquals("GPU", node2Value.getNodeLabelsName().get(0));
  }

  @Test
  public void testGetLabelsToNodes() throws Exception {
    LabelsToNodesInfo labelsToNodesInfo = interceptor.getLabelsToNodes(null);
    Map<NodeLabelInfo, NodeIDsInfo> map = labelsToNodesInfo.getLabelsToNodes();
    Assert.assertNotNull(map);
    Assert.assertEquals(3, map.size());

    NodeLabel labelX = NodeLabel.newInstance("x", false);
    NodeLabelInfo nodeLabelInfoX = new NodeLabelInfo(labelX);
    NodeIDsInfo nodeIDsInfoX = map.get(nodeLabelInfoX);
    Assert.assertNotNull(nodeIDsInfoX);
    Assert.assertEquals(2, nodeIDsInfoX.getNodeIDs().size());
    Resource resourceX =
        nodeIDsInfoX.getPartitionInfo().getResourceAvailable().getResource();
    Assert.assertNotNull(resourceX);
    Assert.assertEquals(4*10, resourceX.getVirtualCores());
    Assert.assertEquals(4*20*1024, resourceX.getMemorySize());

    NodeLabel labelY = NodeLabel.newInstance("y", false);
    NodeLabelInfo nodeLabelInfoY = new NodeLabelInfo(labelY);
    NodeIDsInfo nodeIDsInfoY = map.get(nodeLabelInfoY);
    Assert.assertNotNull(nodeIDsInfoY);
    Assert.assertEquals(2, nodeIDsInfoY.getNodeIDs().size());
    Resource resourceY =
        nodeIDsInfoY.getPartitionInfo().getResourceAvailable().getResource();
    Assert.assertNotNull(resourceY);
    Assert.assertEquals(4*20, resourceY.getVirtualCores());
    Assert.assertEquals(4*40*1024, resourceY.getMemorySize());
  }

  @Test
  public void testGetClusterNodeLabels() throws Exception {
    NodeLabelsInfo nodeLabelsInfo = interceptor.getClusterNodeLabels(null);
    Assert.assertNotNull(nodeLabelsInfo);
    Assert.assertEquals(2, nodeLabelsInfo.getNodeLabelsName().size());

    List<String> nodeLabelsName = nodeLabelsInfo.getNodeLabelsName();
    Assert.assertNotNull(nodeLabelsName);
    Assert.assertTrue(nodeLabelsName.contains("cpu"));
    Assert.assertTrue(nodeLabelsName.contains("gpu"));

    ArrayList<NodeLabelInfo> nodeLabelInfos = nodeLabelsInfo.getNodeLabelsInfo();
    Assert.assertNotNull(nodeLabelInfos);
    Assert.assertEquals(2, nodeLabelInfos.size());
    NodeLabelInfo cpuNodeLabelInfo = new NodeLabelInfo("cpu", false);
    Assert.assertTrue(nodeLabelInfos.contains(cpuNodeLabelInfo));
    NodeLabelInfo gpuNodeLabelInfo = new NodeLabelInfo("gpu", false);
    Assert.assertTrue(nodeLabelInfos.contains(gpuNodeLabelInfo));
  }

  @Test
  public void testGetLabelsOnNode() throws Exception {
    NodeLabelsInfo nodeLabelsInfo = interceptor.getLabelsOnNode(null, "node1");
    Assert.assertNotNull(nodeLabelsInfo);
    Assert.assertEquals(2, nodeLabelsInfo.getNodeLabelsName().size());

    List<String> nodeLabelsName = nodeLabelsInfo.getNodeLabelsName();
    Assert.assertNotNull(nodeLabelsName);
    Assert.assertTrue(nodeLabelsName.contains("x"));
    Assert.assertTrue(nodeLabelsName.contains("y"));

    // null request
    interceptor.setAllowPartialResult(false);
    NodeLabelsInfo nodeLabelsInfo2 = interceptor.getLabelsOnNode(null, "node2");
    Assert.assertNotNull(nodeLabelsInfo2);
    Assert.assertEquals(0, nodeLabelsInfo2.getNodeLabelsName().size());
  }

  @Test
  public void testGetContainer() throws Exception {
    //
    ApplicationId appId = ApplicationId.newInstance(Time.now(), 1);
    ApplicationAttemptId appAttemptId = ApplicationAttemptId.newInstance(appId, 1);
    ContainerId appContainerId = ContainerId.newContainerId(appAttemptId, 1);
    String applicationId = appId.toString();
    String attemptId = appAttemptId.toString();
    String containerId = appContainerId.toString();

    // Submit application to multiSubCluster
    ApplicationSubmissionContextInfo context = new ApplicationSubmissionContextInfo();
    context.setApplicationId(applicationId);
    Assert.assertNotNull(interceptor.submitApplication(context, null));

    // Test Case1: Wrong ContainerId
    LambdaTestUtils.intercept(IllegalArgumentException.class, "Invalid ContainerId prefix: 0",
        () -> interceptor.getContainer(null, null, applicationId, attemptId, "0"));

    // Test Case2: Correct ContainerId

    ContainerInfo containerInfo = interceptor.getContainer(null, null, applicationId,
        attemptId, containerId);
    Assert.assertNotNull(containerInfo);
  }

  @Test
  public void testGetAppAttempts()
      throws IOException, InterruptedException, YarnException {
    // Submit application to multiSubCluster
    ApplicationId appId = ApplicationId.newInstance(Time.now(), 1);
    ApplicationSubmissionContextInfo context = new ApplicationSubmissionContextInfo();
    context.setApplicationId(appId.toString());

    Assert.assertNotNull(interceptor.submitApplication(context, null));

    AppAttemptsInfo appAttemptsInfo = interceptor.getAppAttempts(null, appId.toString());
    Assert.assertNotNull(appAttemptsInfo);

    ArrayList<AppAttemptInfo> attemptLists = appAttemptsInfo.getAttempts();
    Assert.assertNotNull(appAttemptsInfo);
    Assert.assertEquals(2, attemptLists.size());

    AppAttemptInfo attemptInfo1 = attemptLists.get(0);
    Assert.assertNotNull(attemptInfo1);
    Assert.assertEquals(0, attemptInfo1.getAttemptId());
    Assert.assertEquals("AppAttemptId_0", attemptInfo1.getAppAttemptId());
    Assert.assertEquals("LogLink_0", attemptInfo1.getLogsLink());
    Assert.assertEquals(1659621705L, attemptInfo1.getFinishedTime());

    AppAttemptInfo attemptInfo2 = attemptLists.get(1);
    Assert.assertNotNull(attemptInfo2);
    Assert.assertEquals(0, attemptInfo2.getAttemptId());
    Assert.assertEquals("AppAttemptId_1", attemptInfo2.getAppAttemptId());
    Assert.assertEquals("LogLink_1", attemptInfo2.getLogsLink());
    Assert.assertEquals(1659621705L, attemptInfo2.getFinishedTime());
  }

  @Test
  public void testGetAppAttempt()
      throws IOException, InterruptedException, YarnException {

    // Generate ApplicationId information
    ApplicationId appId = ApplicationId.newInstance(Time.now(), 1);
    ApplicationSubmissionContextInfo context = new ApplicationSubmissionContextInfo();
    context.setApplicationId(appId.toString());

    // Generate ApplicationAttemptId information
    Assert.assertNotNull(interceptor.submitApplication(context, null));
    ApplicationAttemptId expectAppAttemptId = ApplicationAttemptId.newInstance(appId, 1);
    String appAttemptId = expectAppAttemptId.toString();

    org.apache.hadoop.yarn.server.webapp.dao.AppAttemptInfo
        appAttemptInfo = interceptor.getAppAttempt(null, null, appId.toString(), appAttemptId);

    Assert.assertNotNull(appAttemptInfo);
    Assert.assertEquals(expectAppAttemptId.toString(), appAttemptInfo.getAppAttemptId());
    Assert.assertEquals("url", appAttemptInfo.getTrackingUrl());
    Assert.assertEquals("oUrl", appAttemptInfo.getOriginalTrackingUrl());
    Assert.assertEquals(124, appAttemptInfo.getRpcPort());
    Assert.assertEquals("host", appAttemptInfo.getHost());
  }

  @Test
  public void testGetAppTimeout() throws IOException, InterruptedException, YarnException {

    // Generate ApplicationId information
    ApplicationId appId = ApplicationId.newInstance(Time.now(), 1);
    ApplicationSubmissionContextInfo context = new ApplicationSubmissionContextInfo();
    context.setApplicationId(appId.toString());

    // Generate ApplicationAttemptId information
    Assert.assertNotNull(interceptor.submitApplication(context, null));

    ApplicationTimeoutType appTimeoutType = ApplicationTimeoutType.LIFETIME;
    AppTimeoutInfo appTimeoutInfo =
        interceptor.getAppTimeout(null, appId.toString(), appTimeoutType.toString());
    Assert.assertNotNull(appTimeoutInfo);
    Assert.assertEquals(10, appTimeoutInfo.getRemainingTimeInSec());
    Assert.assertEquals("UNLIMITED", appTimeoutInfo.getExpireTime());
    Assert.assertEquals(appTimeoutType, appTimeoutInfo.getTimeoutType());
  }

  @Test
  public void testGetAppTimeouts() throws IOException, InterruptedException, YarnException {

    // Generate ApplicationId information
    ApplicationId appId = ApplicationId.newInstance(Time.now(), 1);
    ApplicationSubmissionContextInfo context = new ApplicationSubmissionContextInfo();
    context.setApplicationId(appId.toString());

    // Generate ApplicationAttemptId information
    Assert.assertNotNull(interceptor.submitApplication(context, null));

    AppTimeoutsInfo appTimeoutsInfo = interceptor.getAppTimeouts(null, appId.toString());
    Assert.assertNotNull(appTimeoutsInfo);

    List<AppTimeoutInfo> timeouts = appTimeoutsInfo.getAppTimeouts();
    Assert.assertNotNull(timeouts);
    Assert.assertEquals(1, timeouts.size());

    AppTimeoutInfo resultAppTimeout = timeouts.get(0);
    Assert.assertNotNull(resultAppTimeout);
    Assert.assertEquals(10, resultAppTimeout.getRemainingTimeInSec());
    Assert.assertEquals("UNLIMITED", resultAppTimeout.getExpireTime());
    Assert.assertEquals(ApplicationTimeoutType.LIFETIME, resultAppTimeout.getTimeoutType());
  }

  @Test
  public void testUpdateApplicationTimeout() throws IOException, InterruptedException,
      YarnException {

    // Generate ApplicationId information
    ApplicationId appId = ApplicationId.newInstance(Time.now(), 1);
    ApplicationSubmissionContextInfo context = new ApplicationSubmissionContextInfo();
    context.setApplicationId(appId.toString());

    // Generate ApplicationAttemptId information
    Assert.assertNotNull(interceptor.submitApplication(context, null));

    long newLifetime = 10L;
    // update 10L seconds more to timeout
    String timeout = Times.formatISO8601(Time.now() + newLifetime * 1000);
    AppTimeoutInfo paramAppTimeOut = new AppTimeoutInfo();
    paramAppTimeOut.setExpiryTime(timeout);
    // RemainingTime = Math.max((timeoutInMillis - System.currentTimeMillis()) / 1000, 0))
    paramAppTimeOut.setRemainingTime(newLifetime);
    paramAppTimeOut.setTimeoutType(ApplicationTimeoutType.LIFETIME);

    Response response =
        interceptor.updateApplicationTimeout(paramAppTimeOut, null, appId.toString());
    Assert.assertNotNull(response);
    AppTimeoutInfo entity = (AppTimeoutInfo) response.getEntity();
    Assert.assertNotNull(entity);
    Assert.assertEquals(paramAppTimeOut.getExpireTime(), entity.getExpireTime());
    Assert.assertEquals(paramAppTimeOut.getTimeoutType(), entity.getTimeoutType());
    Assert.assertEquals(paramAppTimeOut.getRemainingTimeInSec(), entity.getRemainingTimeInSec());
  }

  @Test
  public void testUpdateApplicationPriority() throws IOException, InterruptedException,
      YarnException {

    // Submit application to multiSubCluster
    ApplicationId appId = ApplicationId.newInstance(Time.now(), 1);
    ApplicationSubmissionContextInfo context = new ApplicationSubmissionContextInfo();
    context.setApplicationId(appId.toString());
    context.setPriority(20);

    // Submit the application we are going to kill later
    Assert.assertNotNull(interceptor.submitApplication(context, null));

    int iPriority = 10;
    // Set Priority for application
    Response response = interceptor.updateApplicationPriority(
        new AppPriority(iPriority), null, appId.toString());

    Assert.assertNotNull(response);
    AppPriority entity = (AppPriority) response.getEntity();
    Assert.assertNotNull(entity);
    Assert.assertEquals(iPriority, entity.getPriority());
  }

  @Test
  public void testGetAppPriority() throws IOException, InterruptedException,
      YarnException {

    // Submit application to multiSubCluster
    ApplicationId appId = ApplicationId.newInstance(Time.now(), 1);
    int priority = 40;
    ApplicationSubmissionContextInfo context = new ApplicationSubmissionContextInfo();
    context.setApplicationId(appId.toString());
    context.setPriority(priority);

    // Submit the application we are going to kill later
    Assert.assertNotNull(interceptor.submitApplication(context, null));

    // Set Priority for application
    AppPriority appPriority = interceptor.getAppPriority(null, appId.toString());
    Assert.assertNotNull(appPriority);
    Assert.assertEquals(priority, appPriority.getPriority());
  }

  @Test
  public void testUpdateAppQueue() throws IOException, InterruptedException,
      YarnException {

    String oldQueue = "oldQueue";
    String newQueue = "newQueue";

    // Submit application to multiSubCluster
    ApplicationId appId = ApplicationId.newInstance(Time.now(), 1);
    ApplicationSubmissionContextInfo context = new ApplicationSubmissionContextInfo();
    context.setApplicationId(appId.toString());
    context.setQueue(oldQueue);

    // Submit the application
    Assert.assertNotNull(interceptor.submitApplication(context, null));

    // Set New Queue for application
    Response response = interceptor.updateAppQueue(new AppQueue(newQueue),
        null, appId.toString());

    Assert.assertNotNull(response);
    AppQueue appQueue = (AppQueue) response.getEntity();
    Assert.assertEquals(newQueue, appQueue.getQueue());

    // Get AppQueue by application
    AppQueue queue = interceptor.getAppQueue(null, appId.toString());
    Assert.assertNotNull(queue);
    Assert.assertEquals(newQueue, queue.getQueue());
  }

  @Test
  public void testGetAppQueue() throws IOException, InterruptedException, YarnException {
    String queueName = "queueName";

    // Submit application to multiSubCluster
    ApplicationId appId = ApplicationId.newInstance(Time.now(), 1);
    ApplicationSubmissionContextInfo context = new ApplicationSubmissionContextInfo();
    context.setApplicationId(appId.toString());
    context.setQueue(queueName);

    Assert.assertNotNull(interceptor.submitApplication(context, null));

    // Get Queue by application
    AppQueue queue = interceptor.getAppQueue(null, appId.toString());
    Assert.assertNotNull(queue);
    Assert.assertEquals(queueName, queue.getQueue());
  }

  @Test
  public void testGetAppsInfoCache() throws IOException, InterruptedException, YarnException {

    AppsInfo responseGet = interceptor.getApps(
        null, null, null, null, null, null, null, null, null, null, null, null, null, null, null);
    Assert.assertNotNull(responseGet);

    RouterAppInfoCacheKey cacheKey = RouterAppInfoCacheKey.newInstance(
        null, null, null, null, null, null, null, null, null, null, null, null, null, null, null);

    LRUCacheHashMap<RouterAppInfoCacheKey, AppsInfo> appsInfoCache =
        interceptor.getAppInfosCaches();
    Assert.assertNotNull(appsInfoCache);
    Assert.assertTrue(!appsInfoCache.isEmpty());
    Assert.assertEquals(1, appsInfoCache.size());
    Assert.assertTrue(appsInfoCache.containsKey(cacheKey));

    AppsInfo cacheResult = appsInfoCache.get(cacheKey);
    Assert.assertNotNull(cacheResult);
    Assert.assertEquals(responseGet, cacheResult);
  }

  @Test
  public void testGetAppStatistics() throws IOException, InterruptedException, YarnException {
    AppState appStateRUNNING = new AppState(YarnApplicationState.RUNNING.name());

    // Submit application to multiSubCluster
    ApplicationId appId = ApplicationId.newInstance(Time.now(), 1);
    ApplicationSubmissionContextInfo context = new ApplicationSubmissionContextInfo();
    context.setApplicationId(appId.toString());
    context.setApplicationType("MapReduce");
    context.setQueue("queue");

    Assert.assertNotNull(interceptor.submitApplication(context, null));

    GetApplicationHomeSubClusterRequest request =
        GetApplicationHomeSubClusterRequest.newInstance(appId);
    GetApplicationHomeSubClusterResponse response =
        stateStore.getApplicationHomeSubCluster(request);

    Assert.assertNotNull(response);
    ApplicationHomeSubCluster homeSubCluster = response.getApplicationHomeSubCluster();

    DefaultRequestInterceptorREST interceptorREST =
        interceptor.getInterceptorForSubCluster(homeSubCluster.getHomeSubCluster());

    MockDefaultRequestInterceptorREST mockInterceptorREST =
        (MockDefaultRequestInterceptorREST) interceptorREST;
    mockInterceptorREST.updateApplicationState(YarnApplicationState.RUNNING,
        appId.toString());

    Set<String> stateQueries = new HashSet<>();
    stateQueries.add(YarnApplicationState.RUNNING.name());

    Set<String> typeQueries = new HashSet<>();
    typeQueries.add("MapReduce");

    ApplicationStatisticsInfo response2 =
        interceptor.getAppStatistics(null, stateQueries, typeQueries);

    Assert.assertNotNull(response2);
    Assert.assertFalse(response2.getStatItems().isEmpty());

    StatisticsItemInfo result = response2.getStatItems().get(0);
    Assert.assertEquals(1, result.getCount());
    Assert.assertEquals(YarnApplicationState.RUNNING, result.getState());
    Assert.assertEquals("MapReduce", result.getType());
  }

  @Test
  public void testGetAppActivities() throws IOException, InterruptedException {
    // Submit application to multiSubCluster
    ApplicationId appId = ApplicationId.newInstance(Time.now(), 1);
    ApplicationSubmissionContextInfo context = new ApplicationSubmissionContextInfo();
    context.setApplicationId(appId.toString());
    context.setApplicationType("MapReduce");
    context.setQueue("queue");

    Assert.assertNotNull(interceptor.submitApplication(context, null));
    Set<String> prioritiesSet = Collections.singleton("0");
    Set<String> allocationRequestIdsSet = Collections.singleton("0");

    AppActivitiesInfo appActivitiesInfo =
        interceptor.getAppActivities(null, appId.toString(), String.valueOf(Time.now()),
        prioritiesSet, allocationRequestIdsSet, null, "-1", null, false);

    Assert.assertNotNull(appActivitiesInfo);
    Assert.assertEquals(appId.toString(), appActivitiesInfo.getApplicationId());
    Assert.assertEquals(10, appActivitiesInfo.getAllocations().size());
  }

  @Test
  public void testListReservation() throws Exception {

    // submitReservation
    ReservationId reservationId = ReservationId.newInstance(Time.now(), 1);
    submitReservation(reservationId);

    // Call the listReservation method
    String applyReservationId = reservationId.toString();
    Response listReservationResponse = interceptor.listReservation(
        QUEUE_DEDICATED_FULL, applyReservationId, -1, -1, false, null);
    Assert.assertNotNull(listReservationResponse);
    Assert.assertNotNull(listReservationResponse.getStatus());
    Status status = Status.fromStatusCode(listReservationResponse.getStatus());
    Assert.assertEquals(Status.OK, status);

    Object entity = listReservationResponse.getEntity();
    Assert.assertNotNull(entity);
    Assert.assertNotNull(entity instanceof ReservationListInfo);

    ReservationListInfo listInfo = (ReservationListInfo) entity;
    Assert.assertNotNull(listInfo);

    List<ReservationInfo> reservationInfoList = listInfo.getReservations();
    Assert.assertNotNull(reservationInfoList);
    Assert.assertEquals(1, reservationInfoList.size());

    ReservationInfo reservationInfo = reservationInfoList.get(0);
    Assert.assertNotNull(reservationInfo);
    Assert.assertEquals(applyReservationId, reservationInfo.getReservationId());

    ReservationDefinitionInfo definitionInfo = reservationInfo.getReservationDefinition();
    Assert.assertNotNull(definitionInfo);

    ReservationRequestsInfo reservationRequestsInfo = definitionInfo.getReservationRequests();
    Assert.assertNotNull(reservationRequestsInfo);

    ArrayList<ReservationRequestInfo> reservationRequestInfoList =
        reservationRequestsInfo.getReservationRequest();
    Assert.assertNotNull(reservationRequestInfoList);
    Assert.assertEquals(1, reservationRequestInfoList.size());

    ReservationRequestInfo reservationRequestInfo = reservationRequestInfoList.get(0);
    Assert.assertNotNull(reservationRequestInfo);
    Assert.assertEquals(4, reservationRequestInfo.getNumContainers());

    ResourceInfo resourceInfo = reservationRequestInfo.getCapability();
    Assert.assertNotNull(resourceInfo);

    int vCore = resourceInfo.getvCores();
    long memory = resourceInfo.getMemorySize();
    Assert.assertEquals(1, vCore);
    Assert.assertEquals(1024, memory);
  }

  @Test
  public void testCreateNewReservation() throws Exception {
    Response response = interceptor.createNewReservation(null);
    Assert.assertNotNull(response);

    Object entity = response.getEntity();
    Assert.assertNotNull(entity);
    Assert.assertTrue(entity instanceof NewReservation);

    NewReservation newReservation = (NewReservation) entity;
    Assert.assertNotNull(newReservation);
    Assert.assertTrue(newReservation.getReservationId().contains("reservation"));
  }

  @Test
  public void testSubmitReservation() throws Exception {

    // submit reservation
    ReservationId reservationId = ReservationId.newInstance(Time.now(), 2);
    Response response = submitReservation(reservationId);
    Assert.assertNotNull(response);
    Assert.assertEquals(Status.ACCEPTED.getStatusCode(), response.getStatus());

    String applyReservationId = reservationId.toString();
    Response reservationResponse = interceptor.listReservation(
        QUEUE_DEDICATED_FULL, applyReservationId, -1, -1, false, null);
    Assert.assertNotNull(reservationResponse);

    Object entity = reservationResponse.getEntity();
    Assert.assertNotNull(entity);
    Assert.assertNotNull(entity instanceof ReservationListInfo);

    ReservationListInfo listInfo = (ReservationListInfo) entity;
    Assert.assertNotNull(listInfo);

    List<ReservationInfo> reservationInfos = listInfo.getReservations();
    Assert.assertNotNull(reservationInfos);
    Assert.assertEquals(1, reservationInfos.size());

    ReservationInfo reservationInfo = reservationInfos.get(0);
    Assert.assertNotNull(reservationInfo);
    Assert.assertEquals(reservationInfo.getReservationId(), applyReservationId);
  }

  @Test
  public void testUpdateReservation() throws Exception {
    // submit reservation
    ReservationId reservationId = ReservationId.newInstance(Time.now(), 3);
    Response response = submitReservation(reservationId);
    Assert.assertNotNull(response);
    Assert.assertEquals(Status.ACCEPTED.getStatusCode(), response.getStatus());

    // update reservation
    ReservationSubmissionRequest resSubRequest =
        getReservationSubmissionRequest(reservationId, 6, 2048, 2);
    ReservationDefinition reservationDefinition = resSubRequest.getReservationDefinition();
    ReservationDefinitionInfo reservationDefinitionInfo =
        new ReservationDefinitionInfo(reservationDefinition);

    ReservationUpdateRequestInfo updateRequestInfo = new ReservationUpdateRequestInfo();
    updateRequestInfo.setReservationId(reservationId.toString());
    updateRequestInfo.setReservationDefinition(reservationDefinitionInfo);
    Response updateReservationResp = interceptor.updateReservation(updateRequestInfo, null);
    Assert.assertNotNull(updateReservationResp);
    Assert.assertEquals(Status.OK.getStatusCode(), updateReservationResp.getStatus());

    String applyReservationId = reservationId.toString();
    Response reservationResponse = interceptor.listReservation(
            QUEUE_DEDICATED_FULL, applyReservationId, -1, -1, false, null);
    Assert.assertNotNull(reservationResponse);

    Object entity = reservationResponse.getEntity();
    Assert.assertNotNull(entity);
    Assert.assertNotNull(entity instanceof ReservationListInfo);

    ReservationListInfo listInfo = (ReservationListInfo) entity;
    Assert.assertNotNull(listInfo);

    List<ReservationInfo> reservationInfos = listInfo.getReservations();
    Assert.assertNotNull(reservationInfos);
    Assert.assertEquals(1, reservationInfos.size());

    ReservationInfo reservationInfo = reservationInfos.get(0);
    Assert.assertNotNull(reservationInfo);
    Assert.assertEquals(reservationInfo.getReservationId(), applyReservationId);

    ReservationDefinitionInfo resDefinitionInfo = reservationInfo.getReservationDefinition();
    Assert.assertNotNull(resDefinitionInfo);

    ReservationRequestsInfo reservationRequestsInfo = resDefinitionInfo.getReservationRequests();
    Assert.assertNotNull(reservationRequestsInfo);

    ArrayList<ReservationRequestInfo> reservationRequestInfoList =
            reservationRequestsInfo.getReservationRequest();
    Assert.assertNotNull(reservationRequestInfoList);
    Assert.assertEquals(1, reservationRequestInfoList.size());

    ReservationRequestInfo reservationRequestInfo = reservationRequestInfoList.get(0);
    Assert.assertNotNull(reservationRequestInfo);
    Assert.assertEquals(6, reservationRequestInfo.getNumContainers());

    ResourceInfo resourceInfo = reservationRequestInfo.getCapability();
    Assert.assertNotNull(resourceInfo);

    int vCore = resourceInfo.getvCores();
    long memory = resourceInfo.getMemorySize();
    Assert.assertEquals(2, vCore);
    Assert.assertEquals(2048, memory);
  }

  @Test
  public void testDeleteReservation() throws Exception {
    // submit reservation
    ReservationId reservationId = ReservationId.newInstance(Time.now(), 4);
    Response response = submitReservation(reservationId);
    Assert.assertNotNull(response);
    Assert.assertEquals(Status.ACCEPTED.getStatusCode(), response.getStatus());

    String applyResId = reservationId.toString();
    Response reservationResponse = interceptor.listReservation(
        QUEUE_DEDICATED_FULL, applyResId, -1, -1, false, null);
    Assert.assertNotNull(reservationResponse);

    ReservationDeleteRequestInfo deleteRequestInfo =
        new ReservationDeleteRequestInfo();
    deleteRequestInfo.setReservationId(applyResId);
    Response delResponse = interceptor.deleteReservation(deleteRequestInfo, null);
    Assert.assertNotNull(delResponse);

    LambdaTestUtils.intercept(Exception.class,
        "reservationId with id: " + reservationId + " not found",
        () -> interceptor.listReservation(QUEUE_DEDICATED_FULL, applyResId, -1, -1, false, null));
  }

  private Response submitReservation(ReservationId reservationId)
       throws IOException, InterruptedException {
    ReservationSubmissionRequestInfo resSubmissionRequestInfo =
        getReservationSubmissionRequestInfo(reservationId);
    Response response = interceptor.submitReservation(resSubmissionRequestInfo, null);
    return response;
  }

  public static ReservationSubmissionRequestInfo getReservationSubmissionRequestInfo(
      ReservationId reservationId) {

    ReservationSubmissionRequest resSubRequest =
        getReservationSubmissionRequest(reservationId, NUM_CONTAINERS, 1024, 1);
    ReservationDefinition reservationDefinition = resSubRequest.getReservationDefinition();

    ReservationSubmissionRequestInfo resSubmissionRequestInfo =
        new ReservationSubmissionRequestInfo();
    resSubmissionRequestInfo.setQueue(resSubRequest.getQueue());
    resSubmissionRequestInfo.setReservationId(reservationId.toString());
    ReservationDefinitionInfo reservationDefinitionInfo =
        new ReservationDefinitionInfo(reservationDefinition);
    resSubmissionRequestInfo.setReservationDefinition(reservationDefinitionInfo);

    return resSubmissionRequestInfo;
  }

  public static ReservationSubmissionRequest getReservationSubmissionRequest(
      ReservationId reservationId, int numContainers, int memory, int vcore) {

    // arrival time from which the resource(s) can be allocated.
    long arrival = Time.now();

    // deadline by when the resource(s) must be allocated.
    // The reason for choosing 1.05 is because this gives an integer
    // DURATION * 0.05 = 3000(ms)
    // deadline = arrival + 3000ms
    long deadline = (long) (arrival + 1.05 * DURATION);

    ReservationSubmissionRequest submissionRequest = createSimpleReservationRequest(
        reservationId, numContainers, arrival, deadline, DURATION, memory, vcore);

    return submissionRequest;
  }

  public static ReservationSubmissionRequest createSimpleReservationRequest(
      ReservationId reservationId, int numContainers, long arrival,
      long deadline, long duration, int memory, int vcore) {
    // create a request with a single atomic ask
    ReservationRequest r = ReservationRequest.newInstance(
        Resource.newInstance(memory, vcore), numContainers, 1, duration);
    ReservationRequests reqs = ReservationRequests.newInstance(
        Collections.singletonList(r), ReservationRequestInterpreter.R_ALL);
    ReservationDefinition rDef = ReservationDefinition.newInstance(
        arrival, deadline, reqs, "testClientRMService#reservation", "0", Priority.UNDEFINED);
    ReservationSubmissionRequest request = ReservationSubmissionRequest.newInstance(
        rDef, QUEUE_DEDICATED_FULL, reservationId);
    return request;
  }

  @Test
  public void testWebAddressWithScheme() {
    // The style of the web address reported by the subCluster in the heartbeat is 0.0.0.0:8000
    // We design the following 2 test cases:
    String webAppAddress = "0.0.0.0:8000";

    // 1. We try to disable Https, at this point we should get the following link:
    // http://0.0.0.0:8000
    String expectedHttpWebAddress = "http://0.0.0.0:8000";
    String webAppAddressWithScheme =
        WebAppUtils.getHttpSchemePrefix(this.getConf()) + webAppAddress;
    Assert.assertEquals(expectedHttpWebAddress, webAppAddressWithScheme);

    // 2. We try to enable Https，at this point we should get the following link:
    // https://0.0.0.0:8000
    Configuration configuration = this.getConf();
    configuration.set(YarnConfiguration.YARN_HTTP_POLICY_KEY,
        HttpConfig.Policy.HTTPS_ONLY.name());
    String expectedHttpsWebAddress = "https://0.0.0.0:8000";
    String webAppAddressWithScheme2 =
        WebAppUtils.getHttpSchemePrefix(this.getConf()) + webAppAddress;
    Assert.assertEquals(expectedHttpsWebAddress, webAppAddressWithScheme2);
  }

  @Test
  public void testCheckUserAccessToQueue() throws Exception {

    interceptor.setAllowPartialResult(false);

    // Case 1: Only queue admin user can access other user's information
    HttpServletRequest mockHsr = mockHttpServletRequestByUserName("non-admin");
    String errorMsg1 = "User=non-admin doesn't haven access to queue=queue " +
        "so it cannot check ACLs for other users.";
    LambdaTestUtils.intercept(YarnRuntimeException.class, errorMsg1,
        () -> interceptor.checkUserAccessToQueue("queue", "jack",
        QueueACL.SUBMIT_APPLICATIONS.name(), mockHsr));

    // Case 2: request an unknown ACL causes BAD_REQUEST
    HttpServletRequest mockHsr1 = mockHttpServletRequestByUserName("admin");
    String errorMsg2 = "Specified queueAclType=XYZ_ACL is not a valid type, " +
        "valid queue acl types={SUBMIT_APPLICATIONS/ADMINISTER_QUEUE}";
    LambdaTestUtils.intercept(YarnRuntimeException.class, errorMsg2,
        () -> interceptor.checkUserAccessToQueue("queue", "jack", "XYZ_ACL", mockHsr1));

    // We design a test, admin user has ADMINISTER_QUEUE, SUBMIT_APPLICATIONS permissions,
    // yarn user has SUBMIT_APPLICATIONS permissions, other users have no permissions

    // Case 3: get FORBIDDEN for rejected ACL
    checkUserAccessToQueueFailed("queue", "jack", QueueACL.SUBMIT_APPLICATIONS, "admin");
    checkUserAccessToQueueFailed("queue", "jack", QueueACL.ADMINISTER_QUEUE, "admin");

    // Case 4: get OK for listed ACLs
    checkUserAccessToQueueSuccess("queue", "admin", QueueACL.ADMINISTER_QUEUE, "admin");
    checkUserAccessToQueueSuccess("queue", "admin", QueueACL.SUBMIT_APPLICATIONS, "admin");

    // Case 5: get OK only for SUBMIT_APP acl for "yarn" user
    checkUserAccessToQueueFailed("queue", "yarn", QueueACL.ADMINISTER_QUEUE, "admin");
    checkUserAccessToQueueSuccess("queue", "yarn", QueueACL.SUBMIT_APPLICATIONS, "admin");

    interceptor.setAllowPartialResult(true);
  }

  private void checkUserAccessToQueueSuccess(String queue, String userName,
      QueueACL queueACL, String mockUser) throws AuthorizationException {
    HttpServletRequest mockHsr = mockHttpServletRequestByUserName(mockUser);
    RMQueueAclInfo aclInfo =
        interceptor.checkUserAccessToQueue(queue, userName, queueACL.name(), mockHsr);
    Assert.assertNotNull(aclInfo);
    Assert.assertTrue(aclInfo instanceof FederationRMQueueAclInfo);
    FederationRMQueueAclInfo fedAclInfo = FederationRMQueueAclInfo.class.cast(aclInfo);
    List<RMQueueAclInfo> aclInfos = fedAclInfo.getList();
    Assert.assertNotNull(aclInfos);
    Assert.assertEquals(4, aclInfos.size());
    for (RMQueueAclInfo rMQueueAclInfo : aclInfos) {
      Assert.assertTrue(rMQueueAclInfo.isAllowed());
    }
  }

  private void checkUserAccessToQueueFailed(String queue, String userName,
      QueueACL queueACL, String mockUser) throws AuthorizationException {
    HttpServletRequest mockHsr = mockHttpServletRequestByUserName(mockUser);
    RMQueueAclInfo aclInfo =
        interceptor.checkUserAccessToQueue(queue, userName, queueACL.name(), mockHsr);
    Assert.assertNotNull(aclInfo);
    Assert.assertTrue(aclInfo instanceof FederationRMQueueAclInfo);
    FederationRMQueueAclInfo fedAclInfo = FederationRMQueueAclInfo.class.cast(aclInfo);
    List<RMQueueAclInfo> aclInfos = fedAclInfo.getList();
    Assert.assertNotNull(aclInfos);
    Assert.assertEquals(4, aclInfos.size());
    for (RMQueueAclInfo rMQueueAclInfo : aclInfos) {
      Assert.assertFalse(rMQueueAclInfo.isAllowed());
      String expectDiagnostics = "User=" + userName +
          " doesn't have access to queue=queue with acl-type=" + queueACL.name();
      Assert.assertEquals(expectDiagnostics, rMQueueAclInfo.getDiagnostics());
    }
  }

  private HttpServletRequest mockHttpServletRequestByUserName(String username) {
    HttpServletRequest mockHsr = mock(HttpServletRequest.class);
    when(mockHsr.getRemoteUser()).thenReturn(username);
    Principal principal = mock(Principal.class);
    when(principal.getName()).thenReturn(username);
    when(mockHsr.getUserPrincipal()).thenReturn(principal);
    return mockHsr;
  }

  @Test
  public void testCheckFederationInterceptorRESTClient() {
    SubClusterId subClusterId = SubClusterId.newInstance("SC-1");
    String webAppSocket = "SC-1:WebAddress";
    String webAppAddress = "http://" + webAppSocket;

    Configuration configuration = new Configuration();
    FederationInterceptorREST rest = new FederationInterceptorREST();
    rest.setConf(configuration);
    rest.init("router");

    DefaultRequestInterceptorREST interceptorREST =
        rest.getOrCreateInterceptorForSubCluster(subClusterId, webAppSocket);

    Assert.assertNotNull(interceptorREST);
    Assert.assertNotNull(interceptorREST.getClient());
    Assert.assertEquals(webAppAddress, interceptorREST.getWebAppAddress());
  }

  @Test
<<<<<<< HEAD
  public void testInvokeConcurrent() throws IOException, YarnException {

    // We design such a test case, we call the interceptor's getNodes interface,
    // this interface will generate the following test data
    // subCluster0 Node 0
    // subCluster1 Node 1
    // subCluster2 Node 2
    // subCluster3 Node 3
    // We use the returned data to verify whether the subClusterId
    // of the multi-thread call can match the node data
    Map<SubClusterInfo, NodesInfo> subClusterInfoNodesInfoMap =
        interceptor.invokeConcurrentGetNodeLabel();
    Assert.assertNotNull(subClusterInfoNodesInfoMap);
    Assert.assertEquals(4, subClusterInfoNodesInfoMap.size());

    subClusterInfoNodesInfoMap.forEach((subClusterInfo, nodesInfo) -> {
      String subClusterId = subClusterInfo.getSubClusterId().getId();
      List<NodeInfo> nodeInfos = nodesInfo.getNodes();
      Assert.assertNotNull(nodeInfos);
      Assert.assertEquals(1, nodeInfos.size());

      String expectNodeId = "Node " + subClusterId;
      String nodeId = nodeInfos.get(0).getNodeId();
      Assert.assertEquals(expectNodeId, nodeId);
    });
=======
  public void testGetSchedulerInfo() {
    // In this test case, we will get the return results of 4 sub-clusters.
    SchedulerTypeInfo typeInfo = interceptor.getSchedulerInfo();
    Assert.assertNotNull(typeInfo);
    Assert.assertTrue(typeInfo instanceof FederationSchedulerTypeInfo);

    FederationSchedulerTypeInfo federationSchedulerTypeInfo =
        FederationSchedulerTypeInfo.class.cast(typeInfo);
    Assert.assertNotNull(federationSchedulerTypeInfo);
    List<SchedulerTypeInfo> schedulerTypeInfos = federationSchedulerTypeInfo.getList();
    Assert.assertNotNull(schedulerTypeInfos);
    Assert.assertEquals(4, schedulerTypeInfos.size());
    List<String> subClusterIds =
        subClusters.stream().map(subClusterId -> subClusterId.getId()).
        collect(Collectors.toList());

    for (SchedulerTypeInfo schedulerTypeInfo : schedulerTypeInfos) {
      Assert.assertNotNull(schedulerTypeInfo);

      // 1. Whether the returned subClusterId is in the subCluster list
      String subClusterId = schedulerTypeInfo.getSubClusterId();
      Assert.assertTrue(subClusterIds.contains(subClusterId));

      // 2. We test CapacityScheduler, the returned type should be CapacityScheduler.
      SchedulerInfo schedulerInfo = schedulerTypeInfo.getSchedulerInfo();
      Assert.assertNotNull(schedulerInfo);
      Assert.assertTrue(schedulerInfo instanceof CapacitySchedulerInfo);
      CapacitySchedulerInfo capacitySchedulerInfo =
          CapacitySchedulerInfo.class.cast(schedulerInfo);
      Assert.assertNotNull(capacitySchedulerInfo);

      // 3. The parent queue name should be root
      String queueName = capacitySchedulerInfo.getQueueName();
      Assert.assertEquals("root", queueName);

      // 4. schedulerType should be CapacityScheduler
      String schedulerType = capacitySchedulerInfo.getSchedulerType();
      Assert.assertEquals("Capacity Scheduler", schedulerType);

      // 5. queue path should be root
      String queuePath = capacitySchedulerInfo.getQueuePath();
      Assert.assertEquals("root", queuePath);

      // 6. mockRM has 2 test queues, [root.a, root.b]
      List<String> queues = Lists.newArrayList("root.a", "root.b");
      CapacitySchedulerQueueInfoList csSchedulerQueueInfoList = capacitySchedulerInfo.getQueues();
      Assert.assertNotNull(csSchedulerQueueInfoList);
      List<CapacitySchedulerQueueInfo> csQueueInfoList =
          csSchedulerQueueInfoList.getQueueInfoList();
      Assert.assertEquals(2, csQueueInfoList.size());
      for (CapacitySchedulerQueueInfo csQueueInfo : csQueueInfoList) {
        Assert.assertNotNull(csQueueInfo);
        Assert.assertTrue(queues.contains(csQueueInfo.getQueuePath()));
      }
    }
>>>>>>> 442a5fb2
  }

  @Test
  public void testPostDelegationTokenErrorHsr() throws Exception {
    // Prepare delegationToken data
    DelegationToken token = new DelegationToken();
    token.setRenewer(TEST_RENEWER);

    HttpServletRequest request = mock(HttpServletRequest.class);

    // If we don't set token
    LambdaTestUtils.intercept(IllegalArgumentException.class,
        "Parameter error, the tokenData or hsr is null.",
        () -> interceptor.postDelegationToken(null, request));

    // If we don't set hsr
    LambdaTestUtils.intercept(IllegalArgumentException.class,
        "Parameter error, the tokenData or hsr is null.",
        () -> interceptor.postDelegationToken(token, null));

    // If we don't set renewUser, we will get error message.
    LambdaTestUtils.intercept(AuthorizationException.class,
        "Unable to obtain user name, user not authenticated",
        () -> interceptor.postDelegationToken(token, request));

    Principal principal = mock(Principal.class);
    when(principal.getName()).thenReturn(TEST_RENEWER);
    when(request.getRemoteUser()).thenReturn(TEST_RENEWER);
    when(request.getUserPrincipal()).thenReturn(principal);

    // If we don't set the authentication type, we will get error message.
    Response response = interceptor.postDelegationToken(token, request);
    Assert.assertNotNull(response);
    Assert.assertEquals(response.getStatus(), Status.FORBIDDEN.getStatusCode());
    String errMsg = "Delegation token operations can only be carried out on a " +
        "Kerberos authenticated channel. Expected auth type is kerberos, got type null";
    Object entity = response.getEntity();
    Assert.assertNotNull(entity);
    Assert.assertTrue(entity instanceof String);
    String entityMsg = String.valueOf(entity);
    Assert.assertTrue(errMsg.contains(entityMsg));
  }

  @Test
  public void testPostDelegationToken() throws Exception {
    Long now = Time.now();

    DelegationToken token = new DelegationToken();
    token.setRenewer(TEST_RENEWER);

    Principal principal = mock(Principal.class);
    when(principal.getName()).thenReturn(TEST_RENEWER);

    HttpServletRequest request = mock(HttpServletRequest.class);
    when(request.getRemoteUser()).thenReturn(TEST_RENEWER);
    when(request.getUserPrincipal()).thenReturn(principal);
    when(request.getAuthType()).thenReturn("kerberos");

    Response response = interceptor.postDelegationToken(token, request);
    Assert.assertNotNull(response);

    Object entity = response.getEntity();
    Assert.assertNotNull(entity);
    Assert.assertTrue(entity instanceof DelegationToken);

    DelegationToken dtoken = DelegationToken.class.cast(entity);
    Assert.assertEquals(TEST_RENEWER, dtoken.getRenewer());
    Assert.assertEquals(TEST_RENEWER, dtoken.getOwner());
    Assert.assertEquals("RM_DELEGATION_TOKEN", dtoken.getKind());
    Assert.assertNotNull(dtoken.getToken());
    Assert.assertTrue(dtoken.getNextExpirationTime() > now);
  }

  @Test
  public void testPostDelegationTokenExpirationError() throws Exception {

    // If we don't set hsr
    LambdaTestUtils.intercept(IllegalArgumentException.class,
        "Parameter error, the hsr is null.",
        () -> interceptor.postDelegationTokenExpiration(null));

    Principal principal = mock(Principal.class);
    when(principal.getName()).thenReturn(TEST_RENEWER);

    HttpServletRequest request = mock(HttpServletRequest.class);
    when(request.getRemoteUser()).thenReturn(TEST_RENEWER);
    when(request.getUserPrincipal()).thenReturn(principal);
    when(request.getAuthType()).thenReturn("kerberos");

    // If we don't set the header.
    String errorMsg = "Header 'Hadoop-YARN-RM-Delegation-Token' containing encoded token not found";
    LambdaTestUtils.intercept(BadRequestException.class, errorMsg,
        () -> interceptor.postDelegationTokenExpiration(request));
  }

  @Test
  public void testPostDelegationTokenExpiration() throws Exception {

    DelegationToken token = new DelegationToken();
    token.setRenewer(TEST_RENEWER);

    Principal principal = mock(Principal.class);
    when(principal.getName()).thenReturn(TEST_RENEWER);

    HttpServletRequest request = mock(HttpServletRequest.class);
    when(request.getRemoteUser()).thenReturn(TEST_RENEWER);
    when(request.getUserPrincipal()).thenReturn(principal);
    when(request.getAuthType()).thenReturn("kerberos");

    Response response = interceptor.postDelegationToken(token, request);
    Assert.assertNotNull(response);
    Object entity = response.getEntity();
    Assert.assertNotNull(entity);
    Assert.assertTrue(entity instanceof DelegationToken);
    DelegationToken dtoken = DelegationToken.class.cast(entity);

    final String yarnTokenHeader = "Hadoop-YARN-RM-Delegation-Token";
    when(request.getHeader(yarnTokenHeader)).thenReturn(dtoken.getToken());

    Response renewResponse = interceptor.postDelegationTokenExpiration(request);
    Assert.assertNotNull(renewResponse);

    Object renewEntity = renewResponse.getEntity();
    Assert.assertNotNull(renewEntity);
    Assert.assertTrue(renewEntity instanceof DelegationToken);

    // renewDelegation, we only return renewDate, other values are NULL.
    DelegationToken renewDToken = DelegationToken.class.cast(renewEntity);
    Assert.assertNull(renewDToken.getRenewer());
    Assert.assertNull(renewDToken.getOwner());
    Assert.assertNull(renewDToken.getKind());
    Assert.assertTrue(renewDToken.getNextExpirationTime() > dtoken.getNextExpirationTime());
  }

  @Test
  public void testCancelDelegationToken() throws Exception {
    DelegationToken token = new DelegationToken();
    token.setRenewer(TEST_RENEWER);

    Principal principal = mock(Principal.class);
    when(principal.getName()).thenReturn(TEST_RENEWER);

    HttpServletRequest request = mock(HttpServletRequest.class);
    when(request.getRemoteUser()).thenReturn(TEST_RENEWER);
    when(request.getUserPrincipal()).thenReturn(principal);
    when(request.getAuthType()).thenReturn("kerberos");

    Response response = interceptor.postDelegationToken(token, request);
    Assert.assertNotNull(response);
    Object entity = response.getEntity();
    Assert.assertNotNull(entity);
    Assert.assertTrue(entity instanceof DelegationToken);
    DelegationToken dtoken = DelegationToken.class.cast(entity);

    final String yarnTokenHeader = "Hadoop-YARN-RM-Delegation-Token";
    when(request.getHeader(yarnTokenHeader)).thenReturn(dtoken.getToken());

    Response cancelResponse = interceptor.cancelDelegationToken(request);
    Assert.assertNotNull(cancelResponse);
    Assert.assertEquals(response.getStatus(), Status.OK.getStatusCode());
  }
}<|MERGE_RESOLUTION|>--- conflicted
+++ resolved
@@ -1535,7 +1535,6 @@
   }
 
   @Test
-<<<<<<< HEAD
   public void testInvokeConcurrent() throws IOException, YarnException {
 
     // We design such a test case, we call the interceptor's getNodes interface,
@@ -1561,7 +1560,9 @@
       String nodeId = nodeInfos.get(0).getNodeId();
       Assert.assertEquals(expectNodeId, nodeId);
     });
-=======
+  }
+  
+  @Test
   public void testGetSchedulerInfo() {
     // In this test case, we will get the return results of 4 sub-clusters.
     SchedulerTypeInfo typeInfo = interceptor.getSchedulerInfo();
@@ -1617,7 +1618,6 @@
         Assert.assertTrue(queues.contains(csQueueInfo.getQueuePath()));
       }
     }
->>>>>>> 442a5fb2
   }
 
   @Test
