/*
 * Licensed to the Apache Software Foundation (ASF) under one
 * or more contributor license agreements.  See the NOTICE file
 * distributed with this work for additional information
 * regarding copyright ownership.  The ASF licenses this file
 * to you under the Apache License, Version 2.0 (the
 * "License"); you may not use this file except in compliance
 * with the License.  You may obtain a copy of the License at
 *
 *     http://www.apache.org/licenses/LICENSE-2.0
 *
 * Unless required by applicable law or agreed to in writing, software
 * distributed under the License is distributed on an "AS IS" BASIS,
 * WITHOUT WARRANTIES OR CONDITIONS OF ANY KIND, either express or implied.
 * See the License for the specific language governing permissions and
 * limitations under the License.
 */
package org.apache.hadoop.yarn.server.router;

import org.junit.Assert;
import org.junit.BeforeClass;
import org.junit.Test;
import org.slf4j.Logger;
import org.slf4j.LoggerFactory;

/**
 * This class validates the correctness of Router Federation Interceptor
 * Metrics.
 */
public class TestRouterMetrics {
  public static final Logger LOG =
      LoggerFactory.getLogger(TestRouterMetrics.class);

  // All the operations in the bad subcluster failed.
  private MockBadSubCluster badSubCluster = new MockBadSubCluster();
  // All the operations in the bad subcluster succeed.
  private MockGoodSubCluster goodSubCluster = new MockGoodSubCluster();

  private static RouterMetrics metrics = RouterMetrics.getMetrics();

  private static final Double ASSERT_DOUBLE_DELTA = 0.01;

  @BeforeClass
  public static void init() {

    LOG.info("Test: aggregate metrics are initialized correctly");

    Assert.assertEquals(0, metrics.getNumSucceededAppsCreated());
    Assert.assertEquals(0, metrics.getNumSucceededAppsSubmitted());
    Assert.assertEquals(0, metrics.getNumSucceededAppsKilled());
    Assert.assertEquals(0, metrics.getNumSucceededAppsRetrieved());
    Assert.assertEquals(0,
        metrics.getNumSucceededAppAttemptsRetrieved());

    Assert.assertEquals(0, metrics.getAppsFailedCreated());
    Assert.assertEquals(0, metrics.getAppsFailedSubmitted());
    Assert.assertEquals(0, metrics.getAppsFailedKilled());
    Assert.assertEquals(0, metrics.getAppsFailedRetrieved());
    Assert.assertEquals(0,
        metrics.getAppAttemptsFailedRetrieved());

    LOG.info("Test: aggregate metrics are updated correctly");
  }

  /**
   * This test validates the correctness of the metric: Created Apps
   * successfully.
   */
  @Test
  public void testSucceededAppsCreated() {

    long totalGoodBefore = metrics.getNumSucceededAppsCreated();

    goodSubCluster.getNewApplication(100);

    Assert.assertEquals(totalGoodBefore + 1,
        metrics.getNumSucceededAppsCreated());
    Assert.assertEquals(100, metrics.getLatencySucceededAppsCreated(), 0);

    goodSubCluster.getNewApplication(200);

    Assert.assertEquals(totalGoodBefore + 2,
        metrics.getNumSucceededAppsCreated());
    Assert.assertEquals(150, metrics.getLatencySucceededAppsCreated(), 0);
  }

  /**
   * This test validates the correctness of the metric: Failed to create Apps.
   */
  @Test
  public void testAppsFailedCreated() {

    long totalBadbefore = metrics.getAppsFailedCreated();

    badSubCluster.getNewApplication();

    Assert.assertEquals(totalBadbefore + 1, metrics.getAppsFailedCreated());
  }

  /**
   * This test validates the correctness of the metric: Submitted Apps
   * successfully.
   */
  @Test
  public void testSucceededAppsSubmitted() {

    long totalGoodBefore = metrics.getNumSucceededAppsSubmitted();

    goodSubCluster.submitApplication(100);

    Assert.assertEquals(totalGoodBefore + 1,
        metrics.getNumSucceededAppsSubmitted());
    Assert.assertEquals(100, metrics.getLatencySucceededAppsSubmitted(), 0);

    goodSubCluster.submitApplication(200);

    Assert.assertEquals(totalGoodBefore + 2,
        metrics.getNumSucceededAppsSubmitted());
    Assert.assertEquals(150, metrics.getLatencySucceededAppsSubmitted(), 0);
  }

  /**
   * This test validates the correctness of the metric: Failed to submit Apps.
   */
  @Test
  public void testAppsFailedSubmitted() {

    long totalBadbefore = metrics.getAppsFailedSubmitted();

    badSubCluster.submitApplication();

    Assert.assertEquals(totalBadbefore + 1, metrics.getAppsFailedSubmitted());
  }

  /**
   * This test validates the correctness of the metric: Killed Apps
   * successfully.
   */
  @Test
  public void testSucceededAppsKilled() {

    long totalGoodBefore = metrics.getNumSucceededAppsKilled();

    goodSubCluster.forceKillApplication(100);

    Assert.assertEquals(totalGoodBefore + 1,
        metrics.getNumSucceededAppsKilled());
    Assert.assertEquals(100, metrics.getLatencySucceededAppsKilled(), 0);

    goodSubCluster.forceKillApplication(200);

    Assert.assertEquals(totalGoodBefore + 2,
        metrics.getNumSucceededAppsKilled());
    Assert.assertEquals(150, metrics.getLatencySucceededAppsKilled(), 0);
  }

  /**
   * This test validates the correctness of the metric: Failed to kill Apps.
   */
  @Test
  public void testAppsFailedKilled() {

    long totalBadbefore = metrics.getAppsFailedKilled();

    badSubCluster.forceKillApplication();

    Assert.assertEquals(totalBadbefore + 1, metrics.getAppsFailedKilled());
  }

  /**
   * This test validates the correctness of the metric: Retrieved Apps
   * successfully.
   */
  @Test
  public void testSucceededAppsReport() {

    long totalGoodBefore = metrics.getNumSucceededAppsRetrieved();

    goodSubCluster.getApplicationReport(100);

    Assert.assertEquals(totalGoodBefore + 1,
        metrics.getNumSucceededAppsRetrieved());
    Assert.assertEquals(100, metrics.getLatencySucceededGetAppReport(), 0);

    goodSubCluster.getApplicationReport(200);

    Assert.assertEquals(totalGoodBefore + 2,
        metrics.getNumSucceededAppsRetrieved());
    Assert.assertEquals(150, metrics.getLatencySucceededGetAppReport(), 0);
  }

  /**
   * This test validates the correctness of the metric: Failed to retrieve Apps.
   */
  @Test
  public void testAppsReportFailed() {

    long totalBadbefore = metrics.getAppsFailedRetrieved();

    badSubCluster.getApplicationReport();

    Assert.assertEquals(totalBadbefore + 1, metrics.getAppsFailedRetrieved());
  }

  /**
   * This test validates the correctness of the metric:
   * Retrieved AppAttempt Report
   * successfully.
   */
  @Test
  public void testSucceededAppAttemptReport() {

    long totalGoodBefore = metrics.getNumSucceededAppAttemptReportRetrieved();

    goodSubCluster.getApplicationAttemptReport(100);

    Assert.assertEquals(totalGoodBefore + 1,
        metrics.getNumSucceededAppAttemptReportRetrieved());
    Assert.assertEquals(100,
        metrics.getLatencySucceededGetAppAttemptReport(), ASSERT_DOUBLE_DELTA);

    goodSubCluster.getApplicationAttemptReport(200);

    Assert.assertEquals(totalGoodBefore + 2,
        metrics.getNumSucceededAppAttemptReportRetrieved());
    Assert.assertEquals(150,
        metrics.getLatencySucceededGetAppAttemptReport(), ASSERT_DOUBLE_DELTA);
  }

  /**
   * This test validates the correctness of the metric:
   * Failed to retrieve AppAttempt Report.
   */
  @Test
  public void testAppAttemptReportFailed() {

    long totalBadBefore = metrics.getAppAttemptReportFailedRetrieved();

    badSubCluster.getApplicationAttemptReport();

    Assert.assertEquals(totalBadBefore + 1,
        metrics.getAppAttemptReportFailedRetrieved());
  }

  /**
   * This test validates the correctness of the metric: Retrieved Multiple Apps
   * successfully.
   */
  @Test
  public void testSucceededMultipleAppsReport() {

    long totalGoodBefore = metrics.getNumSucceededMultipleAppsRetrieved();

    goodSubCluster.getApplicationsReport(100);

    Assert.assertEquals(totalGoodBefore + 1,
        metrics.getNumSucceededMultipleAppsRetrieved());
    Assert.assertEquals(100, metrics.getLatencySucceededMultipleGetAppReport(),
        0);

    goodSubCluster.getApplicationsReport(200);

    Assert.assertEquals(totalGoodBefore + 2,
        metrics.getNumSucceededMultipleAppsRetrieved());
    Assert.assertEquals(150, metrics.getLatencySucceededMultipleGetAppReport(),
        0);
  }

  /**
   * This test validates the correctness of the metric: Failed to retrieve
   * Multiple Apps.
   */
  @Test
  public void testMulipleAppsReportFailed() {

    long totalBadbefore = metrics.getMultipleAppsFailedRetrieved();

    badSubCluster.getApplicationsReport();

    Assert.assertEquals(totalBadbefore + 1,
        metrics.getMultipleAppsFailedRetrieved());
  }

  /**
   * This test validates the correctness of the metric: Retrieved getClusterMetrics
   * multiple times successfully.
   */
  @Test
  public void testSucceededGetClusterMetrics() {
    long totalGoodBefore = metrics.getNumSucceededGetClusterMetricsRetrieved();
    goodSubCluster.getClusterMetrics(100);
    Assert.assertEquals(totalGoodBefore + 1,
        metrics.getNumSucceededGetClusterMetricsRetrieved());
    Assert.assertEquals(100, metrics.getLatencySucceededGetClusterMetricsRetrieved(),
        0);
    goodSubCluster.getClusterMetrics(200);
    Assert.assertEquals(totalGoodBefore + 2,
        metrics.getNumSucceededGetClusterMetricsRetrieved());
    Assert.assertEquals(150, metrics.getLatencySucceededGetClusterMetricsRetrieved(),
        0);
  }

  /**
   * This test validates the correctness of the metric: Failed to
   * retrieve getClusterMetrics.
   */
  @Test
  public void testGetClusterMetricsFailed() {
    long totalBadbefore = metrics.getClusterMetricsFailedRetrieved();
    badSubCluster.getClusterMetrics();
    Assert.assertEquals(totalBadbefore + 1,
        metrics.getClusterMetricsFailedRetrieved());
  }

  // Records failures for all calls
  private class MockBadSubCluster {
    public void getNewApplication() {
      LOG.info("Mocked: failed getNewApplication call");
      metrics.incrAppsFailedCreated();
    }

    public void submitApplication() {
      LOG.info("Mocked: failed submitApplication call");
      metrics.incrAppsFailedSubmitted();
    }

    public void forceKillApplication() {
      LOG.info("Mocked: failed forceKillApplication call");
      metrics.incrAppsFailedKilled();
    }

    public void getApplicationReport() {
      LOG.info("Mocked: failed getApplicationReport call");
      metrics.incrAppsFailedRetrieved();
    }

    public void getApplicationAttemptReport() {
      LOG.info("Mocked: failed getApplicationAttemptReport call");
      metrics.incrAppAttemptReportFailedRetrieved();
    }

    public void getApplicationsReport() {
      LOG.info("Mocked: failed getApplicationsReport call");
      metrics.incrMultipleAppsFailedRetrieved();
    }

    public void getClusterMetrics() {
      LOG.info("Mocked: failed getClusterMetrics call");
      metrics.incrGetClusterMetricsFailedRetrieved();
    }

    public void getClusterNodes() {
      LOG.info("Mocked: failed getClusterNodes call");
      metrics.incrClusterNodesFailedRetrieved();
    }

    public void getNodeToLabels() {
      LOG.info("Mocked: failed getNodeToLabels call");
      metrics.incrNodeToLabelsFailedRetrieved();
    }

    public void getLabelToNodes() {
      LOG.info("Mocked: failed getLabelToNodes call");
      metrics.incrLabelsToNodesFailedRetrieved();
    }

    public void getClusterNodeLabels() {
      LOG.info("Mocked: failed getClusterNodeLabels call");
      metrics.incrClusterNodeLabelsFailedRetrieved();
    }

    public void getQueueUserAcls() {
      LOG.info("Mocked: failed getQueueUserAcls call");
      metrics.incrQueueUserAclsFailedRetrieved();
    }

    public void getListReservations() {
      LOG.info("Mocked: failed listReservations call");
      metrics.incrListReservationsFailedRetrieved();
    }

    public void getApplicationAttempts() {
      LOG.info("Mocked: failed getApplicationAttempts call");
      metrics.incrAppAttemptsFailedRetrieved();
    }

    public void getContainerReport() {
      LOG.info("Mocked: failed getContainerReport call");
      metrics.incrGetContainerReportFailedRetrieved();
    }

    public void getContainers() {
      LOG.info("Mocked: failed getContainer call");
      metrics.incrGetContainersFailedRetrieved();
    }

    public void getResourceTypeInfo() {
      LOG.info("Mocked: failed getResourceTypeInfo call");
      metrics.incrResourceTypeInfoFailedRetrieved();
    }

    public void getFailApplicationAttempt() {
      LOG.info("Mocked: failed failApplicationAttempt call");
      metrics.incrFailAppAttemptFailedRetrieved();
    }

    public void getUpdateApplicationPriority() {
      LOG.info("Mocked: failed updateApplicationPriority call");
      metrics.incrUpdateAppPriorityFailedRetrieved();
    }

    public void getUpdateApplicationTimeouts() {
      LOG.info("Mocked: failed updateApplicationTimeouts call");
      metrics.incrUpdateApplicationTimeoutsRetrieved();
    }

    public void getSignalContainer() {
      LOG.info("Mocked: failed signalContainer call");
      metrics.incrSignalToContainerFailedRetrieved();
    }

    public void getQueueInfo() {
      LOG.info("Mocked: failed getQueueInfo call");
      metrics.incrGetQueueInfoFailedRetrieved();
    }

    public void moveApplicationAcrossQueuesFailed() {
      LOG.info("Mocked: failed moveApplicationAcrossQueuesFailed call");
      metrics.incrMoveApplicationAcrossQueuesFailedRetrieved();
    }

    public void getResourceProfilesFailed() {
      LOG.info("Mocked: failed getResourceProfilesFailed call");
      metrics.incrGetResourceProfilesFailedRetrieved();
    }

    public void getResourceProfileFailed() {
      LOG.info("Mocked: failed getResourceProfileFailed call");
      metrics.incrGetResourceProfileFailedRetrieved();
    }

    public void getAttributesToNodesFailed() {
      LOG.info("Mocked: failed getAttributesToNodesFailed call");
      metrics.incrGetAttributesToNodesFailedRetrieved();
    }

    public void getClusterNodeAttributesFailed() {
      LOG.info("Mocked: failed getClusterNodeAttributesFailed call");
      metrics.incrGetClusterNodeAttributesFailedRetrieved();
    }

    public void getNodesToAttributesFailed() {
      LOG.info("Mocked: failed getNodesToAttributesFailed call");
      metrics.incrGetNodesToAttributesFailedRetrieved();
    }

    public void getNewReservationFailed() {
      LOG.info("Mocked: failed getNewReservationFailed call");
      metrics.incrGetNewReservationFailedRetrieved();
    }

    public void getSubmitReservationFailed() {
      LOG.info("Mocked: failed getSubmitReservationFailed call");
      metrics.incrSubmitReservationFailedRetrieved();
    }

    public void getUpdateReservationFailed() {
      LOG.info("Mocked: failed getUpdateReservationFailed call");
      metrics.incrUpdateReservationFailedRetrieved();
    }

    public void getDeleteReservationFailed() {
      LOG.info("Mocked: failed getDeleteReservationFailed call");
      metrics.incrDeleteReservationFailedRetrieved();
    }

    public void getListReservationFailed() {
      LOG.info("Mocked: failed getListReservationFailed call");
      metrics.incrListReservationFailedRetrieved();
    }

    public void getAppActivitiesFailed() {
      LOG.info("Mocked: failed getAppActivitiesFailed call");
      metrics.incrGetAppActivitiesFailedRetrieved();
    }

    public void getAppStatisticsFailed() {
      LOG.info("Mocked: failed getAppStatisticsFailed call");
      metrics.incrGetAppStatisticsFailedRetrieved();
    }

    public void getAppPriorityFailed() {
      LOG.info("Mocked: failed getAppPriorityFailed call");
      metrics.incrGetAppPriorityFailedRetrieved();
    }

    public void getAppQueueFailed() {
      LOG.info("Mocked: failed getAppQueueFailed call");
      metrics.incrGetAppQueueFailedRetrieved();
    }

    public void getUpdateQueueFailed() {
      LOG.info("Mocked: failed getUpdateQueueFailed call");
      metrics.incrUpdateAppQueueFailedRetrieved();
    }

    public void getAppTimeoutFailed() {
      LOG.info("Mocked: failed getAppTimeoutFailed call");
      metrics.incrGetAppTimeoutFailedRetrieved();
    }

    public void getAppTimeoutsFailed() {
      LOG.info("Mocked: failed getAppTimeoutsFailed call");
      metrics.incrGetAppTimeoutsFailedRetrieved();
    }

    public void getRMNodeLabelsFailed() {
      LOG.info("Mocked: failed getRMNodeLabelsFailed call");
      metrics.incrGetRMNodeLabelsFailedRetrieved();
    }

    public void getCheckUserAccessToQueueFailed() {
      LOG.info("Mocked: failed checkUserAccessToQueue call");
      metrics.incrCheckUserAccessToQueueFailedRetrieved();
    }

    public void getDelegationTokenFailed() {
      LOG.info("Mocked: failed getDelegationToken call");
      metrics.incrGetDelegationTokenFailedRetrieved();
    }

    public void getRenewDelegationTokenFailed() {
      LOG.info("Mocked: failed renewDelegationToken call");
      metrics.incrRenewDelegationTokenFailedRetrieved();
    }

<<<<<<< HEAD
    public void getDeregisterSubClusterFailed() {
      LOG.info("Mocked: failed deregisterSubCluster call");
      metrics.incrDeregisterSubClusterFailedRetrieved();
=======
    public void getActivitiesFailed() {
      LOG.info("Mocked: failed getBulkActivitie call");
      metrics.incrGetActivitiesFailedRetrieved();
    }

    public void getBulkActivitiesFailed() {
      LOG.info("Mocked: failed getBulkActivitie call");
      metrics.incrGetBulkActivitiesFailedRetrieved();
>>>>>>> 952d7072
    }
  }

  // Records successes for all calls
  private class MockGoodSubCluster {
    public void getNewApplication(long duration) {
      LOG.info("Mocked: successful getNewApplication call with duration {}",
          duration);
      metrics.succeededAppsCreated(duration);
    }

    public void submitApplication(long duration) {
      LOG.info("Mocked: successful submitApplication call with duration {}",
          duration);
      metrics.succeededAppsSubmitted(duration);
    }

    public void forceKillApplication(long duration) {
      LOG.info("Mocked: successful forceKillApplication call with duration {}",
          duration);
      metrics.succeededAppsKilled(duration);
    }

    public void getApplicationReport(long duration) {
      LOG.info("Mocked: successful getApplicationReport call with duration {}",
          duration);
      metrics.succeededAppsRetrieved(duration);
    }

    public void getApplicationAttemptReport(long duration) {
      LOG.info("Mocked: successful getApplicationAttemptReport call " +
          "with duration {}", duration);
      metrics.succeededAppAttemptReportRetrieved(duration);
    }

    public void getApplicationsReport(long duration) {
      LOG.info("Mocked: successful getApplicationsReport call with duration {}",
          duration);
      metrics.succeededMultipleAppsRetrieved(duration);
    }

    public void getClusterMetrics(long duration){
      LOG.info("Mocked: successful getClusterMetrics call with duration {}",
              duration);
      metrics.succeededGetClusterMetricsRetrieved(duration);
    }

    public void getClusterNodes(long duration) {
      LOG.info("Mocked: successful getClusterNodes call with duration {}", duration);
      metrics.succeededGetClusterNodesRetrieved(duration);
    }

    public void getNodeToLabels(long duration) {
      LOG.info("Mocked: successful getNodeToLabels call with duration {}", duration);
      metrics.succeededGetNodeToLabelsRetrieved(duration);
    }

    public void getLabelToNodes(long duration) {
      LOG.info("Mocked: successful getLabelToNodes call with duration {}", duration);
      metrics.succeededGetLabelsToNodesRetrieved(duration);
    }

    public void getClusterNodeLabels(long duration) {
      LOG.info("Mocked: successful getClusterNodeLabels call with duration {}", duration);
      metrics.succeededGetClusterNodeLabelsRetrieved(duration);
    }

    public void getQueueUserAcls(long duration) {
      LOG.info("Mocked: successful getQueueUserAcls call with duration {}", duration);
      metrics.succeededGetQueueUserAclsRetrieved(duration);
    }

    public void getListReservations(long duration) {
      LOG.info("Mocked: successful listReservations call with duration {}", duration);
      metrics.succeededListReservationsRetrieved(duration);
    }

    public void getApplicationAttempts(long duration) {
      LOG.info("Mocked: successful getApplicationAttempts call with duration {}", duration);
      metrics.succeededAppAttemptsRetrieved(duration);
    }

    public void getContainerReport(long duration) {
      LOG.info("Mocked: successful getContainerReport call with duration {}", duration);
      metrics.succeededGetContainerReportRetrieved(duration);
    }

    public void getContainers(long duration) {
      LOG.info("Mocked: successful getContainer call with duration {}", duration);
      metrics.succeededGetContainersRetrieved(duration);
    }

    public void getResourceTypeInfo(long duration) {
      LOG.info("Mocked: successful getResourceTypeInfo call with duration {}", duration);
      metrics.succeededGetResourceTypeInfoRetrieved(duration);
    }

    public void getFailApplicationAttempt(long duration) {
      LOG.info("Mocked: successful failApplicationAttempt call with duration {}", duration);
      metrics.succeededFailAppAttemptRetrieved(duration);
    }

    public void getUpdateApplicationPriority(long duration) {
      LOG.info("Mocked: successful updateApplicationPriority call with duration {}", duration);
      metrics.succeededUpdateAppPriorityRetrieved(duration);
    }

    public void getUpdateApplicationTimeouts(long duration) {
      LOG.info("Mocked: successful updateApplicationTimeouts call with duration {}", duration);
      metrics.succeededUpdateAppTimeoutsRetrieved(duration);
    }

    public void getSignalToContainerTimeouts(long duration) {
      LOG.info("Mocked: successful signalToContainer call with duration {}", duration);
      metrics.succeededSignalToContainerRetrieved(duration);
    }

    public void getQueueInfoRetrieved(long duration) {
      LOG.info("Mocked: successful getQueueInfo call with duration {}", duration);
      metrics.succeededGetQueueInfoRetrieved(duration);
    }

    public void moveApplicationAcrossQueuesRetrieved(long duration) {
      LOG.info("Mocked: successful moveApplicationAcrossQueues call with duration {}", duration);
      metrics.succeededMoveApplicationAcrossQueuesRetrieved(duration);
    }

    public void getResourceProfilesRetrieved(long duration) {
      LOG.info("Mocked: successful getResourceProfiles call with duration {}", duration);
      metrics.succeededGetResourceProfilesRetrieved(duration);
    }

    public void getResourceProfileRetrieved(long duration) {
      LOG.info("Mocked: successful getResourceProfile call with duration {}", duration);
      metrics.succeededGetResourceProfileRetrieved(duration);
    }

    public void getAttributesToNodesRetrieved(long duration) {
      LOG.info("Mocked: successful getAttributesToNodes call with duration {}", duration);
      metrics.succeededGetAttributesToNodesRetrieved(duration);
    }

    public void getClusterNodeAttributesRetrieved(long duration) {
      LOG.info("Mocked: successful getClusterNodeAttributes call with duration {}", duration);
      metrics.succeededGetClusterNodeAttributesRetrieved(duration);
    }

    public void getNodesToAttributesRetrieved(long duration) {
      LOG.info("Mocked: successful getNodesToAttributes call with duration {}", duration);
      metrics.succeededGetNodesToAttributesRetrieved(duration);
    }

    public void getNewReservationRetrieved(long duration) {
      LOG.info("Mocked: successful getNewReservation call with duration {}", duration);
      metrics.succeededGetNewReservationRetrieved(duration);
    }

    public void getSubmitReservationRetrieved(long duration) {
      LOG.info("Mocked: successful getSubmitReservation call with duration {}", duration);
      metrics.succeededSubmitReservationRetrieved(duration);
    }

    public void getUpdateReservationRetrieved(long duration) {
      LOG.info("Mocked: successful getUpdateReservation call with duration {}", duration);
      metrics.succeededUpdateReservationRetrieved(duration);
    }

    public void getDeleteReservationRetrieved(long duration) {
      LOG.info("Mocked: successful getDeleteReservation call with duration {}", duration);
      metrics.succeededDeleteReservationRetrieved(duration);
    }

    public void getListReservationRetrieved(long duration) {
      LOG.info("Mocked: successful getListReservation call with duration {}", duration);
      metrics.succeededListReservationRetrieved(duration);
    }

    public void getAppActivitiesRetrieved(long duration) {
      LOG.info("Mocked: successful getAppActivities call with duration {}", duration);
      metrics.succeededGetAppActivitiesRetrieved(duration);
    }

    public void getAppStatisticsRetrieved(long duration) {
      LOG.info("Mocked: successful getAppStatistics call with duration {}", duration);
      metrics.succeededGetAppStatisticsRetrieved(duration);
    }

    public void getAppPriorityRetrieved(long duration) {
      LOG.info("Mocked: successful getAppPriority call with duration {}", duration);
      metrics.succeededGetAppPriorityRetrieved(duration);
    }

    public void getAppQueueRetrieved(long duration) {
      LOG.info("Mocked: successful getAppQueue call with duration {}", duration);
      metrics.succeededGetAppQueueRetrieved(duration);
    }

    public void getUpdateQueueRetrieved(long duration) {
      LOG.info("Mocked: successful getUpdateQueue call with duration {}", duration);
      metrics.succeededUpdateAppQueueRetrieved(duration);
    }

    public void getAppTimeoutRetrieved(long duration) {
      LOG.info("Mocked: successful getAppTimeout call with duration {}", duration);
      metrics.succeededGetAppTimeoutRetrieved(duration);
    }

    public void getAppTimeoutsRetrieved(long duration) {
      LOG.info("Mocked: successful getAppTimeouts call with duration {}", duration);
      metrics.succeededGetAppTimeoutsRetrieved(duration);
    }

    public void getRMNodeLabelsRetrieved(long duration) {
      LOG.info("Mocked: successful getRMNodeLabels call with duration {}", duration);
      metrics.succeededGetRMNodeLabelsRetrieved(duration);
    }

    public void getCheckUserAccessToQueueRetrieved(long duration) {
      LOG.info("Mocked: successful CheckUserAccessToQueue call with duration {}", duration);
      metrics.succeededCheckUserAccessToQueueRetrieved(duration);
    }

    public void getGetDelegationTokenRetrieved(long duration) {
      LOG.info("Mocked: successful GetDelegationToken call with duration {}", duration);
      metrics.succeededGetDelegationTokenRetrieved(duration);
    }

    public void getRenewDelegationTokenRetrieved(long duration) {
      LOG.info("Mocked: successful RenewDelegationToken call with duration {}", duration);
      metrics.succeededRenewDelegationTokenRetrieved(duration);
    }

<<<<<<< HEAD
    public void getDeregisterSubClusterRetrieved(long duration) {
      LOG.info("Mocked: successful DeregisterSubCluster call with duration {}", duration);
      metrics.succeededDeregisterSubClusterRetrieved(duration);
=======
    public void getActivitiesRetrieved(long duration) {
      LOG.info("Mocked: successful GetActivities call with duration {}", duration);
      metrics.succeededGetActivitiesLatencyRetrieved(duration);
    }

    public void getBulkActivitiesRetrieved(long duration) {
      LOG.info("Mocked: successful GetBulkActivities call with duration {}", duration);
      metrics.succeededGetBulkActivitiesRetrieved(duration);
>>>>>>> 952d7072
    }
  }

  @Test
  public void testSucceededGetClusterNodes() {
    long totalGoodBefore = metrics.getNumSucceededGetClusterNodesRetrieved();
    goodSubCluster.getClusterNodes(150);
    Assert.assertEquals(totalGoodBefore + 1, metrics.getNumSucceededGetClusterNodesRetrieved());
    Assert.assertEquals(150, metrics.getLatencySucceededGetClusterNodesRetrieved(),
        ASSERT_DOUBLE_DELTA);
    goodSubCluster.getClusterNodes(300);
    Assert.assertEquals(totalGoodBefore + 2, metrics.getNumSucceededGetClusterNodesRetrieved());
    Assert.assertEquals(225, metrics.getLatencySucceededGetClusterNodesRetrieved(),
        ASSERT_DOUBLE_DELTA);
  }

  @Test
  public void testGetClusterNodesFailed() {
    long totalBadBefore = metrics.getClusterNodesFailedRetrieved();
    badSubCluster.getClusterNodes();
    Assert.assertEquals(totalBadBefore + 1, metrics.getClusterNodesFailedRetrieved());
  }

  @Test
  public void testSucceededGetNodeToLabels() {
    long totalGoodBefore = metrics.getNumSucceededGetNodeToLabelsRetrieved();
    goodSubCluster.getNodeToLabels(150);
    Assert.assertEquals(totalGoodBefore + 1, metrics.getNumSucceededGetNodeToLabelsRetrieved());
    Assert.assertEquals(150, metrics.getLatencySucceededGetNodeToLabelsRetrieved(),
        ASSERT_DOUBLE_DELTA);
    goodSubCluster.getNodeToLabels(300);
    Assert.assertEquals(totalGoodBefore + 2, metrics.getNumSucceededGetNodeToLabelsRetrieved());
    Assert.assertEquals(225, metrics.getLatencySucceededGetNodeToLabelsRetrieved(),
        ASSERT_DOUBLE_DELTA);
  }

  @Test
  public void testGetNodeToLabelsFailed() {
    long totalBadBefore = metrics.getNodeToLabelsFailedRetrieved();
    badSubCluster.getNodeToLabels();
    Assert.assertEquals(totalBadBefore + 1, metrics.getNodeToLabelsFailedRetrieved());
  }

  @Test
  public void testSucceededLabelsToNodes() {
    long totalGoodBefore = metrics.getNumSucceededGetLabelsToNodesRetrieved();
    goodSubCluster.getLabelToNodes(150);
    Assert.assertEquals(totalGoodBefore + 1, metrics.getNumSucceededGetLabelsToNodesRetrieved());
    Assert.assertEquals(150, metrics.getLatencySucceededGetLabelsToNodesRetrieved(),
        ASSERT_DOUBLE_DELTA);
    goodSubCluster.getLabelToNodes(300);
    Assert.assertEquals(totalGoodBefore + 2, metrics.getNumSucceededGetLabelsToNodesRetrieved());
    Assert.assertEquals(225, metrics.getLatencySucceededGetLabelsToNodesRetrieved(),
        ASSERT_DOUBLE_DELTA);
  }

  @Test
  public void testGetLabelsToNodesFailed() {
    long totalBadBefore = metrics.getLabelsToNodesFailedRetrieved();
    badSubCluster.getLabelToNodes();
    Assert.assertEquals(totalBadBefore + 1, metrics.getLabelsToNodesFailedRetrieved());
  }

  @Test
  public void testSucceededClusterNodeLabels() {
    long totalGoodBefore = metrics.getNumSucceededGetClusterNodeLabelsRetrieved();
    goodSubCluster.getClusterNodeLabels(150);
    Assert.assertEquals(totalGoodBefore + 1,
        metrics.getNumSucceededGetClusterNodeLabelsRetrieved());
    Assert.assertEquals(150,
        metrics.getLatencySucceededGetClusterNodeLabelsRetrieved(), ASSERT_DOUBLE_DELTA);
    goodSubCluster.getClusterNodeLabels(300);
    Assert.assertEquals(totalGoodBefore + 2,
        metrics.getNumSucceededGetClusterNodeLabelsRetrieved());
    Assert.assertEquals(225, metrics.getLatencySucceededGetClusterNodeLabelsRetrieved(),
        ASSERT_DOUBLE_DELTA);
  }

  @Test
  public void testClusterNodeLabelsFailed() {
    long totalBadBefore = metrics.getGetClusterNodeLabelsFailedRetrieved();
    badSubCluster.getClusterNodeLabels();
    Assert.assertEquals(totalBadBefore + 1, metrics.getGetClusterNodeLabelsFailedRetrieved());
  }

  @Test
  public void testSucceededQueueUserAcls() {
    long totalGoodBefore = metrics.getNumSucceededGetQueueUserAclsRetrieved();
    goodSubCluster.getQueueUserAcls(150);
    Assert.assertEquals(totalGoodBefore + 1,
        metrics.getNumSucceededGetQueueUserAclsRetrieved());
    Assert.assertEquals(150,
        metrics.getLatencySucceededGetQueueUserAclsRetrieved(), ASSERT_DOUBLE_DELTA);
    goodSubCluster.getQueueUserAcls(300);
    Assert.assertEquals(totalGoodBefore + 2,
        metrics.getNumSucceededGetQueueUserAclsRetrieved());
    Assert.assertEquals(225, metrics.getLatencySucceededGetQueueUserAclsRetrieved(),
        ASSERT_DOUBLE_DELTA);
  }

  @Test
  public void testQueueUserAclsFailed() {
    long totalBadBefore = metrics.getQueueUserAclsFailedRetrieved();
    badSubCluster.getQueueUserAcls();
    Assert.assertEquals(totalBadBefore + 1, metrics.getQueueUserAclsFailedRetrieved());
  }
  @Test
  public void testSucceededListReservations() {
    long totalGoodBefore = metrics.getNumSucceededListReservationsRetrieved();
    goodSubCluster.getListReservations(150);
    Assert.assertEquals(totalGoodBefore + 1,
        metrics.getNumSucceededListReservationsRetrieved());
    Assert.assertEquals(150,
        metrics.getLatencySucceededListReservationsRetrieved(), ASSERT_DOUBLE_DELTA);
    goodSubCluster.getListReservations(300);
    Assert.assertEquals(totalGoodBefore + 2,
        metrics.getNumSucceededListReservationsRetrieved());
    Assert.assertEquals(225, metrics.getLatencySucceededListReservationsRetrieved(),
        ASSERT_DOUBLE_DELTA);
  }

  @Test
  public void testListReservationsFailed() {
    long totalBadBefore = metrics.getListReservationsFailedRetrieved();
    badSubCluster.getListReservations();
    Assert.assertEquals(totalBadBefore + 1, metrics.getListReservationsFailedRetrieved());
  }

  @Test
  public void testSucceededGetApplicationAttempts() {
    long totalGoodBefore = metrics.getNumSucceededAppAttemptsRetrieved();
    goodSubCluster.getApplicationAttempts(150);
    Assert.assertEquals(totalGoodBefore + 1,
        metrics.getNumSucceededAppAttemptsRetrieved());
    Assert.assertEquals(150,
        metrics.getLatencySucceededAppAttemptRetrieved(), ASSERT_DOUBLE_DELTA);
    goodSubCluster.getApplicationAttempts(300);
    Assert.assertEquals(totalGoodBefore + 2,
        metrics.getNumSucceededAppAttemptsRetrieved());
    Assert.assertEquals(225, metrics.getLatencySucceededAppAttemptRetrieved(),
        ASSERT_DOUBLE_DELTA);
  }

  @Test
  public void testGetApplicationAttemptsFailed() {
    long totalBadBefore = metrics.getAppAttemptsFailedRetrieved();
    badSubCluster.getApplicationAttempts();
    Assert.assertEquals(totalBadBefore + 1, metrics.getAppAttemptsFailedRetrieved());
  }

  @Test
  public void testSucceededGetContainerReport() {
    long totalGoodBefore = metrics.getNumSucceededGetContainerReportRetrieved();
    goodSubCluster.getContainerReport(150);
    Assert.assertEquals(totalGoodBefore + 1,
        metrics.getNumSucceededGetContainerReportRetrieved());
    Assert.assertEquals(150,
        metrics.getLatencySucceededGetContainerReportRetrieved(), ASSERT_DOUBLE_DELTA);
    goodSubCluster.getContainerReport(300);
    Assert.assertEquals(totalGoodBefore + 2,
        metrics.getNumSucceededGetContainerReportRetrieved());
    Assert.assertEquals(225, metrics.getLatencySucceededGetContainerReportRetrieved(),
        ASSERT_DOUBLE_DELTA);
  }

  @Test
  public void testGetContainerReportFailed() {
    long totalBadBefore = metrics.getContainerReportFailedRetrieved();
    badSubCluster.getContainerReport();
    Assert.assertEquals(totalBadBefore + 1, metrics.getContainerReportFailedRetrieved());
  }

  @Test
  public void testSucceededGetContainers() {
    long totalGoodBefore = metrics.getNumSucceededGetContainersRetrieved();
    goodSubCluster.getContainers(150);
    Assert.assertEquals(totalGoodBefore + 1,
        metrics.getNumSucceededGetContainersRetrieved());
    Assert.assertEquals(150,
        metrics.getLatencySucceededGetContainersRetrieved(), ASSERT_DOUBLE_DELTA);
    goodSubCluster.getContainers(300);
    Assert.assertEquals(totalGoodBefore + 2,
        metrics.getNumSucceededGetContainersRetrieved());
    Assert.assertEquals(225, metrics.getLatencySucceededGetContainersRetrieved(),
        ASSERT_DOUBLE_DELTA);
  }

  @Test
  public void testGetContainersFailed() {
    long totalBadBefore = metrics.getContainersFailedRetrieved();
    badSubCluster.getContainers();
    Assert.assertEquals(totalBadBefore + 1, metrics.getContainersFailedRetrieved());
  }

  @Test
  public void testSucceededGetResourceTypeInfo() {
    long totalGoodBefore = metrics.getNumSucceededGetResourceTypeInfoRetrieved();
    goodSubCluster.getResourceTypeInfo(150);
    Assert.assertEquals(totalGoodBefore + 1,
        metrics.getNumSucceededGetResourceTypeInfoRetrieved());
    Assert.assertEquals(150,
        metrics.getLatencySucceededGetResourceTypeInfoRetrieved(), ASSERT_DOUBLE_DELTA);
    goodSubCluster.getResourceTypeInfo(300);
    Assert.assertEquals(totalGoodBefore + 2,
        metrics.getNumSucceededGetResourceTypeInfoRetrieved());
    Assert.assertEquals(225,
        metrics.getLatencySucceededGetResourceTypeInfoRetrieved(), ASSERT_DOUBLE_DELTA);
  }

  @Test
  public void testGetResourceTypeInfoFailed() {
    long totalBadBefore = metrics.getGetResourceTypeInfoRetrieved();
    badSubCluster.getResourceTypeInfo();
    Assert.assertEquals(totalBadBefore + 1, metrics.getGetResourceTypeInfoRetrieved());
  }

  @Test
  public void testSucceededFailApplicationAttempt() {
    long totalGoodBefore = metrics.getNumSucceededFailAppAttemptRetrieved();
    goodSubCluster.getFailApplicationAttempt(150);
    Assert.assertEquals(totalGoodBefore + 1,
        metrics.getNumSucceededFailAppAttemptRetrieved());
    Assert.assertEquals(150,
        metrics.getLatencySucceededFailAppAttemptRetrieved(), ASSERT_DOUBLE_DELTA);
    goodSubCluster.getFailApplicationAttempt(300);
    Assert.assertEquals(totalGoodBefore + 2,
        metrics.getNumSucceededFailAppAttemptRetrieved());
    Assert.assertEquals(225,
        metrics.getLatencySucceededFailAppAttemptRetrieved(), ASSERT_DOUBLE_DELTA);
  }

  @Test
  public void testFailApplicationAttemptFailed() {
    long totalBadBefore = metrics.getFailApplicationAttemptFailedRetrieved();
    badSubCluster.getFailApplicationAttempt();
    Assert.assertEquals(totalBadBefore + 1, metrics.getFailApplicationAttemptFailedRetrieved());
  }

  @Test
  public void testSucceededUpdateApplicationPriority() {
    long totalGoodBefore = metrics.getNumSucceededUpdateAppPriorityRetrieved();
    goodSubCluster.getUpdateApplicationPriority(150);
    Assert.assertEquals(totalGoodBefore + 1,
        metrics.getNumSucceededUpdateAppPriorityRetrieved());
    Assert.assertEquals(150,
        metrics.getLatencySucceededUpdateAppPriorityRetrieved(), ASSERT_DOUBLE_DELTA);
    goodSubCluster.getUpdateApplicationPriority(300);
    Assert.assertEquals(totalGoodBefore + 2,
        metrics.getNumSucceededUpdateAppPriorityRetrieved());
    Assert.assertEquals(225,
        metrics.getLatencySucceededUpdateAppPriorityRetrieved(), ASSERT_DOUBLE_DELTA);
  }

  @Test
  public void testUpdateApplicationPriorityFailed() {
    long totalBadBefore = metrics.getUpdateApplicationPriorityFailedRetrieved();
    badSubCluster.getUpdateApplicationPriority();
    Assert.assertEquals(totalBadBefore + 1,
        metrics.getUpdateApplicationPriorityFailedRetrieved());
  }

  @Test
  public void testSucceededUpdateAppTimeoutsRetrieved() {
    long totalGoodBefore = metrics.getNumSucceededUpdateAppTimeoutsRetrieved();
    goodSubCluster.getUpdateApplicationTimeouts(150);
    Assert.assertEquals(totalGoodBefore + 1,
        metrics.getNumSucceededUpdateAppTimeoutsRetrieved());
    Assert.assertEquals(150,
        metrics.getLatencySucceededUpdateAppTimeoutsRetrieved(), ASSERT_DOUBLE_DELTA);
    goodSubCluster.getUpdateApplicationTimeouts(300);
    Assert.assertEquals(totalGoodBefore + 2,
        metrics.getNumSucceededUpdateAppTimeoutsRetrieved());
    Assert.assertEquals(225,
        metrics.getLatencySucceededUpdateAppTimeoutsRetrieved(), ASSERT_DOUBLE_DELTA);
  }

  @Test
  public void testUpdateAppTimeoutsFailed() {
    long totalBadBefore = metrics.getUpdateApplicationTimeoutsFailedRetrieved();
    badSubCluster.getUpdateApplicationTimeouts();
    Assert.assertEquals(totalBadBefore + 1,
        metrics.getUpdateApplicationTimeoutsFailedRetrieved());
  }

  @Test
  public void testSucceededSignalToContainerRetrieved() {
    long totalGoodBefore = metrics.getNumSucceededSignalToContainerRetrieved();
    goodSubCluster.getSignalToContainerTimeouts(150);
    Assert.assertEquals(totalGoodBefore + 1,
        metrics.getNumSucceededSignalToContainerRetrieved());
    Assert.assertEquals(150,
        metrics.getLatencySucceededSignalToContainerRetrieved(), ASSERT_DOUBLE_DELTA);
    goodSubCluster.getSignalToContainerTimeouts(300);
    Assert.assertEquals(totalGoodBefore + 2,
        metrics.getNumSucceededSignalToContainerRetrieved());
    Assert.assertEquals(225,
        metrics.getLatencySucceededSignalToContainerRetrieved(), ASSERT_DOUBLE_DELTA);
  }

  @Test
  public void testSignalToContainerFailed() {
    long totalBadBefore = metrics.getSignalToContainerFailedRetrieved();
    badSubCluster.getSignalContainer();
    Assert.assertEquals(totalBadBefore + 1,
        metrics.getSignalToContainerFailedRetrieved());
  }

  @Test
  public void testSucceededGetQueueInfoRetrieved() {
    long totalGoodBefore = metrics.getNumSucceededGetQueueInfoRetrieved();
    goodSubCluster.getQueueInfoRetrieved(150);
    Assert.assertEquals(totalGoodBefore + 1,
        metrics.getNumSucceededGetQueueInfoRetrieved());
    Assert.assertEquals(150,
        metrics.getLatencySucceededGetQueueInfoRetrieved(), ASSERT_DOUBLE_DELTA);
    goodSubCluster.getQueueInfoRetrieved(300);
    Assert.assertEquals(totalGoodBefore + 2,
        metrics.getNumSucceededGetQueueInfoRetrieved());
    Assert.assertEquals(225,
        metrics.getLatencySucceededGetQueueInfoRetrieved(), ASSERT_DOUBLE_DELTA);
  }

  @Test
  public void testGetQueueInfoFailed() {
    long totalBadBefore = metrics.getQueueInfoFailedRetrieved();
    badSubCluster.getQueueInfo();
    Assert.assertEquals(totalBadBefore + 1,
        metrics.getQueueInfoFailedRetrieved());
  }

  @Test
  public void testSucceededMoveApplicationAcrossQueuesRetrieved() {
    long totalGoodBefore = metrics.getNumSucceededMoveApplicationAcrossQueuesRetrieved();
    goodSubCluster.moveApplicationAcrossQueuesRetrieved(150);
    Assert.assertEquals(totalGoodBefore + 1,
        metrics.getNumSucceededMoveApplicationAcrossQueuesRetrieved());
    Assert.assertEquals(150,
        metrics.getLatencySucceededMoveApplicationAcrossQueuesRetrieved(), ASSERT_DOUBLE_DELTA);
    goodSubCluster.moveApplicationAcrossQueuesRetrieved(300);
    Assert.assertEquals(totalGoodBefore + 2,
        metrics.getNumSucceededMoveApplicationAcrossQueuesRetrieved());
    Assert.assertEquals(225,
        metrics.getLatencySucceededMoveApplicationAcrossQueuesRetrieved(), ASSERT_DOUBLE_DELTA);
  }

  @Test
  public void testMoveApplicationAcrossQueuesRetrievedFailed() {
    long totalBadBefore = metrics.getMoveApplicationAcrossQueuesFailedRetrieved();
    badSubCluster.moveApplicationAcrossQueuesFailed();
    Assert.assertEquals(totalBadBefore + 1,
        metrics.getMoveApplicationAcrossQueuesFailedRetrieved());
  }

  @Test
  public void testSucceededGetResourceProfilesRetrieved() {
    long totalGoodBefore = metrics.getNumSucceededGetResourceProfilesRetrieved();
    goodSubCluster.getResourceProfilesRetrieved(150);
    Assert.assertEquals(totalGoodBefore + 1,
        metrics.getNumSucceededGetResourceProfilesRetrieved());
    Assert.assertEquals(150,
        metrics.getLatencySucceededGetResourceProfilesRetrieved(), ASSERT_DOUBLE_DELTA);
    goodSubCluster.getResourceProfilesRetrieved(300);
    Assert.assertEquals(totalGoodBefore + 2,
        metrics.getNumSucceededGetResourceProfilesRetrieved());
    Assert.assertEquals(225,
        metrics.getLatencySucceededGetResourceProfilesRetrieved(), ASSERT_DOUBLE_DELTA);
  }

  @Test
  public void testGetResourceProfilesRetrievedFailed() {
    long totalBadBefore = metrics.getResourceProfilesFailedRetrieved();
    badSubCluster.getResourceProfilesFailed();
    Assert.assertEquals(totalBadBefore + 1,
        metrics.getResourceProfilesFailedRetrieved());
  }

  @Test
  public void testSucceededGetResourceProfileRetrieved() {
    long totalGoodBefore = metrics.getNumSucceededGetResourceProfileRetrieved();
    goodSubCluster.getResourceProfileRetrieved(150);
    Assert.assertEquals(totalGoodBefore + 1,
        metrics.getNumSucceededGetResourceProfileRetrieved());
    Assert.assertEquals(150,
        metrics.getLatencySucceededGetResourceProfileRetrieved(), ASSERT_DOUBLE_DELTA);
    goodSubCluster.getResourceProfileRetrieved(300);
    Assert.assertEquals(totalGoodBefore + 2,
        metrics.getNumSucceededGetResourceProfileRetrieved());
    Assert.assertEquals(225,
        metrics.getLatencySucceededGetResourceProfileRetrieved(), ASSERT_DOUBLE_DELTA);
  }

  @Test
  public void testGetResourceProfileRetrievedFailed() {
    long totalBadBefore = metrics.getResourceProfileFailedRetrieved();
    badSubCluster.getResourceProfileFailed();
    Assert.assertEquals(totalBadBefore + 1,
        metrics.getResourceProfileFailedRetrieved());
  }

  @Test
  public void testSucceededGetAttributesToNodesRetrieved() {
    long totalGoodBefore = metrics.getNumSucceededGetAttributesToNodesRetrieved();
    goodSubCluster.getAttributesToNodesRetrieved(150);
    Assert.assertEquals(totalGoodBefore + 1,
        metrics.getNumSucceededGetAttributesToNodesRetrieved());
    Assert.assertEquals(150,
        metrics.getLatencySucceededGetAttributesToNodesRetrieved(), ASSERT_DOUBLE_DELTA);
    goodSubCluster.getAttributesToNodesRetrieved(300);
    Assert.assertEquals(totalGoodBefore + 2,
        metrics.getNumSucceededGetAttributesToNodesRetrieved());
    Assert.assertEquals(225,
        metrics.getLatencySucceededGetAttributesToNodesRetrieved(), ASSERT_DOUBLE_DELTA);
  }

  @Test
  public void testGetAttributesToNodesRetrievedFailed() {
    long totalBadBefore = metrics.getAttributesToNodesFailedRetrieved();
    badSubCluster.getAttributesToNodesFailed();
    Assert.assertEquals(totalBadBefore + 1,
        metrics.getAttributesToNodesFailedRetrieved());
  }

  @Test
  public void testGetClusterNodeAttributesRetrieved() {
    long totalGoodBefore = metrics.getNumSucceededGetClusterNodeAttributesRetrieved();
    goodSubCluster.getClusterNodeAttributesRetrieved(150);
    Assert.assertEquals(totalGoodBefore + 1,
        metrics.getNumSucceededGetClusterNodeAttributesRetrieved());
    Assert.assertEquals(150,
        metrics.getLatencySucceededGetClusterNodeAttributesRetrieved(), ASSERT_DOUBLE_DELTA);
    goodSubCluster.getClusterNodeAttributesRetrieved(300);
    Assert.assertEquals(totalGoodBefore + 2,
        metrics.getNumSucceededGetClusterNodeAttributesRetrieved());
    Assert.assertEquals(225,
        metrics.getLatencySucceededGetClusterNodeAttributesRetrieved(), ASSERT_DOUBLE_DELTA);
  }

  @Test
  public void testGetClusterNodeAttributesRetrievedFailed() {
    long totalBadBefore = metrics.getClusterNodeAttributesFailedRetrieved();
    badSubCluster.getClusterNodeAttributesFailed();
    Assert.assertEquals(totalBadBefore + 1,
        metrics.getClusterNodeAttributesFailedRetrieved());
  }

  @Test
  public void testGetNodesToAttributesRetrieved() {
    long totalGoodBefore = metrics.getNumSucceededGetNodesToAttributesRetrieved();
    goodSubCluster.getNodesToAttributesRetrieved(150);
    Assert.assertEquals(totalGoodBefore + 1,
        metrics.getNumSucceededGetNodesToAttributesRetrieved());
    Assert.assertEquals(150,
        metrics.getLatencySucceededGetNodesToAttributesRetrieved(), ASSERT_DOUBLE_DELTA);
    goodSubCluster.getNodesToAttributesRetrieved(300);
    Assert.assertEquals(totalGoodBefore + 2,
        metrics.getNumSucceededGetNodesToAttributesRetrieved());
    Assert.assertEquals(225,
        metrics.getLatencySucceededGetNodesToAttributesRetrieved(), ASSERT_DOUBLE_DELTA);
  }

  @Test
  public void testGetNodesToAttributesRetrievedFailed() {
    long totalBadBefore = metrics.getNodesToAttributesFailedRetrieved();
    badSubCluster.getNodesToAttributesFailed();
    Assert.assertEquals(totalBadBefore + 1,
        metrics.getNodesToAttributesFailedRetrieved());
  }

  @Test
  public void testGetNewReservationRetrieved() {
    long totalGoodBefore = metrics.getNumSucceededGetNewReservationRetrieved();
    goodSubCluster.getNewReservationRetrieved(150);
    Assert.assertEquals(totalGoodBefore + 1,
        metrics.getNumSucceededGetNewReservationRetrieved());
    Assert.assertEquals(150,
        metrics.getLatencySucceededGetNewReservationRetrieved(), ASSERT_DOUBLE_DELTA);
    goodSubCluster.getNewReservationRetrieved(300);
    Assert.assertEquals(totalGoodBefore + 2,
        metrics.getNumSucceededGetNewReservationRetrieved());
    Assert.assertEquals(225,
        metrics.getLatencySucceededGetNewReservationRetrieved(), ASSERT_DOUBLE_DELTA);
  }

  @Test
  public void testGetNewReservationRetrievedFailed() {
    long totalBadBefore = metrics.getNewReservationFailedRetrieved();
    badSubCluster.getNewReservationFailed();
    Assert.assertEquals(totalBadBefore + 1,
        metrics.getNewReservationFailedRetrieved());
  }

  @Test
  public void testGetSubmitReservationRetrieved() {
    long totalGoodBefore = metrics.getNumSucceededSubmitReservationRetrieved();
    goodSubCluster.getSubmitReservationRetrieved(150);
    Assert.assertEquals(totalGoodBefore + 1,
        metrics.getNumSucceededSubmitReservationRetrieved());
    Assert.assertEquals(150,
        metrics.getLatencySucceededSubmitReservationRetrieved(), ASSERT_DOUBLE_DELTA);
    goodSubCluster.getSubmitReservationRetrieved(300);
    Assert.assertEquals(totalGoodBefore + 2,
        metrics.getNumSucceededSubmitReservationRetrieved());
    Assert.assertEquals(225,
        metrics.getLatencySucceededSubmitReservationRetrieved(), ASSERT_DOUBLE_DELTA);
  }

  @Test
  public void testGetSubmitReservationRetrievedFailed() {
    long totalBadBefore = metrics.getSubmitReservationFailedRetrieved();
    badSubCluster.getSubmitReservationFailed();
    Assert.assertEquals(totalBadBefore + 1,
        metrics.getSubmitReservationFailedRetrieved());
  }

  @Test
  public void testGetUpdateReservationRetrieved() {
    long totalGoodBefore = metrics.getNumSucceededUpdateReservationRetrieved();
    goodSubCluster.getUpdateReservationRetrieved(150);
    Assert.assertEquals(totalGoodBefore + 1,
        metrics.getNumSucceededUpdateReservationRetrieved());
    Assert.assertEquals(150,
        metrics.getLatencySucceededUpdateReservationRetrieved(), ASSERT_DOUBLE_DELTA);
    goodSubCluster.getUpdateReservationRetrieved(300);
    Assert.assertEquals(totalGoodBefore + 2,
        metrics.getNumSucceededUpdateReservationRetrieved());
    Assert.assertEquals(225,
        metrics.getLatencySucceededUpdateReservationRetrieved(), ASSERT_DOUBLE_DELTA);
  }

  @Test
  public void testGetUpdateReservationRetrievedFailed() {
    long totalBadBefore = metrics.getUpdateReservationFailedRetrieved();
    badSubCluster.getUpdateReservationFailed();
    Assert.assertEquals(totalBadBefore + 1,
        metrics.getUpdateReservationFailedRetrieved());
  }

  @Test
  public void testGetDeleteReservationRetrieved() {
    long totalGoodBefore = metrics.getNumSucceededDeleteReservationRetrieved();
    goodSubCluster.getDeleteReservationRetrieved(150);
    Assert.assertEquals(totalGoodBefore + 1,
        metrics.getNumSucceededDeleteReservationRetrieved());
    Assert.assertEquals(150,
        metrics.getLatencySucceededDeleteReservationRetrieved(), ASSERT_DOUBLE_DELTA);
    goodSubCluster.getDeleteReservationRetrieved(300);
    Assert.assertEquals(totalGoodBefore + 2,
        metrics.getNumSucceededDeleteReservationRetrieved());
    Assert.assertEquals(225,
        metrics.getLatencySucceededDeleteReservationRetrieved(), ASSERT_DOUBLE_DELTA);
  }

  @Test
  public void testGetDeleteReservationRetrievedFailed() {
    long totalBadBefore = metrics.getDeleteReservationFailedRetrieved();
    badSubCluster.getDeleteReservationFailed();
    Assert.assertEquals(totalBadBefore + 1,
        metrics.getDeleteReservationFailedRetrieved());
  }

  @Test
  public void testGetListReservationRetrieved() {
    long totalGoodBefore = metrics.getNumSucceededListReservationRetrieved();
    goodSubCluster.getListReservationRetrieved(150);
    Assert.assertEquals(totalGoodBefore + 1,
        metrics.getNumSucceededListReservationRetrieved());
    Assert.assertEquals(150,
        metrics.getLatencySucceededListReservationRetrieved(), ASSERT_DOUBLE_DELTA);
    goodSubCluster.getListReservationRetrieved(300);
    Assert.assertEquals(totalGoodBefore + 2,
        metrics.getNumSucceededListReservationRetrieved());
    Assert.assertEquals(225,
        metrics.getLatencySucceededListReservationRetrieved(), ASSERT_DOUBLE_DELTA);
  }

  @Test
  public void testGetListReservationRetrievedFailed() {
    long totalBadBefore = metrics.getListReservationFailedRetrieved();
    badSubCluster.getListReservationFailed();
    Assert.assertEquals(totalBadBefore + 1,
        metrics.getListReservationFailedRetrieved());
  }

  @Test
  public void testGetAppActivitiesRetrieved() {
    long totalGoodBefore = metrics.getNumSucceededGetAppActivitiesRetrieved();
    goodSubCluster.getAppActivitiesRetrieved(150);
    Assert.assertEquals(totalGoodBefore + 1,
        metrics.getNumSucceededGetAppActivitiesRetrieved());
    Assert.assertEquals(150,
        metrics.getLatencySucceededGetAppActivitiesRetrieved(), ASSERT_DOUBLE_DELTA);
    goodSubCluster.getAppActivitiesRetrieved(300);
    Assert.assertEquals(totalGoodBefore + 2,
        metrics.getNumSucceededGetAppActivitiesRetrieved());
    Assert.assertEquals(225,
        metrics.getLatencySucceededGetAppActivitiesRetrieved(), ASSERT_DOUBLE_DELTA);
  }

  @Test
  public void testGetAppActivitiesRetrievedFailed() {
    long totalBadBefore = metrics.getAppActivitiesFailedRetrieved();
    badSubCluster.getAppActivitiesFailed();
    Assert.assertEquals(totalBadBefore + 1,
        metrics.getAppActivitiesFailedRetrieved());
  }

  @Test
  public void testGetAppStatisticsLatencyRetrieved() {
    long totalGoodBefore = metrics.getNumSucceededGetAppStatisticsRetrieved();
    goodSubCluster.getAppStatisticsRetrieved(150);
    Assert.assertEquals(totalGoodBefore + 1,
        metrics.getNumSucceededGetAppStatisticsRetrieved());
    Assert.assertEquals(150,
        metrics.getLatencySucceededGetAppStatisticsRetrieved(), ASSERT_DOUBLE_DELTA);
    goodSubCluster.getAppStatisticsRetrieved(300);
    Assert.assertEquals(totalGoodBefore + 2,
        metrics.getNumSucceededGetAppStatisticsRetrieved());
    Assert.assertEquals(225,
        metrics.getLatencySucceededGetAppStatisticsRetrieved(), ASSERT_DOUBLE_DELTA);
  }

  @Test
  public void testGetAppStatisticsRetrievedFailed() {
    long totalBadBefore = metrics.getAppStatisticsFailedRetrieved();
    badSubCluster.getAppStatisticsFailed();
    Assert.assertEquals(totalBadBefore + 1,
        metrics.getAppStatisticsFailedRetrieved());
  }

  @Test
  public void testGetAppPriorityLatencyRetrieved() {
    long totalGoodBefore = metrics.getNumSucceededGetAppPriorityRetrieved();
    goodSubCluster.getAppPriorityRetrieved(150);
    Assert.assertEquals(totalGoodBefore + 1,
        metrics.getNumSucceededGetAppPriorityRetrieved());
    Assert.assertEquals(150,
        metrics.getLatencySucceededGetAppPriorityRetrieved(), ASSERT_DOUBLE_DELTA);
    goodSubCluster.getAppPriorityRetrieved(300);
    Assert.assertEquals(totalGoodBefore + 2,
        metrics.getNumSucceededGetAppPriorityRetrieved());
    Assert.assertEquals(225,
        metrics.getLatencySucceededGetAppPriorityRetrieved(), ASSERT_DOUBLE_DELTA);
  }

  @Test
  public void testGetAppPriorityRetrievedFailed() {
    long totalBadBefore = metrics.getAppPriorityFailedRetrieved();
    badSubCluster.getAppPriorityFailed();
    Assert.assertEquals(totalBadBefore + 1,
        metrics.getAppPriorityFailedRetrieved());
  }

  @Test
  public void testGetAppQueueLatencyRetrieved() {
    long totalGoodBefore = metrics.getNumSucceededGetAppQueueRetrieved();
    goodSubCluster.getAppQueueRetrieved(150);
    Assert.assertEquals(totalGoodBefore + 1,
        metrics.getNumSucceededGetAppQueueRetrieved());
    Assert.assertEquals(150,
        metrics.getLatencySucceededGetAppQueueRetrieved(), ASSERT_DOUBLE_DELTA);
    goodSubCluster.getAppQueueRetrieved(300);
    Assert.assertEquals(totalGoodBefore + 2,
        metrics.getNumSucceededGetAppQueueRetrieved());
    Assert.assertEquals(225,
        metrics.getLatencySucceededGetAppQueueRetrieved(), ASSERT_DOUBLE_DELTA);
  }

  @Test
  public void testGetAppQueueRetrievedFailed() {
    long totalBadBefore = metrics.getAppQueueFailedRetrieved();
    badSubCluster.getAppQueueFailed();
    Assert.assertEquals(totalBadBefore + 1,
        metrics.getAppQueueFailedRetrieved());
  }

  @Test
  public void testUpdateAppQueueLatencyRetrieved() {
    long totalGoodBefore = metrics.getNumSucceededUpdateAppQueueRetrieved();
    goodSubCluster.getUpdateQueueRetrieved(150);
    Assert.assertEquals(totalGoodBefore + 1,
        metrics.getNumSucceededUpdateAppQueueRetrieved());
    Assert.assertEquals(150,
        metrics.getLatencySucceededUpdateAppQueueRetrieved(), ASSERT_DOUBLE_DELTA);
    goodSubCluster.getUpdateQueueRetrieved(300);
    Assert.assertEquals(totalGoodBefore + 2,
        metrics.getNumSucceededUpdateAppQueueRetrieved());
    Assert.assertEquals(225,
        metrics.getLatencySucceededUpdateAppQueueRetrieved(), ASSERT_DOUBLE_DELTA);
  }

  @Test
  public void testUpdateAppQueueRetrievedFailed() {
    long totalBadBefore = metrics.getUpdateAppQueueFailedRetrieved();
    badSubCluster.getUpdateQueueFailed();
    Assert.assertEquals(totalBadBefore + 1,
        metrics.getUpdateAppQueueFailedRetrieved());
  }

  @Test
  public void testGetAppTimeoutLatencyRetrieved() {
    long totalGoodBefore = metrics.getNumSucceededGetAppTimeoutRetrieved();
    goodSubCluster.getAppTimeoutRetrieved(150);
    Assert.assertEquals(totalGoodBefore + 1,
        metrics.getNumSucceededGetAppTimeoutRetrieved());
    Assert.assertEquals(150,
        metrics.getLatencySucceededGetAppTimeoutRetrieved(), ASSERT_DOUBLE_DELTA);
    goodSubCluster.getAppTimeoutRetrieved(300);
    Assert.assertEquals(totalGoodBefore + 2,
        metrics.getNumSucceededGetAppTimeoutRetrieved());
    Assert.assertEquals(225,
        metrics.getLatencySucceededGetAppTimeoutRetrieved(), ASSERT_DOUBLE_DELTA);
  }

  @Test
  public void testGetAppTimeoutRetrievedFailed() {
    long totalBadBefore = metrics.getAppTimeoutFailedRetrieved();
    badSubCluster.getAppTimeoutFailed();
    Assert.assertEquals(totalBadBefore + 1,
        metrics.getAppTimeoutFailedRetrieved());
  }

  @Test
  public void testGetAppTimeoutsLatencyRetrieved() {
    long totalGoodBefore = metrics.getNumSucceededGetAppTimeoutsRetrieved();
    goodSubCluster.getAppTimeoutsRetrieved(150);
    Assert.assertEquals(totalGoodBefore + 1,
        metrics.getNumSucceededGetAppTimeoutsRetrieved());
    Assert.assertEquals(150,
        metrics.getLatencySucceededGetAppTimeoutsRetrieved(), ASSERT_DOUBLE_DELTA);
    goodSubCluster.getAppTimeoutsRetrieved(300);
    Assert.assertEquals(totalGoodBefore + 2,
        metrics.getNumSucceededGetAppTimeoutsRetrieved());
    Assert.assertEquals(225,
        metrics.getLatencySucceededGetAppTimeoutsRetrieved(), ASSERT_DOUBLE_DELTA);
  }

  @Test
  public void testGetAppTimeoutsRetrievedFailed() {
    long totalBadBefore = metrics.getAppTimeoutsFailedRetrieved();
    badSubCluster.getAppTimeoutsFailed();
    Assert.assertEquals(totalBadBefore + 1,
        metrics.getAppTimeoutsFailedRetrieved());
  }

  @Test
  public void testGetRMNodeLabelsRetrieved() {
    long totalGoodBefore = metrics.getNumSucceededGetRMNodeLabelsRetrieved();
    goodSubCluster.getRMNodeLabelsRetrieved(150);
    Assert.assertEquals(totalGoodBefore + 1,
        metrics.getNumSucceededGetRMNodeLabelsRetrieved());
    Assert.assertEquals(150,
        metrics.getLatencySucceededGetRMNodeLabelsRetrieved(), ASSERT_DOUBLE_DELTA);
    goodSubCluster.getRMNodeLabelsRetrieved(300);
    Assert.assertEquals(totalGoodBefore + 2,
        metrics.getNumSucceededGetRMNodeLabelsRetrieved());
    Assert.assertEquals(225,
        metrics.getLatencySucceededGetRMNodeLabelsRetrieved(), ASSERT_DOUBLE_DELTA);
  }

  @Test
  public void testGetRMNodeLabelsRetrievedFailed() {
    long totalBadBefore = metrics.getRMNodeLabelsFailedRetrieved();
    badSubCluster.getRMNodeLabelsFailed();
    Assert.assertEquals(totalBadBefore + 1,
        metrics.getRMNodeLabelsFailedRetrieved());
  }

  @Test
  public void testCheckUserAccessToQueueRetrieved() {
    long totalGoodBefore = metrics.getNumSucceededCheckUserAccessToQueueRetrieved();
    goodSubCluster.getCheckUserAccessToQueueRetrieved(150);
    Assert.assertEquals(totalGoodBefore + 1,
        metrics.getNumSucceededCheckUserAccessToQueueRetrieved());
    Assert.assertEquals(150,
        metrics.getLatencySucceededCheckUserAccessToQueueRetrieved(), ASSERT_DOUBLE_DELTA);
    goodSubCluster.getCheckUserAccessToQueueRetrieved(300);
    Assert.assertEquals(totalGoodBefore + 2,
        metrics.getNumSucceededCheckUserAccessToQueueRetrieved());
    Assert.assertEquals(225,
        metrics.getLatencySucceededCheckUserAccessToQueueRetrieved(), ASSERT_DOUBLE_DELTA);
  }

  @Test
  public void testCheckUserAccessToQueueRetrievedFailed() {
    long totalBadBefore = metrics.getCheckUserAccessToQueueFailedRetrieved();
    badSubCluster.getCheckUserAccessToQueueFailed();
    Assert.assertEquals(totalBadBefore + 1,
        metrics.getCheckUserAccessToQueueFailedRetrieved());
  }

  @Test
  public void testGetDelegationTokenRetrieved() {
    long totalGoodBefore = metrics.getNumSucceededGetDelegationTokenRetrieved();
    goodSubCluster.getGetDelegationTokenRetrieved(150);
    Assert.assertEquals(totalGoodBefore + 1,
        metrics.getNumSucceededGetDelegationTokenRetrieved());
    Assert.assertEquals(150,
        metrics.getLatencySucceededGetDelegationTokenRetrieved(), ASSERT_DOUBLE_DELTA);
    goodSubCluster.getGetDelegationTokenRetrieved(300);
    Assert.assertEquals(totalGoodBefore + 2,
        metrics.getNumSucceededGetDelegationTokenRetrieved());
    Assert.assertEquals(225,
        metrics.getLatencySucceededGetDelegationTokenRetrieved(), ASSERT_DOUBLE_DELTA);
  }

  @Test
  public void testGetDelegationTokenRetrievedFailed() {
    long totalBadBefore = metrics.getDelegationTokenFailedRetrieved();
    badSubCluster.getDelegationTokenFailed();
    Assert.assertEquals(totalBadBefore + 1,
        metrics.getDelegationTokenFailedRetrieved());
  }

  @Test
  public void testRenewDelegationTokenRetrieved() {
    long totalGoodBefore = metrics.getNumSucceededRenewDelegationTokenRetrieved();
    goodSubCluster.getRenewDelegationTokenRetrieved(150);
    Assert.assertEquals(totalGoodBefore + 1,
        metrics.getNumSucceededRenewDelegationTokenRetrieved());
    Assert.assertEquals(150,
        metrics.getLatencySucceededRenewDelegationTokenRetrieved(), ASSERT_DOUBLE_DELTA);
    goodSubCluster.getRenewDelegationTokenRetrieved(300);
    Assert.assertEquals(totalGoodBefore + 2,
        metrics.getNumSucceededRenewDelegationTokenRetrieved());
    Assert.assertEquals(225,
        metrics.getLatencySucceededRenewDelegationTokenRetrieved(), ASSERT_DOUBLE_DELTA);
  }

  @Test
  public void testRenewDelegationTokenRetrievedFailed() {
    long totalBadBefore = metrics.getRenewDelegationTokenFailedRetrieved();
    badSubCluster.getRenewDelegationTokenFailed();
    Assert.assertEquals(totalBadBefore + 1,
        metrics.getRenewDelegationTokenFailedRetrieved());
  }

  @Test
<<<<<<< HEAD
  public void testDeregisterSubClusterRetrieved() {
    long totalGoodBefore = metrics.getNumSucceededDeregisterSubClusterRetrieved();
    goodSubCluster.getDeregisterSubClusterRetrieved(150);
    Assert.assertEquals(totalGoodBefore + 1,
        metrics.getNumSucceededDeregisterSubClusterRetrieved());
    Assert.assertEquals(150,
        metrics.getLatencySucceededDeregisterSubClusterRetrieved(), ASSERT_DOUBLE_DELTA);
    goodSubCluster.getDeregisterSubClusterRetrieved(300);
    Assert.assertEquals(totalGoodBefore + 2,
        metrics.getNumSucceededDeregisterSubClusterRetrieved());
    Assert.assertEquals(225,
        metrics.getLatencySucceededDeregisterSubClusterRetrieved(), ASSERT_DOUBLE_DELTA);
  }

  @Test
  public void testDeregisterSubClusterRetrievedFailed() {
    long totalBadBefore = metrics.getDeregisterSubClusterFailedRetrieved();
    badSubCluster.getDeregisterSubClusterFailed();
    Assert.assertEquals(totalBadBefore + 1,
        metrics.getDeregisterSubClusterFailedRetrieved());
=======
  public void testGetActivitiesRetrieved() {
    long totalGoodBefore = metrics.getNumSucceededGetActivitiesRetrieved();
    goodSubCluster.getActivitiesRetrieved(150);
    Assert.assertEquals(totalGoodBefore + 1,
        metrics.getNumSucceededGetActivitiesRetrieved());
    Assert.assertEquals(150,
        metrics.getLatencySucceededGetActivitiesRetrieved(), ASSERT_DOUBLE_DELTA);
    goodSubCluster.getActivitiesRetrieved(300);
    Assert.assertEquals(totalGoodBefore + 2,
        metrics.getNumSucceededGetActivitiesRetrieved());
    Assert.assertEquals(225,
        metrics.getLatencySucceededGetActivitiesRetrieved(), ASSERT_DOUBLE_DELTA);
  }

  @Test
  public void testGetActivitiesRetrievedFailed() {
    long totalBadBefore = metrics.getActivitiesFailedRetrieved();
    badSubCluster.getActivitiesFailed();
    Assert.assertEquals(totalBadBefore + 1,
        metrics.getActivitiesFailedRetrieved());
  }

  @Test
  public void testGetBulkActivitiesRetrieved() {
    long totalGoodBefore = metrics.getNumSucceededGetBulkActivitiesRetrieved();
    goodSubCluster.getBulkActivitiesRetrieved(150);
    Assert.assertEquals(totalGoodBefore + 1,
        metrics.getNumSucceededGetBulkActivitiesRetrieved());
    Assert.assertEquals(150,
        metrics.getLatencySucceededGetBulkActivitiesRetrieved(), ASSERT_DOUBLE_DELTA);
    goodSubCluster.getBulkActivitiesRetrieved(300);
    Assert.assertEquals(totalGoodBefore + 2,
        metrics.getNumSucceededGetBulkActivitiesRetrieved());
    Assert.assertEquals(225,
        metrics.getLatencySucceededGetBulkActivitiesRetrieved(), ASSERT_DOUBLE_DELTA);
  }

  @Test
  public void testGetBulkActivitiesRetrievedFailed() {
    long totalBadBefore = metrics.getBulkActivitiesFailedRetrieved();
    badSubCluster.getBulkActivitiesFailed();
    Assert.assertEquals(totalBadBefore + 1,
        metrics.getBulkActivitiesFailedRetrieved());
>>>>>>> 952d7072
  }
}<|MERGE_RESOLUTION|>--- conflicted
+++ resolved
@@ -534,11 +534,10 @@
       metrics.incrRenewDelegationTokenFailedRetrieved();
     }
 
-<<<<<<< HEAD
     public void getDeregisterSubClusterFailed() {
       LOG.info("Mocked: failed deregisterSubCluster call");
       metrics.incrDeregisterSubClusterFailedRetrieved();
-=======
+    
     public void getActivitiesFailed() {
       LOG.info("Mocked: failed getBulkActivitie call");
       metrics.incrGetActivitiesFailedRetrieved();
@@ -547,7 +546,6 @@
     public void getBulkActivitiesFailed() {
       LOG.info("Mocked: failed getBulkActivitie call");
       metrics.incrGetBulkActivitiesFailedRetrieved();
->>>>>>> 952d7072
     }
   }
 
@@ -779,12 +777,12 @@
       LOG.info("Mocked: successful RenewDelegationToken call with duration {}", duration);
       metrics.succeededRenewDelegationTokenRetrieved(duration);
     }
-
-<<<<<<< HEAD
+    
     public void getDeregisterSubClusterRetrieved(long duration) {
       LOG.info("Mocked: successful DeregisterSubCluster call with duration {}", duration);
       metrics.succeededDeregisterSubClusterRetrieved(duration);
-=======
+    }
+    
     public void getActivitiesRetrieved(long duration) {
       LOG.info("Mocked: successful GetActivities call with duration {}", duration);
       metrics.succeededGetActivitiesLatencyRetrieved(duration);
@@ -793,7 +791,6 @@
     public void getBulkActivitiesRetrieved(long duration) {
       LOG.info("Mocked: successful GetBulkActivities call with duration {}", duration);
       metrics.succeededGetBulkActivitiesRetrieved(duration);
->>>>>>> 952d7072
     }
   }
 
@@ -1631,7 +1628,6 @@
   }
 
   @Test
-<<<<<<< HEAD
   public void testDeregisterSubClusterRetrieved() {
     long totalGoodBefore = metrics.getNumSucceededDeregisterSubClusterRetrieved();
     goodSubCluster.getDeregisterSubClusterRetrieved(150);
@@ -1652,7 +1648,9 @@
     badSubCluster.getDeregisterSubClusterFailed();
     Assert.assertEquals(totalBadBefore + 1,
         metrics.getDeregisterSubClusterFailedRetrieved());
-=======
+  }
+  
+  @Test
   public void testGetActivitiesRetrieved() {
     long totalGoodBefore = metrics.getNumSucceededGetActivitiesRetrieved();
     goodSubCluster.getActivitiesRetrieved(150);
@@ -1696,6 +1694,5 @@
     badSubCluster.getBulkActivitiesFailed();
     Assert.assertEquals(totalBadBefore + 1,
         metrics.getBulkActivitiesFailedRetrieved());
->>>>>>> 952d7072
   }
 }