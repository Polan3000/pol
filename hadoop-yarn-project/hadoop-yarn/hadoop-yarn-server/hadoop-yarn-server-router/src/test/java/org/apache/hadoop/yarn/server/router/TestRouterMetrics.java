--- conflicted
+++ resolved
@@ -533,12 +533,12 @@
       LOG.info("Mocked: failed renewDelegationToken call");
       metrics.incrRenewDelegationTokenFailedRetrieved();
     }
-
-<<<<<<< HEAD
+    
     public void getDumpSchedulerLogsFailed() {
       LOG.info("Mocked: failed DumpSchedulerLogs call");
       metrics.incrDumpSchedulerLogsFailedRetrieved();
-=======
+    }
+    
     public void getActivitiesFailed() {
       LOG.info("Mocked: failed getBulkActivitie call");
       metrics.incrGetActivitiesFailedRetrieved();
@@ -547,7 +547,6 @@
     public void getBulkActivitiesFailed() {
       LOG.info("Mocked: failed getBulkActivitie call");
       metrics.incrGetBulkActivitiesFailedRetrieved();
->>>>>>> 468135a4
     }
   }
 
@@ -780,11 +779,11 @@
       metrics.succeededRenewDelegationTokenRetrieved(duration);
     }
 
-<<<<<<< HEAD
     public void getDumpSchedulerLogsRetrieved(long duration) {
       LOG.info("Mocked: successful DumpSchedulerLogs call with duration {}", duration);
       metrics.succeededDumpSchedulerLogsRetrieved(duration);
-=======
+    }
+    
     public void getActivitiesRetrieved(long duration) {
       LOG.info("Mocked: successful GetActivities call with duration {}", duration);
       metrics.succeededGetActivitiesLatencyRetrieved(duration);
@@ -793,7 +792,6 @@
     public void getBulkActivitiesRetrieved(long duration) {
       LOG.info("Mocked: successful GetBulkActivities call with duration {}", duration);
       metrics.succeededGetBulkActivitiesRetrieved(duration);
->>>>>>> 468135a4
     }
   }
 
@@ -1631,7 +1629,6 @@
   }
 
   @Test
-<<<<<<< HEAD
   public void testDumpSchedulerLogsRetrieved() {
     long totalGoodBefore = metrics.getNumSucceededDumpSchedulerLogsRetrieved();
     goodSubCluster.getDumpSchedulerLogsRetrieved(150);
@@ -1652,7 +1649,9 @@
     badSubCluster.getDumpSchedulerLogsFailed();
     Assert.assertEquals(totalBadBefore + 1,
         metrics.getDumpSchedulerLogsFailedRetrieved());
-=======
+  }
+  
+  @Test
   public void testGetActivitiesRetrieved() {
     long totalGoodBefore = metrics.getNumSucceededGetActivitiesRetrieved();
     goodSubCluster.getActivitiesRetrieved(150);
@@ -1696,6 +1695,5 @@
     badSubCluster.getBulkActivitiesFailed();
     Assert.assertEquals(totalBadBefore + 1,
         metrics.getBulkActivitiesFailedRetrieved());
->>>>>>> 468135a4
   }
 }