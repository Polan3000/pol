/**
 * Licensed to the Apache Software Foundation (ASF) under one
 * or more contributor license agreements.  See the NOTICE file
 * distributed with this work for additional information
 * regarding copyright ownership.  The ASF licenses this file
 * to you under the Apache License, Version 2.0 (the
 * "License"); you may not use this file except in compliance
 * with the License.  You may obtain a copy of the License at
 *
 *     http://www.apache.org/licenses/LICENSE-2.0
 *
 * Unless required by applicable law or agreed to in writing, software
 * distributed under the License is distributed on an "AS IS" BASIS,
 * WITHOUT WARRANTIES OR CONDITIONS OF ANY KIND, either express or implied.
 * See the License for the specific language governing permissions and
 * limitations under the License.
 */

package org.apache.hadoop.yarn.server.router.rmadmin;

import java.io.IOException;
import java.net.InetSocketAddress;
import java.util.Collections;
import java.util.Map;

import org.apache.hadoop.classification.InterfaceAudience.Private;
import org.apache.hadoop.conf.Configuration;
import org.apache.hadoop.fs.CommonConfigurationKeysPublic;
import org.apache.hadoop.ipc.Server;
import org.apache.hadoop.ipc.StandbyException;
import org.apache.hadoop.security.UserGroupInformation;
import org.apache.hadoop.security.authorize.PolicyProvider;
import org.apache.hadoop.service.AbstractService;
import org.apache.hadoop.yarn.conf.YarnConfiguration;
import org.apache.hadoop.yarn.exceptions.YarnException;
import org.apache.hadoop.yarn.exceptions.YarnRuntimeException;
import org.apache.hadoop.yarn.ipc.YarnRPC;
import org.apache.hadoop.yarn.server.api.ResourceManagerAdministrationProtocol;
import org.apache.hadoop.yarn.server.api.protocolrecords.AddToClusterNodeLabelsRequest;
import org.apache.hadoop.yarn.server.api.protocolrecords.AddToClusterNodeLabelsResponse;
import org.apache.hadoop.yarn.server.api.protocolrecords.CheckForDecommissioningNodesRequest;
import org.apache.hadoop.yarn.server.api.protocolrecords.CheckForDecommissioningNodesResponse;
import org.apache.hadoop.yarn.server.api.protocolrecords.NodesToAttributesMappingRequest;
import org.apache.hadoop.yarn.server.api.protocolrecords.NodesToAttributesMappingResponse;
import org.apache.hadoop.yarn.server.api.protocolrecords.RefreshAdminAclsRequest;
import org.apache.hadoop.yarn.server.api.protocolrecords.RefreshAdminAclsResponse;
import org.apache.hadoop.yarn.server.api.protocolrecords.RefreshClusterMaxPriorityRequest;
import org.apache.hadoop.yarn.server.api.protocolrecords.RefreshClusterMaxPriorityResponse;
import org.apache.hadoop.yarn.server.api.protocolrecords.RefreshNodesRequest;
import org.apache.hadoop.yarn.server.api.protocolrecords.RefreshNodesResourcesRequest;
import org.apache.hadoop.yarn.server.api.protocolrecords.RefreshNodesResourcesResponse;
import org.apache.hadoop.yarn.server.api.protocolrecords.RefreshNodesResponse;
import org.apache.hadoop.yarn.server.api.protocolrecords.RefreshQueuesRequest;
import org.apache.hadoop.yarn.server.api.protocolrecords.RefreshQueuesResponse;
import org.apache.hadoop.yarn.server.api.protocolrecords.RefreshServiceAclsRequest;
import org.apache.hadoop.yarn.server.api.protocolrecords.RefreshServiceAclsResponse;
import org.apache.hadoop.yarn.server.api.protocolrecords.RefreshSuperUserGroupsConfigurationRequest;
import org.apache.hadoop.yarn.server.api.protocolrecords.RefreshSuperUserGroupsConfigurationResponse;
import org.apache.hadoop.yarn.server.api.protocolrecords.RefreshUserToGroupsMappingsRequest;
import org.apache.hadoop.yarn.server.api.protocolrecords.RefreshUserToGroupsMappingsResponse;
import org.apache.hadoop.yarn.server.api.protocolrecords.RemoveFromClusterNodeLabelsRequest;
import org.apache.hadoop.yarn.server.api.protocolrecords.RemoveFromClusterNodeLabelsResponse;
import org.apache.hadoop.yarn.server.api.protocolrecords.ReplaceLabelsOnNodeRequest;
import org.apache.hadoop.yarn.server.api.protocolrecords.ReplaceLabelsOnNodeResponse;
import org.apache.hadoop.yarn.server.api.protocolrecords.UpdateNodeResourceRequest;
import org.apache.hadoop.yarn.server.api.protocolrecords.UpdateNodeResourceResponse;
import org.apache.hadoop.yarn.server.router.RouterServerUtil;
import org.apache.hadoop.yarn.server.router.security.authorize.RouterPolicyProvider;
import org.apache.hadoop.yarn.util.LRUCacheHashMap;
import org.slf4j.Logger;
import org.slf4j.LoggerFactory;

import org.apache.hadoop.classification.VisibleForTesting;

/**
 * RouterRMAdminService is a service that runs on each router that can be used
 * to intercept and inspect {@code ResourceManagerAdministrationProtocol}
 * messages from client to the cluster resource manager. It listens
 * {@code ResourceManagerAdministrationProtocol} messages from the client and
 * creates a request intercepting pipeline instance for each client. The
 * pipeline is a chain of interceptor instances that can inspect and modify the
 * request/response as needed. The main difference with AMRMProxyService is the
 * protocol they implement.
 */
public class RouterRMAdminService extends AbstractService
    implements ResourceManagerAdministrationProtocol {

  private static final Logger LOG =
      LoggerFactory.getLogger(RouterRMAdminService.class);

  private Server server;
  private InetSocketAddress listenerEndpoint;

  // For each user we store an interceptors' pipeline.
  // For performance issue we use LRU cache to keep in memory the newest ones
  // and remove the oldest used ones.
  private Map<String, RequestInterceptorChainWrapper> userPipelineMap;

  public RouterRMAdminService() {
    super(RouterRMAdminService.class.getName());
  }

  @Override
  protected void serviceStart() throws Exception {
    LOG.info("Starting Router RMAdmin Service.");
    Configuration conf = getConfig();
    YarnRPC rpc = YarnRPC.create(conf);
    UserGroupInformation.setConfiguration(conf);

    this.listenerEndpoint =
        conf.getSocketAddr(YarnConfiguration.ROUTER_BIND_HOST,
            YarnConfiguration.ROUTER_RMADMIN_ADDRESS,
            YarnConfiguration.DEFAULT_ROUTER_RMADMIN_ADDRESS,
            YarnConfiguration.DEFAULT_ROUTER_RMADMIN_PORT);

    int maxCacheSize =
        conf.getInt(YarnConfiguration.ROUTER_PIPELINE_CACHE_MAX_SIZE,
            YarnConfiguration.DEFAULT_ROUTER_PIPELINE_CACHE_MAX_SIZE);
    this.userPipelineMap = Collections.synchronizedMap(new LRUCacheHashMap<>(maxCacheSize, true));

    Configuration serverConf = new Configuration(conf);

    int numWorkerThreads =
        serverConf.getInt(YarnConfiguration.RM_ADMIN_CLIENT_THREAD_COUNT,
            YarnConfiguration.DEFAULT_RM_ADMIN_CLIENT_THREAD_COUNT);

    this.server = rpc.getServer(ResourceManagerAdministrationProtocol.class,
        this, listenerEndpoint, serverConf, null, numWorkerThreads);

    if (conf.getBoolean(
        CommonConfigurationKeysPublic.HADOOP_SECURITY_AUTHORIZATION, false)) {
      refreshServiceAcls(conf, RouterPolicyProvider.getInstance());
    }

    this.server.start();
    LOG.info("Router RMAdminService listening on address: {}.", this.server.getListenerAddress());
    super.serviceStart();
  }

  @Override
  protected void serviceStop() throws Exception {
    LOG.info("Stopping Router RMAdminService.");
    if (this.server != null) {
      this.server.stop();
    }
    userPipelineMap.clear();
    super.serviceStop();
  }

  void refreshServiceAcls(Configuration configuration,
      PolicyProvider policyProvider) {
    this.server.refreshServiceAcl(configuration, policyProvider);
  }

  @VisibleForTesting
  public Server getServer() {
    return this.server;
  }

<<<<<<< HEAD
=======
  /**
   * Returns the comma separated interceptor class names from the configuration.
   *
   * @param conf
   * @return the interceptor class names as an instance of ArrayList
   */
  private List<String> getInterceptorClassNames(Configuration conf) {
    String configuredInterceptorClassNames =
        conf.get(YarnConfiguration.ROUTER_RMADMIN_INTERCEPTOR_CLASS_PIPELINE,
            YarnConfiguration.DEFAULT_ROUTER_RMADMIN_INTERCEPTOR_CLASS);

    List<String> interceptorClassNames = new ArrayList<String>();
    Collection<String> tempList =
        StringUtils.getStringCollection(configuredInterceptorClassNames);
    for (String item : tempList) {
      interceptorClassNames.add(item.trim());
    }

    return interceptorClassNames;
  }

>>>>>>> 8f83d9f5
  @VisibleForTesting
  protected RequestInterceptorChainWrapper getInterceptorChain()
      throws IOException {
    String user = UserGroupInformation.getCurrentUser().getUserName();
    RequestInterceptorChainWrapper chain = userPipelineMap.get(user);
    if (chain != null && chain.getRootInterceptor() != null) {
      return chain;
    }
    return initializePipeline(user);
  }

  /**
   * Gets the Request interceptor chains for all the users.
   *
   * @return the request interceptor chains.
   */
  @VisibleForTesting
  protected Map<String, RequestInterceptorChainWrapper> getPipelines() {
    return this.userPipelineMap;
  }

  /**
   * This method creates and returns reference of the first interceptor in the
   * chain of request interceptor instances.
   *
   * @return the reference of the first interceptor in the chain
   */
  @VisibleForTesting
  protected RMAdminRequestInterceptor createRequestInterceptorChain() {
    Configuration conf = getConfig();
    try {
      return RouterServerUtil.createRequestInterceptorChain(conf,
          YarnConfiguration.ROUTER_RMADMIN_INTERCEPTOR_CLASS_PIPELINE,
          YarnConfiguration.DEFAULT_ROUTER_RMADMIN_INTERCEPTOR_CLASS,
          RMAdminRequestInterceptor.class);
    } catch (YarnRuntimeException ex) {
      throw new YarnRuntimeException("Create RequestInterceptor Chain error.", ex);
    }
  }

  /**
   * Initializes the request interceptor pipeline for the specified user.
   *
   * @param user
   */
  private RequestInterceptorChainWrapper initializePipeline(String user) {
    synchronized (this.userPipelineMap) {
      if (this.userPipelineMap.containsKey(user)) {
        LOG.info("Request to start an already existing user: {}"
            + " was received, so ignoring.", user);
        return userPipelineMap.get(user);
      }

      RequestInterceptorChainWrapper chainWrapper =
          new RequestInterceptorChainWrapper();
      try {
        // We should init the pipeline instance after it is created and then
        // add to the map, to ensure thread safe.
        LOG.info("Initializing request processing pipeline for user: {}.", user);

        RMAdminRequestInterceptor interceptorChain =
            this.createRequestInterceptorChain();
        interceptorChain.init(user);
        chainWrapper.init(interceptorChain);
      } catch (Exception e) {
        LOG.error("Init RMAdminRequestInterceptor error for user: {}.", user, e);
        throw e;
      }

      this.userPipelineMap.put(user, chainWrapper);
      return chainWrapper;
    }
  }

  /**
   * Private structure for encapsulating RequestInterceptor and user instances.
   *
   */
  @Private
  public static class RequestInterceptorChainWrapper {
    private RMAdminRequestInterceptor rootInterceptor;

    /**
     * Initializes the wrapper with the specified parameters.
     *
     * @param interceptor the first interceptor in the pipeline
     */
    public synchronized void init(RMAdminRequestInterceptor interceptor) {
      this.rootInterceptor = interceptor;
    }

    /**
     * Gets the root request interceptor.
     *
     * @return the root request interceptor
     */
    public synchronized RMAdminRequestInterceptor getRootInterceptor() {
      return rootInterceptor;
    }

    /**
     * Shutdown the chain of interceptors when the object is destroyed.
     */
    @Override
    protected void finalize() {
      rootInterceptor.shutdown();
    }
  }

  @Override
  public String[] getGroupsForUser(String user) throws IOException {
    RequestInterceptorChainWrapper pipeline = getInterceptorChain();
    return pipeline.getRootInterceptor().getGroupsForUser(user);
  }

  @Override
  public RefreshQueuesResponse refreshQueues(RefreshQueuesRequest request)
      throws StandbyException, YarnException, IOException {
    RequestInterceptorChainWrapper pipeline = getInterceptorChain();
    return pipeline.getRootInterceptor().refreshQueues(request);

  }

  @Override
  public RefreshNodesResponse refreshNodes(RefreshNodesRequest request)
      throws StandbyException, YarnException, IOException {
    RequestInterceptorChainWrapper pipeline = getInterceptorChain();
    return pipeline.getRootInterceptor().refreshNodes(request);

  }

  @Override
  public RefreshSuperUserGroupsConfigurationResponse refreshSuperUserGroupsConfiguration(
      RefreshSuperUserGroupsConfigurationRequest request)
      throws StandbyException, YarnException, IOException {
    RequestInterceptorChainWrapper pipeline = getInterceptorChain();
    return pipeline.getRootInterceptor()
        .refreshSuperUserGroupsConfiguration(request);

  }

  @Override
  public RefreshUserToGroupsMappingsResponse refreshUserToGroupsMappings(
      RefreshUserToGroupsMappingsRequest request)
      throws StandbyException, YarnException, IOException {
    RequestInterceptorChainWrapper pipeline = getInterceptorChain();
    return pipeline.getRootInterceptor().refreshUserToGroupsMappings(request);

  }

  @Override
  public RefreshAdminAclsResponse refreshAdminAcls(
      RefreshAdminAclsRequest request) throws YarnException, IOException {
    RequestInterceptorChainWrapper pipeline = getInterceptorChain();
    return pipeline.getRootInterceptor().refreshAdminAcls(request);

  }

  @Override
  public RefreshServiceAclsResponse refreshServiceAcls(
      RefreshServiceAclsRequest request) throws YarnException, IOException {
    RequestInterceptorChainWrapper pipeline = getInterceptorChain();
    return pipeline.getRootInterceptor().refreshServiceAcls(request);

  }

  @Override
  public UpdateNodeResourceResponse updateNodeResource(
      UpdateNodeResourceRequest request) throws YarnException, IOException {
    RequestInterceptorChainWrapper pipeline = getInterceptorChain();
    return pipeline.getRootInterceptor().updateNodeResource(request);

  }

  @Override
  public RefreshNodesResourcesResponse refreshNodesResources(
      RefreshNodesResourcesRequest request) throws YarnException, IOException {
    RequestInterceptorChainWrapper pipeline = getInterceptorChain();
    return pipeline.getRootInterceptor().refreshNodesResources(request);

  }

  @Override
  public AddToClusterNodeLabelsResponse addToClusterNodeLabels(
      AddToClusterNodeLabelsRequest request) throws YarnException, IOException {
    RequestInterceptorChainWrapper pipeline = getInterceptorChain();
    return pipeline.getRootInterceptor().addToClusterNodeLabels(request);

  }

  @Override
  public RemoveFromClusterNodeLabelsResponse removeFromClusterNodeLabels(
      RemoveFromClusterNodeLabelsRequest request)
      throws YarnException, IOException {
    RequestInterceptorChainWrapper pipeline = getInterceptorChain();
    return pipeline.getRootInterceptor().removeFromClusterNodeLabels(request);

  }

  @Override
  public ReplaceLabelsOnNodeResponse replaceLabelsOnNode(
      ReplaceLabelsOnNodeRequest request) throws YarnException, IOException {
    RequestInterceptorChainWrapper pipeline = getInterceptorChain();
    return pipeline.getRootInterceptor().replaceLabelsOnNode(request);

  }

  @Override
  public CheckForDecommissioningNodesResponse checkForDecommissioningNodes(
      CheckForDecommissioningNodesRequest checkForDecommissioningNodesRequest)
      throws YarnException, IOException {
    RequestInterceptorChainWrapper pipeline = getInterceptorChain();
    return pipeline.getRootInterceptor()
        .checkForDecommissioningNodes(checkForDecommissioningNodesRequest);
  }

  @Override
  public RefreshClusterMaxPriorityResponse refreshClusterMaxPriority(
      RefreshClusterMaxPriorityRequest request)
      throws YarnException, IOException {
    RequestInterceptorChainWrapper pipeline = getInterceptorChain();
    return pipeline.getRootInterceptor().refreshClusterMaxPriority(request);
  }

  @Override
  public NodesToAttributesMappingResponse mapAttributesToNodes(
      NodesToAttributesMappingRequest request)
      throws YarnException, IOException {
    RequestInterceptorChainWrapper pipeline = getInterceptorChain();
    return pipeline.getRootInterceptor().mapAttributesToNodes(request);
  }
}<|MERGE_RESOLUTION|>--- conflicted
+++ resolved
@@ -157,30 +157,6 @@
     return this.server;
   }
 
-<<<<<<< HEAD
-=======
-  /**
-   * Returns the comma separated interceptor class names from the configuration.
-   *
-   * @param conf
-   * @return the interceptor class names as an instance of ArrayList
-   */
-  private List<String> getInterceptorClassNames(Configuration conf) {
-    String configuredInterceptorClassNames =
-        conf.get(YarnConfiguration.ROUTER_RMADMIN_INTERCEPTOR_CLASS_PIPELINE,
-            YarnConfiguration.DEFAULT_ROUTER_RMADMIN_INTERCEPTOR_CLASS);
-
-    List<String> interceptorClassNames = new ArrayList<String>();
-    Collection<String> tempList =
-        StringUtils.getStringCollection(configuredInterceptorClassNames);
-    for (String item : tempList) {
-      interceptorClassNames.add(item.trim());
-    }
-
-    return interceptorClassNames;
-  }
-
->>>>>>> 8f83d9f5
   @VisibleForTesting
   protected RequestInterceptorChainWrapper getInterceptorChain()
       throws IOException {
