/*
 * Licensed to the Apache Software Foundation (ASF) under one
 * or more contributor license agreements.  See the NOTICE file
 * distributed with this work for additional information
 * regarding copyright ownership.  The ASF licenses this file
 * to you under the Apache License, Version 2.0 (the
 * "License"); you may not use this file except in compliance
 * with the License.  You may obtain a copy of the License at
 *
 *     http://www.apache.org/licenses/LICENSE-2.0
 *
 * Unless required by applicable law or agreed to in writing, software
 * distributed under the License is distributed on an "AS IS" BASIS,
 * WITHOUT WARRANTIES OR CONDITIONS OF ANY KIND, either express or implied.
 * See the License for the specific language governing permissions and
 * limitations under the License.
 */
package org.apache.hadoop.yarn.server.router;

import org.apache.hadoop.classification.VisibleForTesting;
import org.apache.hadoop.classification.InterfaceAudience;
import org.apache.hadoop.metrics2.MetricsInfo;
import org.apache.hadoop.metrics2.annotation.Metric;
import org.apache.hadoop.metrics2.annotation.Metrics;
import org.apache.hadoop.metrics2.lib.*;

import java.util.concurrent.atomic.AtomicBoolean;

import static org.apache.hadoop.metrics2.lib.Interns.info;

/**
 * This class is for maintaining the various Router Federation Interceptor
 * activity statistics and publishing them through the metrics interfaces.
 */
@InterfaceAudience.Private
@Metrics(about = "Metrics for Router Federation Interceptor", context = "fedr")
public final class RouterMetrics {

  private static final MetricsInfo RECORD_INFO =
      info("RouterMetrics", "Router Federation Interceptor");
  private static AtomicBoolean isInitialized = new AtomicBoolean(false);

  // Metrics for operation failed
  @Metric("# of applications failed to be submitted")
  private MutableGaugeInt numAppsFailedSubmitted;
  @Metric("# of applications failed to be created")
  private MutableGaugeInt numAppsFailedCreated;
  @Metric("# of applications failed to be killed")
  private MutableGaugeInt numAppsFailedKilled;
  @Metric("# of application reports failed to be retrieved")
  private MutableGaugeInt numAppsFailedRetrieved;
  @Metric("# of multiple applications reports failed to be retrieved")
  private MutableGaugeInt numMultipleAppsFailedRetrieved;
  @Metric("# of getApplicationAttempts failed to be retrieved")
  private MutableGaugeInt numAppAttemptsFailedRetrieved;
  @Metric("# of getClusterMetrics failed to be retrieved")
  private MutableGaugeInt numGetClusterMetricsFailedRetrieved;
  @Metric("# of getClusterNodes failed to be retrieved")
  private MutableGaugeInt numGetClusterNodesFailedRetrieved;
  @Metric("# of getNodeToLabels failed to be retrieved")
  private MutableGaugeInt numGetNodeToLabelsFailedRetrieved;
  @Metric("# of getNodeToLabels failed to be retrieved")
  private MutableGaugeInt numGetLabelsToNodesFailedRetrieved;
  @Metric("# of getClusterNodeLabels failed to be retrieved")
  private MutableGaugeInt numGetClusterNodeLabelsFailedRetrieved;
  @Metric("# of getApplicationAttemptReports failed to be retrieved")
  private MutableGaugeInt numAppAttemptReportFailedRetrieved;
  @Metric("# of getQueueUserAcls failed to be retrieved")
  private MutableGaugeInt numGetQueueUserAclsFailedRetrieved;
  @Metric("# of getContainerReport failed to be retrieved")
  private MutableGaugeInt numGetContainerReportFailedRetrieved;
  @Metric("# of getContainers failed to be retrieved")
  private MutableGaugeInt numGetContainersFailedRetrieved;
  @Metric("# of listReservations failed to be retrieved")
  private MutableGaugeInt numListReservationsFailedRetrieved;
  @Metric("# of getResourceTypeInfo failed to be retrieved")
  private MutableGaugeInt numGetResourceTypeInfo;
  @Metric("# of failApplicationAttempt failed to be retrieved")
  private MutableGaugeInt numFailAppAttemptFailedRetrieved;
  @Metric("# of updateApplicationPriority failed to be retrieved")
  private MutableGaugeInt numUpdateAppPriorityFailedRetrieved;
  @Metric("# of updateApplicationPriority failed to be retrieved")
  private MutableGaugeInt numUpdateAppTimeoutsFailedRetrieved;
  @Metric("# of signalToContainer failed to be retrieved")
  private MutableGaugeInt numSignalToContainerFailedRetrieved;
  @Metric("# of getQueueInfo failed to be retrieved")
  private MutableGaugeInt numGetQueueInfoFailedRetrieved;
  @Metric("# of moveApplicationAcrossQueues failed to be retrieved")
  private MutableGaugeInt numMoveApplicationAcrossQueuesFailedRetrieved;
  @Metric("# of getResourceProfiles failed to be retrieved")
  private MutableGaugeInt numGetResourceProfilesFailedRetrieved;
  @Metric("# of getResourceProfile failed to be retrieved")
  private MutableGaugeInt numGetResourceProfileFailedRetrieved;
  @Metric("# of getAttributesToNodes failed to be retrieved")
  private MutableGaugeInt numGetAttributesToNodesFailedRetrieved;
  @Metric("# of getClusterNodeAttributes failed to be retrieved")
  private MutableGaugeInt numGetClusterNodeAttributesFailedRetrieved;
  @Metric("# of getNodesToAttributes failed to be retrieved")
  private MutableGaugeInt numGetNodesToAttributesFailedRetrieved;
  @Metric("# of getNewReservation failed to be retrieved")
  private MutableGaugeInt numGetNewReservationFailedRetrieved;
  @Metric("# of submitReservation failed to be retrieved")
  private MutableGaugeInt numSubmitReservationFailedRetrieved;
  @Metric("# of submitReservation failed to be retrieved")
  private MutableGaugeInt numUpdateReservationFailedRetrieved;
  @Metric("# of deleteReservation failed to be retrieved")
  private MutableGaugeInt numDeleteReservationFailedRetrieved;
  @Metric("# of listReservation failed to be retrieved")
  private MutableGaugeInt numListReservationFailedRetrieved;
  @Metric("# of getAppActivities failed to be retrieved")
  private MutableGaugeInt numGetAppActivitiesFailedRetrieved;
  @Metric("# of getAppStatistics failed to be retrieved")
  private MutableGaugeInt numGetAppStatisticsFailedRetrieved;
  @Metric("# of getAppPriority failed to be retrieved")
  private MutableGaugeInt numGetAppPriorityFailedRetrieved;
  @Metric("# of getAppQueue failed to be retrieved")
  private MutableGaugeInt numGetAppQueueFailedRetrieved;
  @Metric("# of updateAppQueue failed to be retrieved")
  private MutableGaugeInt numUpdateAppQueueFailedRetrieved;
  @Metric("# of getAppTimeout failed to be retrieved")
  private MutableGaugeInt numGetAppTimeoutFailedRetrieved;
  @Metric("# of getAppTimeouts failed to be retrieved")
  private MutableGaugeInt numGetAppTimeoutsFailedRetrieved;
  @Metric("# of refreshQueues failed to be retrieved")
  private MutableGaugeInt numRefreshQueuesFailedRetrieved;
  @Metric("# of getRMNodeLabels failed to be retrieved")
  private MutableGaugeInt numGetRMNodeLabelsFailedRetrieved;
  @Metric("# of checkUserAccessToQueue failed to be retrieved")
  private MutableGaugeInt numCheckUserAccessToQueueFailedRetrieved;
  @Metric("# of refreshNodes failed to be retrieved")
  private MutableGaugeInt numRefreshNodesFailedRetrieved;
  @Metric("# of getDelegationToken failed to be retrieved")
  private MutableGaugeInt numGetDelegationTokenFailedRetrieved;
  @Metric("# of renewDelegationToken failed to be retrieved")
  private MutableGaugeInt numRenewDelegationTokenFailedRetrieved;
  @Metric("# of renewDelegationToken failed to be retrieved")
  private MutableGaugeInt numCancelDelegationTokenFailedRetrieved;
<<<<<<< HEAD
  @Metric("# of dumpSchedulerLogs failed to be retrieved")
  private MutableGaugeInt numDumpSchedulerLogsFailedRetrieved;
=======
  @Metric("# of getSchedulerInfo failed to be retrieved")
  private MutableGaugeInt numGetSchedulerInfoFailedRetrieved;
>>>>>>> 442a5fb2
  @Metric("# of refreshSuperUserGroupsConfiguration failed to be retrieved")
  private MutableGaugeInt numRefreshSuperUserGroupsConfigurationFailedRetrieved;
  @Metric("# of refreshUserToGroupsMappings failed to be retrieved")
  private MutableGaugeInt numRefreshUserToGroupsMappingsFailedRetrieved;

  // Aggregate metrics are shared, and don't have to be looked up per call
  @Metric("Total number of successful Submitted apps and latency(ms)")
  private MutableRate totalSucceededAppsSubmitted;
  @Metric("Total number of successful Killed apps and latency(ms)")
  private MutableRate totalSucceededAppsKilled;
  @Metric("Total number of successful Created apps and latency(ms)")
  private MutableRate totalSucceededAppsCreated;
  @Metric("Total number of successful Retrieved app reports and latency(ms)")
  private MutableRate totalSucceededAppsRetrieved;
  @Metric("Total number of successful Retrieved multiple apps reports and latency(ms)")
  private MutableRate totalSucceededMultipleAppsRetrieved;
  @Metric("Total number of successful Retrieved appAttempt reports and latency(ms)")
  private MutableRate totalSucceededAppAttemptsRetrieved;
  @Metric("Total number of successful Retrieved getClusterMetrics and latency(ms)")
  private MutableRate totalSucceededGetClusterMetricsRetrieved;
  @Metric("Total number of successful Retrieved getClusterNodes and latency(ms)")
  private MutableRate totalSucceededGetClusterNodesRetrieved;
  @Metric("Total number of successful Retrieved getNodeToLabels and latency(ms)")
  private MutableRate totalSucceededGetNodeToLabelsRetrieved;
  @Metric("Total number of successful Retrieved getNodeToLabels and latency(ms)")
  private MutableRate totalSucceededGetLabelsToNodesRetrieved;
  @Metric("Total number of successful Retrieved getClusterNodeLabels and latency(ms)")
  private MutableRate totalSucceededGetClusterNodeLabelsRetrieved;
  @Metric("Total number of successful Retrieved getApplicationAttemptReport and latency(ms)")
  private MutableRate totalSucceededAppAttemptReportRetrieved;
  @Metric("Total number of successful Retrieved getQueueUserAcls and latency(ms)")
  private MutableRate totalSucceededGetQueueUserAclsRetrieved;
  @Metric("Total number of successful Retrieved getContainerReport and latency(ms)")
  private MutableRate totalSucceededGetContainerReportRetrieved;
  @Metric("Total number of successful Retrieved getContainers and latency(ms)")
  private MutableRate totalSucceededGetContainersRetrieved;
  @Metric("Total number of successful Retrieved listReservations and latency(ms)")
  private MutableRate totalSucceededListReservationsRetrieved;
  @Metric("Total number of successful Retrieved getResourceTypeInfo and latency(ms)")
  private MutableRate totalSucceededGetResourceTypeInfoRetrieved;
  @Metric("Total number of successful Retrieved failApplicationAttempt and latency(ms)")
  private MutableRate totalSucceededFailAppAttemptRetrieved;
  @Metric("Total number of successful Retrieved updateApplicationPriority and latency(ms)")
  private MutableRate totalSucceededUpdateAppPriorityRetrieved;
  @Metric("Total number of successful Retrieved updateApplicationTimeouts and latency(ms)")
  private MutableRate totalSucceededUpdateAppTimeoutsRetrieved;
  @Metric("Total number of successful Retrieved signalToContainer and latency(ms)")
  private MutableRate totalSucceededSignalToContainerRetrieved;
  @Metric("Total number of successful Retrieved getQueueInfo and latency(ms)")
  private MutableRate totalSucceededGetQueueInfoRetrieved;
  @Metric("Total number of successful Retrieved moveApplicationAcrossQueues and latency(ms)")
  private MutableRate totalSucceededMoveApplicationAcrossQueuesRetrieved;
  @Metric("Total number of successful Retrieved getResourceProfiles and latency(ms)")
  private MutableRate totalSucceededGetResourceProfilesRetrieved;
  @Metric("Total number of successful Retrieved getResourceProfile and latency(ms)")
  private MutableRate totalSucceededGetResourceProfileRetrieved;
  @Metric("Total number of successful Retrieved getAttributesToNodes and latency(ms)")
  private MutableRate totalSucceededGetAttributesToNodesRetrieved;
  @Metric("Total number of successful Retrieved getClusterNodeAttributes and latency(ms)")
  private MutableRate totalSucceededGetClusterNodeAttributesRetrieved;
  @Metric("Total number of successful Retrieved getNodesToAttributes and latency(ms)")
  private MutableRate totalSucceededGetNodesToAttributesRetrieved;
  @Metric("Total number of successful Retrieved GetNewReservation and latency(ms)")
  private MutableRate totalSucceededGetNewReservationRetrieved;
  @Metric("Total number of successful Retrieved SubmitReservation and latency(ms)")
  private MutableRate totalSucceededSubmitReservationRetrieved;
  @Metric("Total number of successful Retrieved UpdateReservation and latency(ms)")
  private MutableRate totalSucceededUpdateReservationRetrieved;
  @Metric("Total number of successful Retrieved DeleteReservation and latency(ms)")
  private MutableRate totalSucceededDeleteReservationRetrieved;
  @Metric("Total number of successful Retrieved ListReservation and latency(ms)")
  private MutableRate totalSucceededListReservationRetrieved;
  @Metric("Total number of successful Retrieved GetAppActivities and latency(ms)")
  private MutableRate totalSucceededGetAppActivitiesRetrieved;
  @Metric("Total number of successful Retrieved GetAppStatistics and latency(ms)")
  private MutableRate totalSucceededGetAppStatisticsRetrieved;
  @Metric("Total number of successful Retrieved GetAppPriority and latency(ms)")
  private MutableRate totalSucceededGetAppPriorityRetrieved;
  @Metric("Total number of successful Retrieved GetAppQueue and latency(ms)")
  private MutableRate totalSucceededGetAppQueueRetrieved;
  @Metric("Total number of successful Retrieved UpdateAppQueue and latency(ms)")
  private MutableRate totalSucceededUpdateAppQueueRetrieved;
  @Metric("Total number of successful Retrieved GetAppTimeout and latency(ms)")
  private MutableRate totalSucceededGetAppTimeoutRetrieved;
  @Metric("Total number of successful Retrieved GetAppTimeouts and latency(ms)")
  private MutableRate totalSucceededGetAppTimeoutsRetrieved;
  @Metric("Total number of successful Retrieved RefreshQueues and latency(ms)")
  private MutableRate totalSucceededRefreshQueuesRetrieved;
  @Metric("Total number of successful Retrieved GetRMNodeLabels and latency(ms)")
  private MutableRate totalSucceededGetRMNodeLabelsRetrieved;
  @Metric("Total number of successful Retrieved CheckUserAccessToQueue and latency(ms)")
  private MutableRate totalSucceededCheckUserAccessToQueueRetrieved;
  @Metric("Total number of successful Retrieved RefreshNodes and latency(ms)")
  private MutableRate totalSucceededRefreshNodesRetrieved;
  @Metric("Total number of successful Retrieved GetDelegationToken and latency(ms)")
  private MutableRate totalSucceededGetDelegationTokenRetrieved;
  @Metric("Total number of successful Retrieved RenewDelegationToken and latency(ms)")
  private MutableRate totalSucceededRenewDelegationTokenRetrieved;
  @Metric("Total number of successful Retrieved CancelDelegationToken and latency(ms)")
  private MutableRate totalSucceededCancelDelegationTokenRetrieved;
  @Metric("Total number of successful Retrieved DumpSchedulerLogs and latency(ms)")
  private MutableRate totalSucceededDumpSchedulerLogsRetrieved;
  @Metric("Total number of successful Retrieved RefreshSuperUserGroupsConfig and latency(ms)")
  private MutableRate totalSucceededRefreshSuperUserGroupsConfigurationRetrieved;
  @Metric("Total number of successful Retrieved RefreshUserToGroupsMappings and latency(ms)")
  private MutableRate totalSucceededRefreshUserToGroupsMappingsRetrieved;

  @Metric("Total number of successful Retrieved GetSchedulerInfo and latency(ms)")
  private MutableRate totalSucceededGetSchedulerInfoRetrieved;

  /**
   * Provide quantile counters for all latencies.
   */
  private MutableQuantiles submitApplicationLatency;
  private MutableQuantiles getNewApplicationLatency;
  private MutableQuantiles killApplicationLatency;
  private MutableQuantiles getApplicationReportLatency;
  private MutableQuantiles getApplicationsReportLatency;
  private MutableQuantiles getApplicationAttemptReportLatency;
  private MutableQuantiles getClusterMetricsLatency;
  private MutableQuantiles getClusterNodesLatency;
  private MutableQuantiles getNodeToLabelsLatency;
  private MutableQuantiles getLabelToNodesLatency;
  private MutableQuantiles getClusterNodeLabelsLatency;
  private MutableQuantiles getApplicationAttemptsLatency;
  private MutableQuantiles getQueueUserAclsLatency;
  private MutableQuantiles getContainerReportLatency;
  private MutableQuantiles getContainerLatency;
  private MutableQuantiles listReservationsLatency;
  private MutableQuantiles listResourceTypeInfoLatency;
  private MutableQuantiles failAppAttemptLatency;
  private MutableQuantiles updateAppPriorityLatency;
  private MutableQuantiles updateAppTimeoutsLatency;
  private MutableQuantiles signalToContainerLatency;
  private MutableQuantiles getQueueInfoLatency;
  private MutableQuantiles moveApplicationAcrossQueuesLatency;
  private MutableQuantiles getResourceProfilesLatency;
  private MutableQuantiles getResourceProfileLatency;
  private MutableQuantiles getAttributesToNodesLatency;
  private MutableQuantiles getClusterNodeAttributesLatency;
  private MutableQuantiles getNodesToAttributesLatency;
  private MutableQuantiles getNewReservationLatency;
  private MutableQuantiles submitReservationLatency;
  private MutableQuantiles updateReservationLatency;
  private MutableQuantiles deleteReservationLatency;
  private MutableQuantiles listReservationLatency;
  private MutableQuantiles getAppActivitiesLatency;
  private MutableQuantiles getAppStatisticsLatency;
  private MutableQuantiles getAppPriorityLatency;
  private MutableQuantiles getAppQueueLatency;
  private MutableQuantiles getUpdateQueueLatency;
  private MutableQuantiles getAppTimeoutLatency;
  private MutableQuantiles getAppTimeoutsLatency;
  private MutableQuantiles refreshQueuesLatency;
  private MutableQuantiles getRMNodeLabelsLatency;
  private MutableQuantiles checkUserAccessToQueueLatency;
  private MutableQuantiles refreshNodesLatency;
  private MutableQuantiles getDelegationTokenLatency;
  private MutableQuantiles renewDelegationTokenLatency;
  private MutableQuantiles cancelDelegationTokenLatency;
<<<<<<< HEAD
  private MutableQuantiles dumpSchedulerLogsLatency;
=======
  private MutableQuantiles getSchedulerInfoRetrievedLatency;
>>>>>>> 442a5fb2
  private MutableQuantiles refreshSuperUserGroupsConfLatency;
  private MutableQuantiles refreshUserToGroupsMappingsLatency;

  private static volatile RouterMetrics instance = null;
  private static MetricsRegistry registry;

  @SuppressWarnings("checkstyle:MethodLength")
  private RouterMetrics() {
    registry = new MetricsRegistry(RECORD_INFO);
    registry.tag(RECORD_INFO, "Router");
    getNewApplicationLatency = registry.newQuantiles("getNewApplicationLatency",
        "latency of get new application", "ops", "latency", 10);
    submitApplicationLatency = registry.newQuantiles("submitApplicationLatency",
        "latency of submit application", "ops", "latency", 10);
    killApplicationLatency = registry.newQuantiles("killApplicationLatency",
        "latency of kill application", "ops", "latency", 10);
    getApplicationReportLatency =
        registry.newQuantiles("getApplicationReportLatency",
            "latency of get application report", "ops", "latency", 10);
    getApplicationsReportLatency =
        registry.newQuantiles("getApplicationsReportLatency",
            "latency of get applications report", "ops", "latency", 10);
    getApplicationAttemptReportLatency =
        registry.newQuantiles("getApplicationAttemptReportLatency",
                    "latency of get applicationattempt " +
                            "report", "ops", "latency", 10);
    getClusterMetricsLatency =
        registry.newQuantiles("getClusterMetricsLatency",
            "latency of get cluster metrics", "ops", "latency", 10);

    getClusterNodesLatency =
        registry.newQuantiles("getClusterNodesLatency",
            "latency of get cluster nodes", "ops", "latency", 10);

    getNodeToLabelsLatency =
        registry.newQuantiles("getNodeToLabelsLatency",
            "latency of get node labels", "ops", "latency", 10);

    getLabelToNodesLatency =
        registry.newQuantiles("getLabelToNodesLatency",
            "latency of get label nodes", "ops", "latency", 10);

    getClusterNodeLabelsLatency =
        registry.newQuantiles("getClusterNodeLabelsLatency",
            "latency of get cluster node labels", "ops", "latency", 10);

    getApplicationAttemptsLatency =
        registry.newQuantiles("getApplicationAttemptsLatency",
            "latency of get application attempts", "ops", "latency", 10);

    getQueueUserAclsLatency =
        registry.newQuantiles("getQueueUserAclsLatency",
            "latency of get queue user acls", "ops", "latency", 10);

    getContainerReportLatency =
        registry.newQuantiles("getContainerReportLatency",
            "latency of get container report", "ops", "latency", 10);

    getContainerLatency =
        registry.newQuantiles("getContainerLatency",
            "latency of get container", "ops", "latency", 10);

    listReservationsLatency =
        registry.newQuantiles("listReservationsLatency",
            "latency of list reservations", "ops", "latency", 10);

    listResourceTypeInfoLatency =
        registry.newQuantiles("getResourceTypeInfoLatency",
            "latency of get resource type info", "ops", "latency", 10);

    failAppAttemptLatency =
        registry.newQuantiles("failApplicationAttemptLatency",
            "latency of fail application attempt", "ops", "latency", 10);

    updateAppPriorityLatency =
        registry.newQuantiles("updateApplicationPriorityLatency",
            "latency of update application priority", "ops", "latency", 10);

    updateAppTimeoutsLatency =
        registry.newQuantiles("updateApplicationTimeoutsLatency",
            "latency of update application timeouts", "ops", "latency", 10);

    signalToContainerLatency =
        registry.newQuantiles("signalToContainerLatency",
            "latency of signal to container timeouts", "ops", "latency", 10);

    getQueueInfoLatency =
        registry.newQuantiles("getQueueInfoLatency",
            "latency of get queue info timeouts", "ops", "latency", 10);

    moveApplicationAcrossQueuesLatency =
        registry.newQuantiles("moveApplicationAcrossQueuesLatency",
            "latency of move application across queues timeouts", "ops", "latency", 10);

    getResourceProfilesLatency =
        registry.newQuantiles("getResourceProfilesLatency",
            "latency of get resource profiles timeouts", "ops", "latency", 10);

    getResourceProfileLatency =
        registry.newQuantiles("getResourceProfileLatency",
            "latency of get resource profile timeouts", "ops", "latency", 10);

    getAttributesToNodesLatency =
        registry.newQuantiles("getAttributesToNodesLatency",
            "latency of get attributes to nodes timeouts", "ops", "latency", 10);

    getClusterNodeAttributesLatency =
        registry.newQuantiles("getClusterNodeAttributesLatency",
            "latency of get cluster node attributes timeouts", "ops", "latency", 10);

    getNodesToAttributesLatency =
        registry.newQuantiles("getNodesToAttributesLatency",
            "latency of get nodes to attributes timeouts", "ops", "latency", 10);

    getNewReservationLatency =
        registry.newQuantiles("getNewReservationLatency",
            "latency of get new reservation timeouts", "ops", "latency", 10);

    submitReservationLatency =
        registry.newQuantiles("submitReservationLatency",
            "latency of submit reservation timeouts", "ops", "latency", 10);

    updateReservationLatency =
        registry.newQuantiles("updateReservationLatency",
            "latency of update reservation timeouts", "ops", "latency", 10);

    deleteReservationLatency =
        registry.newQuantiles("deleteReservationLatency",
            "latency of delete reservation timeouts", "ops", "latency", 10);

    listReservationLatency =
        registry.newQuantiles("listReservationLatency",
            "latency of list reservation timeouts", "ops", "latency", 10);

    getAppActivitiesLatency = registry.newQuantiles("getAppActivitiesLatency",
         "latency of get app activities timeouts", "ops", "latency", 10);

    getAppStatisticsLatency = registry.newQuantiles("getAppStatisticsLatency",
         "latency of get app statistics timeouts", "ops", "latency", 10);

    getAppPriorityLatency = registry.newQuantiles("getAppPriorityLatency",
         "latency of get app priority timeouts", "ops", "latency", 10);

    getAppQueueLatency = registry.newQuantiles("getAppQueueLatency",
         "latency of get app queue timeouts", "ops", "latency", 10);

    getUpdateQueueLatency = registry.newQuantiles("getUpdateQueueLatency",
        "latency of update app queue timeouts", "ops", "latency", 10);

    getAppTimeoutLatency = registry.newQuantiles("getAppTimeoutLatency",
        "latency of get apptimeout timeouts", "ops", "latency", 10);

    getAppTimeoutsLatency = registry.newQuantiles("getAppTimeoutsLatency",
         "latency of get apptimeouts timeouts", "ops", "latency", 10);

    refreshQueuesLatency = registry.newQuantiles("refreshQueuesLatency",
         "latency of get refresh queues timeouts", "ops", "latency", 10);

    getRMNodeLabelsLatency = registry.newQuantiles("getRMNodeLabelsLatency",
        "latency of get rmnodelabels timeouts", "ops", "latency", 10);

    checkUserAccessToQueueLatency = registry.newQuantiles("checkUserAccessToQueueLatency",
        "latency of get apptimeouts timeouts", "ops", "latency", 10);

    refreshNodesLatency = registry.newQuantiles("refreshNodesLatency",
        "latency of get refresh nodes timeouts", "ops", "latency", 10);

    getDelegationTokenLatency = registry.newQuantiles("getDelegationTokenLatency",
        "latency of get delegation token timeouts", "ops", "latency", 10);

    renewDelegationTokenLatency = registry.newQuantiles("renewDelegationTokenLatency",
       "latency of renew delegation token timeouts", "ops", "latency", 10);

    cancelDelegationTokenLatency = registry.newQuantiles("cancelDelegationTokenLatency",
        "latency of cancel delegation token timeouts", "ops", "latency", 10);

<<<<<<< HEAD
    dumpSchedulerLogsLatency = registry.newQuantiles("dumpSchedulerLogsLatency",
        "latency of dump scheduler logs timeouts", "ops", "latency", 10);
=======
    getSchedulerInfoRetrievedLatency = registry.newQuantiles("getSchedulerInfoRetrievedLatency",
        "latency of get scheduler info timeouts", "ops", "latency", 10);
>>>>>>> 442a5fb2

    refreshSuperUserGroupsConfLatency = registry.newQuantiles("refreshSuperUserGroupsConfLatency",
        "latency of refresh superuser groups configuration timeouts", "ops", "latency", 10);

    refreshUserToGroupsMappingsLatency = registry.newQuantiles("refreshUserToGroupsMappingsLatency",
        "latency of refresh user to groups mappings timeouts", "ops", "latency", 10);
  }

  public static RouterMetrics getMetrics() {
    if (!isInitialized.get()) {
      synchronized (RouterMetrics.class) {
        if (instance == null) {
          instance = DefaultMetricsSystem.instance().register("RouterMetrics",
              "Metrics for the Yarn Router", new RouterMetrics());
          isInitialized.set(true);
        }
      }
    }
    return instance;
  }

  @VisibleForTesting
  synchronized static void destroy() {
    isInitialized.set(false);
    instance = null;
  }

  @VisibleForTesting
  public long getNumSucceededAppsCreated() {
    return totalSucceededAppsCreated.lastStat().numSamples();
  }

  @VisibleForTesting
  public long getNumSucceededAppsSubmitted() {
    return totalSucceededAppsSubmitted.lastStat().numSamples();
  }

  @VisibleForTesting
  public long getNumSucceededAppsKilled() {
    return totalSucceededAppsKilled.lastStat().numSamples();
  }

  @VisibleForTesting
  public long getNumSucceededAppsRetrieved() {
    return totalSucceededAppsRetrieved.lastStat().numSamples();
  }

  @VisibleForTesting
  public long getNumSucceededAppAttemptsRetrieved() {
    return totalSucceededAppAttemptsRetrieved.lastStat().numSamples();
  }

  @VisibleForTesting
  public long getNumSucceededMultipleAppsRetrieved() {
    return totalSucceededMultipleAppsRetrieved.lastStat().numSamples();
  }

  @VisibleForTesting
  public long getNumSucceededGetClusterMetricsRetrieved(){
    return totalSucceededGetClusterMetricsRetrieved.lastStat().numSamples();
  }

  @VisibleForTesting
  public long getNumSucceededGetClusterNodesRetrieved(){
    return totalSucceededGetClusterNodesRetrieved.lastStat().numSamples();
  }

  @VisibleForTesting
  public long getNumSucceededGetNodeToLabelsRetrieved(){
    return totalSucceededGetNodeToLabelsRetrieved.lastStat().numSamples();
  }

  @VisibleForTesting
  public long getNumSucceededGetLabelsToNodesRetrieved(){
    return totalSucceededGetLabelsToNodesRetrieved.lastStat().numSamples();
  }

  @VisibleForTesting
  public long getNumSucceededGetClusterNodeLabelsRetrieved(){
    return totalSucceededGetClusterNodeLabelsRetrieved.lastStat().numSamples();
  }

  @VisibleForTesting
  public long getNumSucceededAppAttemptReportRetrieved(){
    return totalSucceededAppAttemptReportRetrieved.lastStat().numSamples();
  }

  @VisibleForTesting
  public long getNumSucceededGetQueueUserAclsRetrieved(){
    return totalSucceededGetQueueUserAclsRetrieved.lastStat().numSamples();
  }

  @VisibleForTesting
  public long getNumSucceededGetContainerReportRetrieved() {
    return totalSucceededGetContainerReportRetrieved.lastStat().numSamples();
  }

  @VisibleForTesting
  public long getNumSucceededGetContainersRetrieved() {
    return totalSucceededGetContainersRetrieved.lastStat().numSamples();
  }

  @VisibleForTesting
  public long getNumSucceededListReservationsRetrieved() {
    return totalSucceededListReservationsRetrieved.lastStat().numSamples();
  }

  @VisibleForTesting
  public long getNumSucceededGetResourceTypeInfoRetrieved() {
    return totalSucceededGetResourceTypeInfoRetrieved.lastStat().numSamples();
  }

  @VisibleForTesting
  public long getNumSucceededFailAppAttemptRetrieved() {
    return totalSucceededFailAppAttemptRetrieved.lastStat().numSamples();
  }

  @VisibleForTesting
  public long getNumSucceededUpdateAppPriorityRetrieved() {
    return totalSucceededUpdateAppPriorityRetrieved.lastStat().numSamples();
  }

  @VisibleForTesting
  public long getNumSucceededUpdateAppTimeoutsRetrieved() {
    return totalSucceededUpdateAppTimeoutsRetrieved.lastStat().numSamples();
  }

  @VisibleForTesting
  public long getNumSucceededSignalToContainerRetrieved() {
    return totalSucceededSignalToContainerRetrieved.lastStat().numSamples();
  }

  @VisibleForTesting
  public long getNumSucceededGetQueueInfoRetrieved() {
    return totalSucceededGetQueueInfoRetrieved.lastStat().numSamples();
  }

  @VisibleForTesting
  public long getNumSucceededMoveApplicationAcrossQueuesRetrieved() {
    return totalSucceededMoveApplicationAcrossQueuesRetrieved.lastStat().numSamples();
  }

  @VisibleForTesting
  public long getNumSucceededGetResourceProfilesRetrieved() {
    return totalSucceededGetResourceProfilesRetrieved.lastStat().numSamples();
  }

  @VisibleForTesting
  public long getNumSucceededGetResourceProfileRetrieved() {
    return totalSucceededGetResourceProfileRetrieved.lastStat().numSamples();
  }

  @VisibleForTesting
  public long getNumSucceededGetAttributesToNodesRetrieved() {
    return totalSucceededGetAttributesToNodesRetrieved.lastStat().numSamples();
  }

  @VisibleForTesting
  public long getNumSucceededGetClusterNodeAttributesRetrieved() {
    return totalSucceededGetClusterNodeAttributesRetrieved.lastStat().numSamples();
  }

  @VisibleForTesting
  public long getNumSucceededGetNodesToAttributesRetrieved() {
    return totalSucceededGetNodesToAttributesRetrieved.lastStat().numSamples();
  }

  @VisibleForTesting
  public long getNumSucceededGetNewReservationRetrieved() {
    return totalSucceededGetNewReservationRetrieved.lastStat().numSamples();
  }

  @VisibleForTesting
  public long getNumSucceededSubmitReservationRetrieved() {
    return totalSucceededSubmitReservationRetrieved.lastStat().numSamples();
  }

  @VisibleForTesting
  public long getNumSucceededUpdateReservationRetrieved() {
    return totalSucceededUpdateReservationRetrieved.lastStat().numSamples();
  }

  @VisibleForTesting
  public long getNumSucceededDeleteReservationRetrieved() {
    return totalSucceededDeleteReservationRetrieved.lastStat().numSamples();
  }

  @VisibleForTesting
  public long getNumSucceededListReservationRetrieved() {
    return totalSucceededListReservationRetrieved.lastStat().numSamples();
  }

  @VisibleForTesting
  public long getNumSucceededGetAppActivitiesRetrieved() {
    return totalSucceededGetAppActivitiesRetrieved.lastStat().numSamples();
  }

  @VisibleForTesting
  public long getNumSucceededGetAppStatisticsRetrieved() {
    return totalSucceededGetAppStatisticsRetrieved.lastStat().numSamples();
  }

  @VisibleForTesting
  public long getNumSucceededGetAppPriorityRetrieved() {
    return totalSucceededGetAppPriorityRetrieved.lastStat().numSamples();
  }

  @VisibleForTesting
  public long getNumSucceededGetAppQueueRetrieved() {
    return totalSucceededGetAppQueueRetrieved.lastStat().numSamples();
  }

  @VisibleForTesting
  public long getNumSucceededUpdateAppQueueRetrieved() {
    return totalSucceededUpdateAppQueueRetrieved.lastStat().numSamples();
  }

  @VisibleForTesting
  public long getNumSucceededGetAppTimeoutRetrieved() {
    return totalSucceededGetAppTimeoutRetrieved.lastStat().numSamples();
  }

  @VisibleForTesting
  public long getNumSucceededGetAppTimeoutsRetrieved() {
    return totalSucceededGetAppTimeoutsRetrieved.lastStat().numSamples();
  }

  @VisibleForTesting
  public long getNumSucceededRefreshQueuesRetrieved() {
    return totalSucceededRefreshQueuesRetrieved.lastStat().numSamples();
  }

  @VisibleForTesting
  public long getNumSucceededRefreshNodesRetrieved() {
    return totalSucceededRefreshNodesRetrieved.lastStat().numSamples();
  }

  @VisibleForTesting
  public long getNumSucceededGetRMNodeLabelsRetrieved() {
    return totalSucceededGetRMNodeLabelsRetrieved.lastStat().numSamples();
  }

  @VisibleForTesting
  public long getNumSucceededCheckUserAccessToQueueRetrieved() {
    return totalSucceededCheckUserAccessToQueueRetrieved.lastStat().numSamples();
  }

  @VisibleForTesting
  public long getNumSucceededGetDelegationTokenRetrieved() {
    return totalSucceededGetDelegationTokenRetrieved.lastStat().numSamples();
  }

  @VisibleForTesting
  public long getNumSucceededRenewDelegationTokenRetrieved() {
    return totalSucceededRenewDelegationTokenRetrieved.lastStat().numSamples();
  }

  @VisibleForTesting
  public long getNumSucceededCancelDelegationTokenRetrieved() {
    return totalSucceededCancelDelegationTokenRetrieved.lastStat().numSamples();
  }

  @VisibleForTesting
<<<<<<< HEAD
  public long getNumSucceededDumpSchedulerLogsRetrieved() {
    return totalSucceededDumpSchedulerLogsRetrieved.lastStat().numSamples();
=======
  public long getNumSucceededGetSchedulerInfoRetrieved() {
    return totalSucceededGetSchedulerInfoRetrieved.lastStat().numSamples();
>>>>>>> 442a5fb2
  }

  @VisibleForTesting
  public long getNumSucceededRefreshSuperUserGroupsConfigurationRetrieved() {
    return totalSucceededRefreshSuperUserGroupsConfigurationRetrieved.lastStat().numSamples();
  }

  @VisibleForTesting
  public double getLatencySucceededAppsCreated() {
    return totalSucceededAppsCreated.lastStat().mean();
  }

  @VisibleForTesting
  public double getLatencySucceededAppsSubmitted() {
    return totalSucceededAppsSubmitted.lastStat().mean();
  }

  @VisibleForTesting
  public double getLatencySucceededAppsKilled() {
    return totalSucceededAppsKilled.lastStat().mean();
  }

  @VisibleForTesting
  public double getLatencySucceededGetAppAttemptReport() {
    return totalSucceededAppAttemptReportRetrieved.lastStat().mean();
  }

  @VisibleForTesting
  public double getLatencySucceededGetAppReport() {
    return totalSucceededAppsRetrieved.lastStat().mean();
  }

  @VisibleForTesting
  public double getLatencySucceededMultipleGetAppReport() {
    return totalSucceededMultipleAppsRetrieved.lastStat().mean();
  }

  @VisibleForTesting
  public double getLatencySucceededGetClusterMetricsRetrieved() {
    return totalSucceededGetClusterMetricsRetrieved.lastStat().mean();
  }

  @VisibleForTesting
  public double getLatencySucceededGetClusterNodesRetrieved() {
    return totalSucceededGetClusterNodesRetrieved.lastStat().mean();
  }

  @VisibleForTesting
  public double getLatencySucceededGetNodeToLabelsRetrieved() {
    return totalSucceededGetNodeToLabelsRetrieved.lastStat().mean();
  }

  @VisibleForTesting
  public double getLatencySucceededGetLabelsToNodesRetrieved() {
    return totalSucceededGetLabelsToNodesRetrieved.lastStat().mean();
  }

  @VisibleForTesting
  public double getLatencySucceededGetClusterNodeLabelsRetrieved() {
    return totalSucceededGetClusterNodeLabelsRetrieved.lastStat().mean();
  }

  @VisibleForTesting
  public double getLatencySucceededAppAttemptRetrieved() {
    return totalSucceededAppAttemptsRetrieved.lastStat().mean();
  }

  @VisibleForTesting
  public double getLatencySucceededGetQueueUserAclsRetrieved() {
    return totalSucceededGetQueueUserAclsRetrieved.lastStat().mean();
  }

  @VisibleForTesting
  public double getLatencySucceededGetContainerReportRetrieved() {
    return totalSucceededGetContainerReportRetrieved.lastStat().mean();
  }

  @VisibleForTesting
  public double getLatencySucceededGetContainersRetrieved() {
    return totalSucceededGetContainersRetrieved.lastStat().mean();
  }

  @VisibleForTesting
  public double getLatencySucceededListReservationsRetrieved() {
    return totalSucceededListReservationsRetrieved.lastStat().mean();
  }

  @VisibleForTesting
  public double getLatencySucceededGetResourceTypeInfoRetrieved() {
    return totalSucceededGetResourceTypeInfoRetrieved.lastStat().mean();
  }

  @VisibleForTesting
  public double getLatencySucceededFailAppAttemptRetrieved() {
    return totalSucceededFailAppAttemptRetrieved.lastStat().mean();
  }

  @VisibleForTesting
  public double getLatencySucceededUpdateAppPriorityRetrieved() {
    return totalSucceededUpdateAppPriorityRetrieved.lastStat().mean();
  }

  @VisibleForTesting
  public double getLatencySucceededUpdateAppTimeoutsRetrieved() {
    return totalSucceededUpdateAppTimeoutsRetrieved.lastStat().mean();
  }

  @VisibleForTesting
  public double getLatencySucceededSignalToContainerRetrieved() {
    return totalSucceededSignalToContainerRetrieved.lastStat().mean();
  }

  @VisibleForTesting
  public double getLatencySucceededGetQueueInfoRetrieved() {
    return totalSucceededGetQueueInfoRetrieved.lastStat().mean();
  }

  @VisibleForTesting
  public double getLatencySucceededMoveApplicationAcrossQueuesRetrieved() {
    return totalSucceededMoveApplicationAcrossQueuesRetrieved.lastStat().mean();
  }

  @VisibleForTesting
  public double getLatencySucceededGetResourceProfilesRetrieved() {
    return totalSucceededGetResourceProfilesRetrieved.lastStat().mean();
  }

  @VisibleForTesting
  public double getLatencySucceededGetResourceProfileRetrieved() {
    return totalSucceededGetResourceProfileRetrieved.lastStat().mean();
  }

  @VisibleForTesting
  public double getLatencySucceededGetAttributesToNodesRetrieved() {
    return totalSucceededGetAttributesToNodesRetrieved.lastStat().mean();
  }

  @VisibleForTesting
  public double getLatencySucceededGetClusterNodeAttributesRetrieved() {
    return totalSucceededGetClusterNodeAttributesRetrieved.lastStat().mean();
  }

  @VisibleForTesting
  public double getLatencySucceededGetNodesToAttributesRetrieved() {
    return totalSucceededGetNodesToAttributesRetrieved.lastStat().mean();
  }

  @VisibleForTesting
  public double getLatencySucceededGetNewReservationRetrieved() {
    return totalSucceededGetNewReservationRetrieved.lastStat().mean();
  }

  @VisibleForTesting
  public double getLatencySucceededSubmitReservationRetrieved() {
    return totalSucceededSubmitReservationRetrieved.lastStat().mean();
  }

  @VisibleForTesting
  public double getLatencySucceededUpdateReservationRetrieved() {
    return totalSucceededUpdateReservationRetrieved.lastStat().mean();
  }

  @VisibleForTesting
  public double getLatencySucceededDeleteReservationRetrieved() {
    return totalSucceededDeleteReservationRetrieved.lastStat().mean();
  }

  @VisibleForTesting
  public double getLatencySucceededListReservationRetrieved() {
    return totalSucceededListReservationRetrieved.lastStat().mean();
  }

  @VisibleForTesting
  public double getLatencySucceededGetAppActivitiesRetrieved() {
    return totalSucceededGetAppActivitiesRetrieved.lastStat().mean();
  }

  @VisibleForTesting
  public double getLatencySucceededGetAppStatisticsRetrieved() {
    return totalSucceededGetAppStatisticsRetrieved.lastStat().mean();
  }

  @VisibleForTesting
  public double getLatencySucceededGetAppPriorityRetrieved() {
    return totalSucceededGetAppPriorityRetrieved.lastStat().mean();
  }

  @VisibleForTesting
  public double getLatencySucceededGetAppQueueRetrieved() {
    return totalSucceededGetAppQueueRetrieved.lastStat().mean();
  }

  @VisibleForTesting
  public double getLatencySucceededUpdateAppQueueRetrieved() {
    return totalSucceededUpdateAppQueueRetrieved.lastStat().mean();
  }

  @VisibleForTesting
  public double getLatencySucceededGetAppTimeoutRetrieved() {
    return totalSucceededGetAppTimeoutRetrieved.lastStat().mean();
  }

  @VisibleForTesting
  public double getLatencySucceededGetAppTimeoutsRetrieved() {
    return totalSucceededGetAppTimeoutsRetrieved.lastStat().mean();
  }

  @VisibleForTesting
  public double getLatencySucceededRefreshQueuesRetrieved() {
    return totalSucceededRefreshQueuesRetrieved.lastStat().mean();
  }

  @VisibleForTesting
  public double getLatencySucceededRefreshNodesRetrieved() {
    return totalSucceededRefreshNodesRetrieved.lastStat().mean();
  }

  @VisibleForTesting
  public double getLatencySucceededGetRMNodeLabelsRetrieved() {
    return totalSucceededGetRMNodeLabelsRetrieved.lastStat().mean();
  }

  @VisibleForTesting
  public double getLatencySucceededCheckUserAccessToQueueRetrieved() {
    return totalSucceededCheckUserAccessToQueueRetrieved.lastStat().mean();
  }

  @VisibleForTesting
  public double getLatencySucceededGetDelegationTokenRetrieved() {
    return totalSucceededGetDelegationTokenRetrieved.lastStat().mean();
  }

  @VisibleForTesting
  public double getLatencySucceededRenewDelegationTokenRetrieved() {
    return totalSucceededRenewDelegationTokenRetrieved.lastStat().mean();
  }

  @VisibleForTesting
  public double getLatencySucceededCancelDelegationTokenRetrieved() {
    return totalSucceededCancelDelegationTokenRetrieved.lastStat().mean();
  }

  @VisibleForTesting
<<<<<<< HEAD
  public double getLatencySucceededDumpSchedulerLogsRetrieved() {
    return totalSucceededDumpSchedulerLogsRetrieved.lastStat().mean();
=======
  public double getLatencySucceededGetSchedulerInfoRetrieved() {
    return totalSucceededGetSchedulerInfoRetrieved.lastStat().mean();
>>>>>>> 442a5fb2
  }

  @VisibleForTesting
  public double getLatencySucceededRefreshSuperUserGroupsConfigurationRetrieved() {
    return totalSucceededRefreshSuperUserGroupsConfigurationRetrieved.lastStat().mean();
  }

  @VisibleForTesting
  public int getAppsFailedCreated() {
    return numAppsFailedCreated.value();
  }

  @VisibleForTesting
  public int getAppsFailedSubmitted() {
    return numAppsFailedSubmitted.value();
  }

  @VisibleForTesting
  public int getAppsFailedKilled() {
    return numAppsFailedKilled.value();
  }

  @VisibleForTesting
  public int getAppsFailedRetrieved() {
    return numAppsFailedRetrieved.value();
  }

  @VisibleForTesting
  public int getAppAttemptsFailedRetrieved() {
    return numAppAttemptsFailedRetrieved.value();
  }

  @VisibleForTesting
  public int getMultipleAppsFailedRetrieved() {
    return numMultipleAppsFailedRetrieved.value();
  }

  @VisibleForTesting
  public int getClusterMetricsFailedRetrieved() {
    return numGetClusterMetricsFailedRetrieved.value();
  }

  @VisibleForTesting
  public int getClusterNodesFailedRetrieved() {
    return numGetClusterNodesFailedRetrieved.value();
  }

  @VisibleForTesting
  public int getNodeToLabelsFailedRetrieved() {
    return numGetNodeToLabelsFailedRetrieved.value();
  }

  @VisibleForTesting
  public int getLabelsToNodesFailedRetrieved() {
    return numGetLabelsToNodesFailedRetrieved.value();
  }

  @VisibleForTesting
  public int getGetClusterNodeLabelsFailedRetrieved() {
    return numGetClusterNodeLabelsFailedRetrieved.value();
  }

  @VisibleForTesting
  public int getAppAttemptReportFailedRetrieved() {
    return numAppAttemptReportFailedRetrieved.value();
  }

  @VisibleForTesting
  public int getQueueUserAclsFailedRetrieved() {
    return numGetQueueUserAclsFailedRetrieved.value();
  }

  @VisibleForTesting
  public int getContainerReportFailedRetrieved() {
    return numGetContainerReportFailedRetrieved.value();
  }

  @VisibleForTesting
  public int getContainersFailedRetrieved() {
    return numGetContainersFailedRetrieved.value();
  }

  @VisibleForTesting
  public int getListReservationsFailedRetrieved() {
    return numListReservationsFailedRetrieved.value();
  }

  @VisibleForTesting
  public int getGetResourceTypeInfoRetrieved() {
    return numGetResourceTypeInfo.value();
  }

  @VisibleForTesting
  public int getFailApplicationAttemptFailedRetrieved() {
    return numFailAppAttemptFailedRetrieved.value();
  }

  @VisibleForTesting
  public int getUpdateApplicationPriorityFailedRetrieved() {
    return numUpdateAppPriorityFailedRetrieved.value();
  }

  @VisibleForTesting
  public int getUpdateApplicationTimeoutsFailedRetrieved() {
    return numUpdateAppTimeoutsFailedRetrieved.value();
  }

  @VisibleForTesting
  public int getSignalToContainerFailedRetrieved() {
    return numSignalToContainerFailedRetrieved.value();
  }

  public int getQueueInfoFailedRetrieved() {
    return numGetQueueInfoFailedRetrieved.value();
  }

  public int getMoveApplicationAcrossQueuesFailedRetrieved() {
    return numMoveApplicationAcrossQueuesFailedRetrieved.value();
  }

  public int getResourceProfilesFailedRetrieved() {
    return numGetResourceProfilesFailedRetrieved.value();
  }

  public int getResourceProfileFailedRetrieved() {
    return numGetResourceProfileFailedRetrieved.value();
  }

  public int getAttributesToNodesFailedRetrieved() {
    return numGetAttributesToNodesFailedRetrieved.value();
  }

  public int getClusterNodeAttributesFailedRetrieved() {
    return numGetClusterNodeAttributesFailedRetrieved.value();
  }

  public int getNodesToAttributesFailedRetrieved() {
    return numGetNodesToAttributesFailedRetrieved.value();
  }

  public int getNewReservationFailedRetrieved() {
    return numGetNewReservationFailedRetrieved.value();
  }

  public int getSubmitReservationFailedRetrieved() {
    return numSubmitReservationFailedRetrieved.value();
  }

  public int getUpdateReservationFailedRetrieved() {
    return numUpdateReservationFailedRetrieved.value();
  }

  public int getDeleteReservationFailedRetrieved() {
    return numDeleteReservationFailedRetrieved.value();
  }

  public int getListReservationFailedRetrieved() {
    return numListReservationFailedRetrieved.value();
  }

  public int getAppActivitiesFailedRetrieved() {
    return numGetAppActivitiesFailedRetrieved.value();
  }

  public int getAppStatisticsFailedRetrieved() {
    return numGetAppStatisticsFailedRetrieved.value();
  }

  public int getAppPriorityFailedRetrieved() {
    return numGetAppPriorityFailedRetrieved.value();
  }

  public int getAppQueueFailedRetrieved() {
    return numGetAppQueueFailedRetrieved.value();
  }

  public int getUpdateAppQueueFailedRetrieved() {
    return numUpdateAppQueueFailedRetrieved.value();
  }

  public int getAppTimeoutFailedRetrieved() {
    return numGetAppTimeoutFailedRetrieved.value();
  }

  public int getAppTimeoutsFailedRetrieved() {
    return numGetAppTimeoutsFailedRetrieved.value();
  }


  public int getRefreshQueuesFailedRetrieved() {
    return numRefreshQueuesFailedRetrieved.value();
  }

  public int getRMNodeLabelsFailedRetrieved() {
    return numGetRMNodeLabelsFailedRetrieved.value();
  }

  public int getCheckUserAccessToQueueFailedRetrieved() {
    return numCheckUserAccessToQueueFailedRetrieved.value();
  }

  public int getNumRefreshNodesFailedRetrieved() {
    return numRefreshNodesFailedRetrieved.value();
  }

  public int getNumRefreshSuperUserGroupsConfigurationFailedRetrieved() {
    return numRefreshSuperUserGroupsConfigurationFailedRetrieved.value();
  }

  public int getNumRefreshUserToGroupsMappingsFailedRetrieved() {
    return numRefreshUserToGroupsMappingsFailedRetrieved.value();
  }

  public int getDelegationTokenFailedRetrieved() {
    return numGetDelegationTokenFailedRetrieved.value();
  }

  public int getRenewDelegationTokenFailedRetrieved() {
    return numRenewDelegationTokenFailedRetrieved.value();
  }

  public int getCancelDelegationTokenFailedRetrieved() {
    return numCancelDelegationTokenFailedRetrieved.value();
  }

<<<<<<< HEAD
  public int getDumpSchedulerLogsFailedRetrieved() {
    return numDumpSchedulerLogsFailedRetrieved.value();
=======
  public int getSchedulerInfoFailedRetrieved() {
    return numGetSchedulerInfoFailedRetrieved.value();
>>>>>>> 442a5fb2
  }

  public void succeededAppsCreated(long duration) {
    totalSucceededAppsCreated.add(duration);
    getNewApplicationLatency.add(duration);
  }

  public void succeededAppsSubmitted(long duration) {
    totalSucceededAppsSubmitted.add(duration);
    submitApplicationLatency.add(duration);
  }

  public void succeededAppsKilled(long duration) {
    totalSucceededAppsKilled.add(duration);
    killApplicationLatency.add(duration);
  }

  public void succeededAppsRetrieved(long duration) {
    totalSucceededAppsRetrieved.add(duration);
    getApplicationReportLatency.add(duration);
  }

  public void succeededMultipleAppsRetrieved(long duration) {
    totalSucceededMultipleAppsRetrieved.add(duration);
    getApplicationsReportLatency.add(duration);
  }

  public void succeededAppAttemptsRetrieved(long duration) {
    totalSucceededAppAttemptsRetrieved.add(duration);
    getApplicationAttemptsLatency.add(duration);
  }

  public void succeededGetClusterMetricsRetrieved(long duration) {
    totalSucceededGetClusterMetricsRetrieved.add(duration);
    getClusterMetricsLatency.add(duration);
  }

  public void succeededGetClusterNodesRetrieved(long duration) {
    totalSucceededGetClusterNodesRetrieved.add(duration);
    getClusterNodesLatency.add(duration);
  }

  public void succeededGetNodeToLabelsRetrieved(long duration) {
    totalSucceededGetNodeToLabelsRetrieved.add(duration);
    getNodeToLabelsLatency.add(duration);
  }

  public void succeededGetLabelsToNodesRetrieved(long duration) {
    totalSucceededGetLabelsToNodesRetrieved.add(duration);
    getLabelToNodesLatency.add(duration);
  }

  public void succeededGetClusterNodeLabelsRetrieved(long duration) {
    totalSucceededGetClusterNodeLabelsRetrieved.add(duration);
    getClusterNodeLabelsLatency.add(duration);
  }

  public void succeededAppAttemptReportRetrieved(long duration) {
    totalSucceededAppAttemptReportRetrieved.add(duration);
    getApplicationAttemptReportLatency.add(duration);
  }

  public void succeededGetQueueUserAclsRetrieved(long duration) {
    totalSucceededGetQueueUserAclsRetrieved.add(duration);
    getQueueUserAclsLatency.add(duration);
  }

  public void succeededGetContainerReportRetrieved(long duration) {
    totalSucceededGetContainerReportRetrieved.add(duration);
    getContainerReportLatency.add(duration);
  }

  public void succeededGetContainersRetrieved(long duration) {
    totalSucceededGetContainersRetrieved.add(duration);
    getContainerLatency.add(duration);
  }

  public void succeededListReservationsRetrieved(long duration) {
    totalSucceededListReservationsRetrieved.add(duration);
    listReservationsLatency.add(duration);
  }

  public void succeededGetResourceTypeInfoRetrieved(long duration) {
    totalSucceededGetResourceTypeInfoRetrieved.add(duration);
    listResourceTypeInfoLatency.add(duration);
  }

  public void succeededFailAppAttemptRetrieved(long duration) {
    totalSucceededFailAppAttemptRetrieved.add(duration);
    failAppAttemptLatency.add(duration);
  }

  public void succeededUpdateAppPriorityRetrieved(long duration) {
    totalSucceededUpdateAppPriorityRetrieved.add(duration);
    updateAppPriorityLatency.add(duration);
  }

  public void succeededUpdateAppTimeoutsRetrieved(long duration) {
    totalSucceededUpdateAppTimeoutsRetrieved.add(duration);
    updateAppTimeoutsLatency.add(duration);
  }

  public void succeededSignalToContainerRetrieved(long duration) {
    totalSucceededSignalToContainerRetrieved.add(duration);
    signalToContainerLatency.add(duration);
  }

  public void succeededGetQueueInfoRetrieved(long duration) {
    totalSucceededGetQueueInfoRetrieved.add(duration);
    getQueueInfoLatency.add(duration);
  }

  public void succeededMoveApplicationAcrossQueuesRetrieved(long duration) {
    totalSucceededMoveApplicationAcrossQueuesRetrieved.add(duration);
    moveApplicationAcrossQueuesLatency.add(duration);
  }

  public void succeededGetResourceProfilesRetrieved(long duration) {
    totalSucceededGetResourceProfilesRetrieved.add(duration);
    getResourceProfilesLatency.add(duration);
  }

  public void succeededGetResourceProfileRetrieved(long duration) {
    totalSucceededGetResourceProfileRetrieved.add(duration);
    getResourceProfileLatency.add(duration);
  }

  public void succeededGetAttributesToNodesRetrieved(long duration) {
    totalSucceededGetAttributesToNodesRetrieved.add(duration);
    getAttributesToNodesLatency.add(duration);
  }

  public void succeededGetClusterNodeAttributesRetrieved(long duration) {
    totalSucceededGetClusterNodeAttributesRetrieved.add(duration);
    getClusterNodeAttributesLatency.add(duration);
  }

  public void succeededGetNodesToAttributesRetrieved(long duration) {
    totalSucceededGetNodesToAttributesRetrieved.add(duration);
    getNodesToAttributesLatency.add(duration);
  }

  public void succeededGetNewReservationRetrieved(long duration) {
    totalSucceededGetNewReservationRetrieved.add(duration);
    getNewReservationLatency.add(duration);
  }

  public void succeededSubmitReservationRetrieved(long duration) {
    totalSucceededSubmitReservationRetrieved.add(duration);
    submitReservationLatency.add(duration);
  }

  public void succeededUpdateReservationRetrieved(long duration) {
    totalSucceededUpdateReservationRetrieved.add(duration);
    updateReservationLatency.add(duration);
  }

  public void succeededDeleteReservationRetrieved(long duration) {
    totalSucceededDeleteReservationRetrieved.add(duration);
    deleteReservationLatency.add(duration);
  }

  public void succeededListReservationRetrieved(long duration) {
    totalSucceededListReservationRetrieved.add(duration);
    listReservationLatency.add(duration);
  }

  public void succeededGetAppActivitiesRetrieved(long duration) {
    totalSucceededGetAppActivitiesRetrieved.add(duration);
    getAppActivitiesLatency.add(duration);
  }

  public void succeededGetAppStatisticsRetrieved(long duration) {
    totalSucceededGetAppStatisticsRetrieved.add(duration);
    getAppStatisticsLatency.add(duration);
  }

  public void succeededGetAppPriorityRetrieved(long duration) {
    totalSucceededGetAppPriorityRetrieved.add(duration);
    getAppPriorityLatency.add(duration);
  }

  public void succeededGetAppQueueRetrieved(long duration) {
    totalSucceededGetAppQueueRetrieved.add(duration);
    getAppQueueLatency.add(duration);
  }

  public void succeededUpdateAppQueueRetrieved(long duration) {
    totalSucceededUpdateAppQueueRetrieved.add(duration);
    getUpdateQueueLatency.add(duration);
  }

  public void succeededGetAppTimeoutRetrieved(long duration) {
    totalSucceededGetAppTimeoutRetrieved.add(duration);
    getAppTimeoutLatency.add(duration);
  }

  public void succeededGetAppTimeoutsRetrieved(long duration) {
    totalSucceededGetAppTimeoutsRetrieved.add(duration);
    getAppTimeoutsLatency.add(duration);
  }

  public void succeededRefreshQueuesRetrieved(long duration) {
    totalSucceededRefreshQueuesRetrieved.add(duration);
    refreshQueuesLatency.add(duration);
  }

  public void succeededRefreshNodesRetrieved(long duration) {
    totalSucceededRefreshNodesRetrieved.add(duration);
    refreshNodesLatency.add(duration);
  }

  public void succeededGetRMNodeLabelsRetrieved(long duration) {
    totalSucceededGetRMNodeLabelsRetrieved.add(duration);
    getRMNodeLabelsLatency.add(duration);
  }

  public void succeededCheckUserAccessToQueueRetrieved(long duration) {
    totalSucceededCheckUserAccessToQueueRetrieved.add(duration);
    checkUserAccessToQueueLatency.add(duration);
  }

  public void succeededGetDelegationTokenRetrieved(long duration) {
    totalSucceededGetDelegationTokenRetrieved.add(duration);
    getDelegationTokenLatency.add(duration);
  }

  public void succeededRenewDelegationTokenRetrieved(long duration) {
    totalSucceededRenewDelegationTokenRetrieved.add(duration);
    renewDelegationTokenLatency.add(duration);
  }

  public void succeededCancelDelegationTokenRetrieved(long duration) {
    totalSucceededCancelDelegationTokenRetrieved.add(duration);
    cancelDelegationTokenLatency.add(duration);
  }

<<<<<<< HEAD
  public void succeededDumpSchedulerLogsRetrieved(long duration) {
    totalSucceededDumpSchedulerLogsRetrieved.add(duration);
    dumpSchedulerLogsLatency.add(duration);
=======
  public void succeededGetSchedulerInfoRetrieved(long duration) {
    totalSucceededGetSchedulerInfoRetrieved.add(duration);
    getSchedulerInfoRetrievedLatency.add(duration);
>>>>>>> 442a5fb2
  }

  public void succeededRefreshSuperUserGroupsConfRetrieved(long duration) {
    totalSucceededRefreshSuperUserGroupsConfigurationRetrieved.add(duration);
    refreshSuperUserGroupsConfLatency.add(duration);
  }

  public void succeededRefreshUserToGroupsMappingsRetrieved(long duration) {
    totalSucceededRefreshUserToGroupsMappingsRetrieved.add(duration);
    refreshUserToGroupsMappingsLatency.add(duration);
  }

  public void incrAppsFailedCreated() {
    numAppsFailedCreated.incr();
  }

  public void incrAppsFailedSubmitted() {
    numAppsFailedSubmitted.incr();
  }

  public void incrAppsFailedKilled() {
    numAppsFailedKilled.incr();
  }

  public void incrAppsFailedRetrieved() {
    numAppsFailedRetrieved.incr();
  }

  public void incrMultipleAppsFailedRetrieved() {
    numMultipleAppsFailedRetrieved.incr();
  }

  public void incrAppAttemptsFailedRetrieved() {
    numAppAttemptsFailedRetrieved.incr();
  }

  public void incrGetClusterMetricsFailedRetrieved() {
    numGetClusterMetricsFailedRetrieved.incr();
  }

  public void incrClusterNodesFailedRetrieved() {
    numGetClusterNodesFailedRetrieved.incr();
  }

  public void incrNodeToLabelsFailedRetrieved() {
    numGetNodeToLabelsFailedRetrieved.incr();
  }

  public void incrLabelsToNodesFailedRetrieved() {
    numGetLabelsToNodesFailedRetrieved.incr();
  }

  public void incrClusterNodeLabelsFailedRetrieved() {
    numGetClusterNodeLabelsFailedRetrieved.incr();
  }

  public void incrAppAttemptReportFailedRetrieved() {
    numAppAttemptReportFailedRetrieved.incr();
  }

  public void incrQueueUserAclsFailedRetrieved() {
    numGetQueueUserAclsFailedRetrieved.incr();
  }

  public void incrGetContainerReportFailedRetrieved() {
    numGetContainerReportFailedRetrieved.incr();
  }

  public void incrGetContainersFailedRetrieved() {
    numGetContainersFailedRetrieved.incr();
  }

  public void incrListReservationsFailedRetrieved() {
    numListReservationsFailedRetrieved.incr();
  }

  public void incrResourceTypeInfoFailedRetrieved() {
    numGetResourceTypeInfo.incr();
  }

  public void incrFailAppAttemptFailedRetrieved() {
    numFailAppAttemptFailedRetrieved.incr();
  }

  public void incrUpdateAppPriorityFailedRetrieved() {
    numUpdateAppPriorityFailedRetrieved.incr();
  }

  public void incrUpdateApplicationTimeoutsRetrieved() {
    numUpdateAppTimeoutsFailedRetrieved.incr();
  }

  public void incrSignalToContainerFailedRetrieved() {
    numSignalToContainerFailedRetrieved.incr();
  }

  public void incrGetQueueInfoFailedRetrieved() {
    numGetQueueInfoFailedRetrieved.incr();
  }

  public void incrMoveApplicationAcrossQueuesFailedRetrieved() {
    numMoveApplicationAcrossQueuesFailedRetrieved.incr();
  }

  public void incrGetResourceProfilesFailedRetrieved() {
    numGetResourceProfilesFailedRetrieved.incr();
  }

  public void incrGetResourceProfileFailedRetrieved() {
    numGetResourceProfileFailedRetrieved.incr();
  }

  public void incrGetAttributesToNodesFailedRetrieved() {
    numGetAttributesToNodesFailedRetrieved.incr();
  }

  public void incrGetClusterNodeAttributesFailedRetrieved() {
    numGetClusterNodeAttributesFailedRetrieved.incr();
  }

  public void incrGetNodesToAttributesFailedRetrieved() {
    numGetNodesToAttributesFailedRetrieved.incr();
  }

  public void incrGetNewReservationFailedRetrieved() {
    numGetNewReservationFailedRetrieved.incr();
  }

  public void incrSubmitReservationFailedRetrieved() {
    numSubmitReservationFailedRetrieved.incr();
  }

  public void incrUpdateReservationFailedRetrieved() {
    numUpdateReservationFailedRetrieved.incr();
  }

  public void incrDeleteReservationFailedRetrieved() {
    numDeleteReservationFailedRetrieved.incr();
  }

  public void incrListReservationFailedRetrieved() {
    numListReservationFailedRetrieved.incr();
  }

  public void incrGetAppActivitiesFailedRetrieved() {
    numGetAppActivitiesFailedRetrieved.incr();
  }

  public void incrGetAppStatisticsFailedRetrieved() {
    numGetAppStatisticsFailedRetrieved.incr();
  }

  public void incrGetAppPriorityFailedRetrieved() {
    numGetAppPriorityFailedRetrieved.incr();
  }

  public void incrGetAppQueueFailedRetrieved() {
    numGetAppQueueFailedRetrieved.incr();
  }

  public void incrUpdateAppQueueFailedRetrieved() {
    numUpdateAppQueueFailedRetrieved.incr();
  }

  public void incrGetAppTimeoutFailedRetrieved() {
    numGetAppTimeoutFailedRetrieved.incr();
  }

  public void incrGetAppTimeoutsFailedRetrieved() {
    numGetAppTimeoutsFailedRetrieved.incr();
  }

  public void incrRefreshQueuesFailedRetrieved() {
    numRefreshQueuesFailedRetrieved.incr();
  }

  public void incrGetRMNodeLabelsFailedRetrieved() {
    numGetRMNodeLabelsFailedRetrieved.incr();
  }

  public void incrCheckUserAccessToQueueFailedRetrieved() {
    numCheckUserAccessToQueueFailedRetrieved.incr();
  }

  public void incrRefreshNodesFailedRetrieved() {
    numRefreshNodesFailedRetrieved.incr();
  }

  public void incrRefreshSuperUserGroupsConfigurationFailedRetrieved() {
    numRefreshSuperUserGroupsConfigurationFailedRetrieved.incr();
  }

  public void incrRefreshUserToGroupsMappingsFailedRetrieved() {
    numRefreshUserToGroupsMappingsFailedRetrieved.incr();
  }

  public void incrGetDelegationTokenFailedRetrieved() {
    numGetDelegationTokenFailedRetrieved.incr();
  }

  public void incrRenewDelegationTokenFailedRetrieved() {
    numRenewDelegationTokenFailedRetrieved.incr();
  }

  public void incrCancelDelegationTokenFailedRetrieved() {
    numCancelDelegationTokenFailedRetrieved.incr();
  }

<<<<<<< HEAD
  public void incrDumpSchedulerLogsFailedRetrieved() {
    numDumpSchedulerLogsFailedRetrieved.incr();
=======
  public void incrGetSchedulerInfoFailedRetrieved() {
    numGetSchedulerInfoFailedRetrieved.incr();
>>>>>>> 442a5fb2
  }
}<|MERGE_RESOLUTION|>--- conflicted
+++ resolved
@@ -135,13 +135,10 @@
   private MutableGaugeInt numRenewDelegationTokenFailedRetrieved;
   @Metric("# of renewDelegationToken failed to be retrieved")
   private MutableGaugeInt numCancelDelegationTokenFailedRetrieved;
-<<<<<<< HEAD
   @Metric("# of dumpSchedulerLogs failed to be retrieved")
   private MutableGaugeInt numDumpSchedulerLogsFailedRetrieved;
-=======
   @Metric("# of getSchedulerInfo failed to be retrieved")
   private MutableGaugeInt numGetSchedulerInfoFailedRetrieved;
->>>>>>> 442a5fb2
   @Metric("# of refreshSuperUserGroupsConfiguration failed to be retrieved")
   private MutableGaugeInt numRefreshSuperUserGroupsConfigurationFailedRetrieved;
   @Metric("# of refreshUserToGroupsMappings failed to be retrieved")
@@ -302,11 +299,8 @@
   private MutableQuantiles getDelegationTokenLatency;
   private MutableQuantiles renewDelegationTokenLatency;
   private MutableQuantiles cancelDelegationTokenLatency;
-<<<<<<< HEAD
   private MutableQuantiles dumpSchedulerLogsLatency;
-=======
   private MutableQuantiles getSchedulerInfoRetrievedLatency;
->>>>>>> 442a5fb2
   private MutableQuantiles refreshSuperUserGroupsConfLatency;
   private MutableQuantiles refreshUserToGroupsMappingsLatency;
 
@@ -483,13 +477,11 @@
     cancelDelegationTokenLatency = registry.newQuantiles("cancelDelegationTokenLatency",
         "latency of cancel delegation token timeouts", "ops", "latency", 10);
 
-<<<<<<< HEAD
     dumpSchedulerLogsLatency = registry.newQuantiles("dumpSchedulerLogsLatency",
         "latency of dump scheduler logs timeouts", "ops", "latency", 10);
-=======
+
     getSchedulerInfoRetrievedLatency = registry.newQuantiles("getSchedulerInfoRetrievedLatency",
         "latency of get scheduler info timeouts", "ops", "latency", 10);
->>>>>>> 442a5fb2
 
     refreshSuperUserGroupsConfLatency = registry.newQuantiles("refreshSuperUserGroupsConfLatency",
         "latency of refresh superuser groups configuration timeouts", "ops", "latency", 10);
@@ -753,13 +745,13 @@
   }
 
   @VisibleForTesting
-<<<<<<< HEAD
   public long getNumSucceededDumpSchedulerLogsRetrieved() {
     return totalSucceededDumpSchedulerLogsRetrieved.lastStat().numSamples();
-=======
+  }
+  
+  @VisibleForTesting
   public long getNumSucceededGetSchedulerInfoRetrieved() {
     return totalSucceededGetSchedulerInfoRetrieved.lastStat().numSamples();
->>>>>>> 442a5fb2
   }
 
   @VisibleForTesting
@@ -1003,13 +995,13 @@
   }
 
   @VisibleForTesting
-<<<<<<< HEAD
   public double getLatencySucceededDumpSchedulerLogsRetrieved() {
     return totalSucceededDumpSchedulerLogsRetrieved.lastStat().mean();
-=======
+  }
+  
+  @VisibleForTesting
   public double getLatencySucceededGetSchedulerInfoRetrieved() {
     return totalSucceededGetSchedulerInfoRetrieved.lastStat().mean();
->>>>>>> 442a5fb2
   }
 
   @VisibleForTesting
@@ -1235,13 +1227,12 @@
     return numCancelDelegationTokenFailedRetrieved.value();
   }
 
-<<<<<<< HEAD
   public int getDumpSchedulerLogsFailedRetrieved() {
     return numDumpSchedulerLogsFailedRetrieved.value();
-=======
+  }
+  
   public int getSchedulerInfoFailedRetrieved() {
     return numGetSchedulerInfoFailedRetrieved.value();
->>>>>>> 442a5fb2
   }
 
   public void succeededAppsCreated(long duration) {
@@ -1478,16 +1469,15 @@
     totalSucceededCancelDelegationTokenRetrieved.add(duration);
     cancelDelegationTokenLatency.add(duration);
   }
-
-<<<<<<< HEAD
+  
   public void succeededDumpSchedulerLogsRetrieved(long duration) {
     totalSucceededDumpSchedulerLogsRetrieved.add(duration);
     dumpSchedulerLogsLatency.add(duration);
-=======
+  }
+  
   public void succeededGetSchedulerInfoRetrieved(long duration) {
     totalSucceededGetSchedulerInfoRetrieved.add(duration);
     getSchedulerInfoRetrievedLatency.add(duration);
->>>>>>> 442a5fb2
   }
 
   public void succeededRefreshSuperUserGroupsConfRetrieved(long duration) {
@@ -1695,13 +1685,12 @@
   public void incrCancelDelegationTokenFailedRetrieved() {
     numCancelDelegationTokenFailedRetrieved.incr();
   }
-
-<<<<<<< HEAD
+  
   public void incrDumpSchedulerLogsFailedRetrieved() {
     numDumpSchedulerLogsFailedRetrieved.incr();
-=======
+  }
+  
   public void incrGetSchedulerInfoFailedRetrieved() {
     numGetSchedulerInfoFailedRetrieved.incr();
->>>>>>> 442a5fb2
   }
 }