--- conflicted
+++ resolved
@@ -1767,21 +1767,20 @@
     numCancelDelegationTokenFailedRetrieved.incr();
   }
 
-<<<<<<< HEAD
   public void incrReplaceLabelsOnNodesFailedRetrieved() {
     numReplaceLabelsOnNodesFailedRetrieved.incr();
   }
 
   public void incrReplaceLabelsOnNodeFailedRetrieved() {
     numReplaceLabelsOnNodeFailedRetrieved.incr();
-=======
+  }
+  
   public void incrGetActivitiesFailedRetrieved() {
     numGetActivitiesFailedRetrieved.incr();
   }
 
   public void incrGetBulkActivitiesFailedRetrieved() {
     numGetBulkActivitiesFailedRetrieved.incr();
->>>>>>> 468135a4
   }
 
   public void incrGetSchedulerInfoFailedRetrieved() {
