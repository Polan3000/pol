--- conflicted
+++ resolved
@@ -135,15 +135,12 @@
   private MutableGaugeInt numRenewDelegationTokenFailedRetrieved;
   @Metric("# of renewDelegationToken failed to be retrieved")
   private MutableGaugeInt numCancelDelegationTokenFailedRetrieved;
-<<<<<<< HEAD
   @Metric("# of getSchedulerInfo failed to be retrieved")
   private MutableGaugeInt numGetSchedulerInfoFailedRetrieved;
-=======
   @Metric("# of refreshSuperUserGroupsConfiguration failed to be retrieved")
   private MutableGaugeInt numRefreshSuperUserGroupsConfigurationFailedRetrieved;
   @Metric("# of refreshUserToGroupsMappings failed to be retrieved")
   private MutableGaugeInt numRefreshUserToGroupsMappingsFailedRetrieved;
->>>>>>> 168fa078
 
   // Aggregate metrics are shared, and don't have to be looked up per call
   @Metric("Total number of successful Submitted apps and latency(ms)")
@@ -298,12 +295,9 @@
   private MutableQuantiles getDelegationTokenLatency;
   private MutableQuantiles renewDelegationTokenLatency;
   private MutableQuantiles cancelDelegationTokenLatency;
-<<<<<<< HEAD
   private MutableQuantiles getSchedulerInfoRetrievedLatency;
-=======
   private MutableQuantiles refreshSuperUserGroupsConfLatency;
   private MutableQuantiles refreshUserToGroupsMappingsLatency;
->>>>>>> 168fa078
 
   private static volatile RouterMetrics instance = null;
   private static MetricsRegistry registry;
@@ -478,16 +472,14 @@
     cancelDelegationTokenLatency = registry.newQuantiles("cancelDelegationTokenLatency",
         "latency of cancel delegation token timeouts", "ops", "latency", 10);
 
-<<<<<<< HEAD
     getSchedulerInfoRetrievedLatency = registry.newQuantiles("getSchedulerInfoRetrievedLatency",
         "latency of get scheduler info timeouts", "ops", "latency", 10);
-=======
+
     refreshSuperUserGroupsConfLatency = registry.newQuantiles("refreshSuperUserGroupsConfLatency",
         "latency of refresh superuser groups configuration timeouts", "ops", "latency", 10);
 
     refreshUserToGroupsMappingsLatency = registry.newQuantiles("refreshUserToGroupsMappingsLatency",
         "latency of refresh user to groups mappings timeouts", "ops", "latency", 10);
->>>>>>> 168fa078
   }
 
   public static RouterMetrics getMetrics() {
@@ -745,13 +737,13 @@
   }
 
   @VisibleForTesting
-<<<<<<< HEAD
   public long getNumSucceededGetSchedulerInfoRetrieved() {
     return totalSucceededGetSchedulerInfoRetrieved.lastStat().numSamples();
-=======
+  }
+  
+  @VisibleForTesting
   public long getNumSucceededRefreshSuperUserGroupsConfigurationRetrieved() {
     return totalSucceededRefreshSuperUserGroupsConfigurationRetrieved.lastStat().numSamples();
->>>>>>> 168fa078
   }
 
   @VisibleForTesting
@@ -990,13 +982,13 @@
   }
 
   @VisibleForTesting
-<<<<<<< HEAD
   public double getLatencySucceededGetSchedulerInfoRetrieved() {
     return totalSucceededGetSchedulerInfoRetrieved.lastStat().mean();
-=======
+  }
+  
+  @VisibleForTesting
   public double getLatencySucceededRefreshSuperUserGroupsConfigurationRetrieved() {
     return totalSucceededRefreshSuperUserGroupsConfigurationRetrieved.lastStat().mean();
->>>>>>> 168fa078
   }
 
   @VisibleForTesting
@@ -1456,11 +1448,11 @@
     cancelDelegationTokenLatency.add(duration);
   }
 
-<<<<<<< HEAD
   public void succeededGetSchedulerInfoRetrieved(long duration) {
     totalSucceededGetSchedulerInfoRetrieved.add(duration);
     getSchedulerInfoRetrievedLatency.add(duration);
-=======
+  }
+  
   public void succeededRefreshSuperUserGroupsConfRetrieved(long duration) {
     totalSucceededRefreshSuperUserGroupsConfigurationRetrieved.add(duration);
     refreshSuperUserGroupsConfLatency.add(duration);
@@ -1469,7 +1461,6 @@
   public void succeededRefreshUserToGroupsMappingsRetrieved(long duration) {
     totalSucceededRefreshUserToGroupsMappingsRetrieved.add(duration);
     refreshUserToGroupsMappingsLatency.add(duration);
->>>>>>> 168fa078
   }
 
   public void incrAppsFailedCreated() {
