--- conflicted
+++ resolved
@@ -29,15 +29,12 @@
 import org.slf4j.Logger;
 import org.slf4j.LoggerFactory;
 
-<<<<<<< HEAD
 import java.lang.reflect.InvocationTargetException;
 import java.lang.reflect.Method;
 import java.util.ArrayList;
 import java.util.Collection;
 import java.util.List;
-=======
 import java.io.IOException;
->>>>>>> 69f6fdb7
 
 /**
  * Common utility methods used by the Router server.
@@ -74,7 +71,6 @@
     }
   }
 
-<<<<<<< HEAD
   public static <R> R createRequestInterceptorChain(Configuration conf, String pipeLineClassName,
       String interceptorClassName, Class<R> clazz) {
 
@@ -141,7 +137,7 @@
       interceptorClassNames.add(item.trim());
     }
     return interceptorClassNames;
-=======
+
   /**
    * Throws an IOException due to an error.
    *
@@ -160,7 +156,6 @@
       LOG.error(errMsg);
       throw new IOException(errMsg);
     }
->>>>>>> 69f6fdb7
   }
 
 }