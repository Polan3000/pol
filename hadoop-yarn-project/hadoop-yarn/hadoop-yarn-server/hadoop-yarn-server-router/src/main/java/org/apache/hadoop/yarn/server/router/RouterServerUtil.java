/**
 * Licensed to the Apache Software Foundation (ASF) under one
 * or more contributor license agreements.  See the NOTICE file
 * distributed with this work for additional information
 * regarding copyright ownership.  The ASF licenses this file
 * to you under the Apache License, Version 2.0 (the
 * "License"); you may not use this file except in compliance
 * with the License.  You may obtain a copy of the License at
 *
 *     http://www.apache.org/licenses/LICENSE-2.0
 *
 * Unless required by applicable law or agreed to in writing, software
 * distributed under the License is distributed on an "AS IS" BASIS,
 * WITHOUT WARRANTIES OR CONDITIONS OF ANY KIND, either express or implied.
 * See the License for the specific language governing permissions and
 * limitations under the License.
 */

package org.apache.hadoop.yarn.server.router;

import org.apache.commons.collections.CollectionUtils;
import org.apache.commons.collections.MapUtils;
import org.apache.commons.lang3.math.NumberUtils;
import org.apache.hadoop.classification.InterfaceAudience.Private;
import org.apache.hadoop.classification.InterfaceAudience.Public;
import org.apache.hadoop.classification.InterfaceStability.Unstable;
import org.apache.hadoop.conf.Configuration;
import org.apache.hadoop.util.ReflectionUtils;
import org.apache.hadoop.util.StringUtils;
import org.apache.hadoop.yarn.api.records.ReservationRequest;
import org.apache.hadoop.yarn.api.records.Priority;
import org.apache.hadoop.yarn.api.records.ReservationId;
import org.apache.hadoop.yarn.api.records.ReservationRequestInterpreter;
import org.apache.hadoop.yarn.api.records.Resource;
import org.apache.hadoop.yarn.api.records.ReservationRequests;
import org.apache.hadoop.yarn.api.records.ReservationDefinition;
import org.apache.hadoop.yarn.server.federation.store.records.SubClusterId;
import org.apache.hadoop.yarn.server.federation.store.records.ReservationHomeSubCluster;
import org.apache.hadoop.yarn.server.resourcemanager.webapp.dao.ReservationRequestsInfo;
import org.apache.hadoop.yarn.server.resourcemanager.webapp.dao.ReservationDefinitionInfo;
import org.apache.hadoop.yarn.server.resourcemanager.webapp.dao.ReservationRequestInfo;
import org.apache.hadoop.yarn.server.resourcemanager.webapp.dao.ResourceInfo;
import org.apache.hadoop.yarn.server.federation.utils.FederationStateStoreFacade;
import org.apache.hadoop.yarn.exceptions.YarnException;
import org.apache.hadoop.yarn.exceptions.YarnRuntimeException;
import org.apache.hadoop.yarn.server.federation.policies.FederationPolicyUtils;
import org.apache.hadoop.yarn.server.federation.store.records.SubClusterId;
import org.apache.hadoop.yarn.server.federation.store.records.SubClusterInfo;
import org.slf4j.Logger;
import org.slf4j.LoggerFactory;

import java.lang.reflect.InvocationTargetException;
import java.lang.reflect.Method;
import java.util.ArrayList;
import java.util.Collection;
import java.util.List;
import java.util.Map;
import java.util.Random;
import java.io.IOException;

/**
 * Common utility methods used by the Router server.
 *
 */
@Private
@Unstable
public final class RouterServerUtil {

  private static final String APPLICATION_ID_PREFIX = "application_";

  private static final String APP_ATTEMPT_ID_PREFIX = "appattempt_";

  private static final String CONTAINER_PREFIX = "container_";

  public static final String RESERVEIDSTR_PREFIX = "reservation_";

  private static final String EPOCH_PREFIX = "e";

  private static Random rand = new Random(System.currentTimeMillis());

  /** Disable constructor. */
  private RouterServerUtil() {
  }

  public static final Logger LOG =
      LoggerFactory.getLogger(RouterServerUtil.class);

  /**
   * Throws an exception due to an error.
   *
   * @param t the throwable raised in the called class.
   * @param errMsgFormat the error message format string.
   * @param args referenced by the format specifiers in the format string.
   * @throws YarnException on failure
   */
  @Public
  @Unstable
  public static void logAndThrowException(Throwable t, String errMsgFormat, Object... args)
      throws YarnException {
    String msg = String.format(errMsgFormat, args);
    if (t != null) {
      LOG.error(msg, t);
      throw new YarnException(msg, t);
    } else {
      LOG.error(msg);
      throw new YarnException(msg);
    }
  }

  /**
   * Throws an exception due to an error.
   *
   * @param errMsg the error message
   * @param t the throwable raised in the called class.
   * @throws YarnException on failure
   */
  @Public
  @Unstable
  public static void logAndThrowException(String errMsg, Throwable t)
      throws YarnException {
    if (t != null) {
      LOG.error(errMsg, t);
      throw new YarnException(errMsg, t);
    } else {
      LOG.error(errMsg);
      throw new YarnException(errMsg);
    }
  }

  public static <R> R createRequestInterceptorChain(Configuration conf, String pipeLineClassName,
      String interceptorClassName, Class<R> clazz) {

    List<String> interceptorClassNames = getInterceptorClassNames(conf,
        pipeLineClassName, interceptorClassName);

    R pipeline = null;
    R current = null;

    for (String className : interceptorClassNames) {
      try {
        Class<?> interceptorClass = conf.getClassByName(className);
        if (clazz.isAssignableFrom(interceptorClass)) {
          Object interceptorInstance = ReflectionUtils.newInstance(interceptorClass, conf);
          if (pipeline == null) {
            pipeline = clazz.cast(interceptorInstance);
            current = clazz.cast(interceptorInstance);
            continue;
          } else {
            Method method = clazz.getMethod("setNextInterceptor", clazz);
            method.invoke(current, interceptorInstance);
            current = clazz.cast(interceptorInstance);
          }
        } else {
          LOG.error("Class: {} not instance of {}.", className, clazz.getCanonicalName());
          throw new YarnRuntimeException("Class: " + className + " not instance of "
              + clazz.getCanonicalName());
        }
      } catch (ClassNotFoundException e) {
        LOG.error("Could not instantiate RequestInterceptor: {}", className, e);
        throw new YarnRuntimeException("Could not instantiate RequestInterceptor: " + className, e);
      } catch (InvocationTargetException e) {
        LOG.error("RequestInterceptor {} call setNextInterceptor error.", className, e);
        throw new YarnRuntimeException("RequestInterceptor " + className
            + " call setNextInterceptor error.", e);
      } catch (NoSuchMethodException e) {
        LOG.error("RequestInterceptor {} does not contain the method setNextInterceptor.",
            className);
        throw new YarnRuntimeException("RequestInterceptor " + className +
            " does not contain the method setNextInterceptor.", e);
      } catch (IllegalAccessException e) {
        LOG.error("RequestInterceptor {} call the method setNextInterceptor " +
            "does not have access.", className);
        throw new YarnRuntimeException("RequestInterceptor "
            + className + " call the method setNextInterceptor does not have access.", e);
      }
    }

    if (pipeline == null) {
      throw new YarnRuntimeException(
          "RequestInterceptor pipeline is not configured in the system.");
    }

    return pipeline;
  }

  private static List<String> getInterceptorClassNames(Configuration conf,
      String pipeLineClass, String interceptorClass) {
    String configuredInterceptorClassNames = conf.get(pipeLineClass, interceptorClass);
    List<String> interceptorClassNames = new ArrayList<>();
    Collection<String> tempList =
        StringUtils.getStringCollection(configuredInterceptorClassNames);
    for (String item : tempList) {
      interceptorClassNames.add(item.trim());
    }
    return interceptorClassNames;
  }

  /**
   * Throws an IOException due to an error.
   *
   * @param errMsg the error message
   * @param t the throwable raised in the called class.
   * @throws IOException on failure
   */
  @Public
  @Unstable
  public static void logAndThrowIOException(String errMsg, Throwable t)
      throws IOException {
    if (t != null) {
      LOG.error(errMsg, t);
      throw new IOException(errMsg, t);
    } else {
      LOG.error(errMsg);
      throw new IOException(errMsg);
    }
  }

  /**
   * Throws an IOException due to an error.
   *
   * @param t the throwable raised in the called class.
   * @param errMsgFormat the error message format string.
   * @param args referenced by the format specifiers in the format string.
   * @throws IOException on failure
   */
  @Public
  @Unstable
  public static void logAndThrowIOException(Throwable t, String errMsgFormat, Object... args)
      throws IOException {
    String msg = String.format(errMsgFormat, args);
    if (t != null) {
      LOG.error(msg, t);
      throw new IOException(msg, t);
    } else {
      LOG.error(msg);
      throw new IOException(msg);
    }
  }

  /**
   * Throws an RunTimeException due to an error.
   *
   * @param errMsg the error message
   * @param t the throwable raised in the called class.
   * @throws RuntimeException on failure
   */
  @Public
  @Unstable
  public static void logAndThrowRunTimeException(String errMsg, Throwable t)
      throws RuntimeException {
    if (t != null) {
      LOG.error(errMsg, t);
      throw new RuntimeException(errMsg, t);
    } else {
      LOG.error(errMsg);
      throw new RuntimeException(errMsg);
    }
  }

  /**
   * Throws an RunTimeException due to an error.
   *
   * @param t the throwable raised in the called class.
   * @param errMsgFormat the error message format string.
   * @param args referenced by the format specifiers in the format string.
   * @throws RuntimeException on failure
   */
  @Public
  @Unstable
  public static void logAndThrowRunTimeException(Throwable t, String errMsgFormat, Object... args)
      throws RuntimeException {
    String msg = String.format(errMsgFormat, args);
    if (t != null) {
      LOG.error(msg, t);
      throw new RuntimeException(msg, t);
    } else {
      LOG.error(msg);
      throw new RuntimeException(msg);
    }
  }

  /**
   * Save Reservation And HomeSubCluster Mapping.
   *
   * @param federationFacade federation facade
   * @param reservationId reservationId
   * @param homeSubCluster homeSubCluster
   * @throws YarnException on failure
   */
  public static void addReservationHomeSubCluster(FederationStateStoreFacade federationFacade,
      ReservationId reservationId, ReservationHomeSubCluster homeSubCluster) throws YarnException {
    try {
      // persist the mapping of reservationId and the subClusterId which has
      // been selected as its home
      federationFacade.addReservationHomeSubCluster(homeSubCluster);
    } catch (YarnException e) {
      RouterServerUtil.logAndThrowException(e,
          "Unable to insert the ReservationId %s into the FederationStateStore.", reservationId);
    }
  }

  /**
   * Throws an RunTimeException due to an error.
   *
   * @param t the throwable raised in the called class.
   * @param errMsgFormat the error message format string.
   * @param args referenced by the format specifiers in the format string.
   * @return RuntimeException
   */
  @Public
  @Unstable
  public static RuntimeException logAndReturnRunTimeException(
      Throwable t, String errMsgFormat, Object... args) {
    String msg = String.format(errMsgFormat, args);
    if (t != null) {
      LOG.error(msg, t);
      return new RuntimeException(msg, t);
    } else {
      LOG.error(msg);
      return new RuntimeException(msg);
    }
  }

  /**
   * Update Reservation And HomeSubCluster Mapping.
   *
   * @param federationFacade federation facade
   * @param subClusterId subClusterId
   * @param reservationId reservationId
   * @param homeSubCluster homeSubCluster
   * @throws YarnException on failure
   */
  public static void updateReservationHomeSubCluster(FederationStateStoreFacade federationFacade,
      SubClusterId subClusterId, ReservationId reservationId,
      ReservationHomeSubCluster homeSubCluster) throws YarnException {
    try {
      // update the mapping of reservationId and the home subClusterId to
      // the new subClusterId we have selected
      federationFacade.updateReservationHomeSubCluster(homeSubCluster);
    } catch (YarnException e) {
      SubClusterId subClusterIdInStateStore =
          federationFacade.getReservationHomeSubCluster(reservationId);
      if (subClusterId == subClusterIdInStateStore) {
        LOG.info("Reservation {} already submitted on SubCluster {}.", reservationId, subClusterId);
      } else {
        RouterServerUtil.logAndThrowException(e,
            "Unable to update the ReservationId %s into the FederationStateStore.", reservationId);
      }
    }
  }

  /**
   * Exists ReservationHomeSubCluster Mapping.
   *
   * @param federationFacade federation facade
   * @param reservationId reservationId
   * @return true - exist, false - not exist
   */
  public static boolean existsReservationHomeSubCluster(FederationStateStoreFacade federationFacade,
      ReservationId reservationId) {
    try {
      SubClusterId subClusterId = federationFacade.getReservationHomeSubCluster(reservationId);
      if (subClusterId != null) {
        return true;
      }
    } catch (YarnException e) {
      LOG.warn("get homeSubCluster by reservationId = {} error.", reservationId, e);
    }
    return false;
  }

  public static ReservationDefinition convertReservationDefinition(
      ReservationDefinitionInfo definitionInfo) {

    if (definitionInfo == null || definitionInfo.getReservationRequests() == null
        || definitionInfo.getReservationRequests().getReservationRequest() == null
        || definitionInfo.getReservationRequests().getReservationRequest().isEmpty()) {
      throw new RuntimeException("definitionInfo Or ReservationRequests is Null.");
    }

    // basic variable
    long arrival = definitionInfo.getArrival();
    long deadline = definitionInfo.getDeadline();

    // ReservationRequests reservationRequests
    String name = definitionInfo.getReservationName();
    String recurrenceExpression = definitionInfo.getRecurrenceExpression();
    Priority priority = Priority.newInstance(definitionInfo.getPriority());

    // reservation requests info
    List<ReservationRequest> reservationRequestList = new ArrayList<>();

    ReservationRequestsInfo reservationRequestsInfo = definitionInfo.getReservationRequests();

    List<ReservationRequestInfo> reservationRequestInfos =
        reservationRequestsInfo.getReservationRequest();

    for (ReservationRequestInfo resRequestInfo : reservationRequestInfos) {
      ResourceInfo resourceInfo = resRequestInfo.getCapability();
      Resource capability =
          Resource.newInstance(resourceInfo.getMemorySize(), resourceInfo.getvCores());
      ReservationRequest reservationRequest = ReservationRequest.newInstance(capability,
          resRequestInfo.getNumContainers(), resRequestInfo.getMinConcurrency(),
          resRequestInfo.getDuration());
      reservationRequestList.add(reservationRequest);
    }

    ReservationRequestInterpreter[] values = ReservationRequestInterpreter.values();
    ReservationRequestInterpreter reservationRequestInterpreter =
        values[reservationRequestsInfo.getReservationRequestsInterpreter()];
    ReservationRequests reservationRequests = ReservationRequests.newInstance(
        reservationRequestList, reservationRequestInterpreter);

    ReservationDefinition definition = ReservationDefinition.newInstance(
        arrival, deadline, reservationRequests, name, recurrenceExpression, priority);

    return definition;
  }

  /*
   * Throws an RunTimeException due to an error.
   *
   * @param errMsgFormat the error message format string.
   * @param args referenced by the format specifiers in the format string.
   * @return RuntimeException
   */
  @Public
  @Unstable
  public static RuntimeException logAndReturnRunTimeException(
      String errMsgFormat, Object... args) {
    return logAndReturnRunTimeException(null, errMsgFormat, args);
  }

  /**
   * Check applicationId is accurate.
   *
   * We need to ensure that applicationId cannot be empty and
   * can be converted to ApplicationId object normally.
   *
   * @param applicationId applicationId of type string
   * @throws IllegalArgumentException If the format of the applicationId is not accurate,
   * an IllegalArgumentException needs to be thrown.
   */
  @Public
  @Unstable
  public static void validateApplicationId(String applicationId)
      throws IllegalArgumentException {

    // Make Sure applicationId is not empty.
    if (applicationId == null || applicationId.isEmpty()) {
      throw new IllegalArgumentException("Parameter error, the appId is empty or null.");
    }

    // Make sure the prefix information of applicationId is accurate.
    if (!applicationId.startsWith(APPLICATION_ID_PREFIX)) {
      throw new IllegalArgumentException("Invalid ApplicationId prefix: "
          + applicationId + ". The valid ApplicationId should start with prefix application");
    }

    // Check the split position of the string.
    int pos1 = APPLICATION_ID_PREFIX.length() - 1;
    int pos2 = applicationId.indexOf('_', pos1 + 1);
    if (pos2 < 0) {
      throw new IllegalArgumentException("Invalid ApplicationId: " + applicationId);
    }

    // Confirm that the parsed rmId and appId are numeric types.
    String rmId = applicationId.substring(pos1 + 1, pos2);
    String appId = applicationId.substring(pos2 + 1);
    if(!NumberUtils.isDigits(rmId) || !NumberUtils.isDigits(appId)){
      throw new IllegalArgumentException("Invalid ApplicationId: " + applicationId);
    }
  }

  /**
   * Check appAttemptId is accurate.
   *
   * We need to ensure that appAttemptId cannot be empty and
   * can be converted to ApplicationAttemptId object normally.
   *
   * @param appAttemptId appAttemptId of type string.
   * @throws IllegalArgumentException If the format of the appAttemptId is not accurate,
   * an IllegalArgumentException needs to be thrown.
   */
  @Public
  @Unstable
  public static void validateApplicationAttemptId(String appAttemptId)
      throws IllegalArgumentException {

    // Make Sure appAttemptId is not empty.
    if (appAttemptId == null || appAttemptId.isEmpty()) {
      throw new IllegalArgumentException("Parameter error, the appAttemptId is empty or null.");
    }

    // Make sure the prefix information of appAttemptId is accurate.
    if (!appAttemptId.startsWith(APP_ATTEMPT_ID_PREFIX)) {
      throw new IllegalArgumentException("Invalid AppAttemptId prefix: " + appAttemptId);
    }

    // Check the split position of the string.
    int pos1 = APP_ATTEMPT_ID_PREFIX.length() - 1;
    int pos2 = appAttemptId.indexOf('_', pos1 + 1);
    if (pos2 < 0) {
      throw new IllegalArgumentException("Invalid AppAttemptId: " + appAttemptId);
    }
    int pos3 = appAttemptId.indexOf('_', pos2 + 1);
    if (pos3 < 0) {
      throw new IllegalArgumentException("Invalid AppAttemptId: " + appAttemptId);
    }

    // Confirm that the parsed rmId and appId and attemptId are numeric types.
    String rmId = appAttemptId.substring(pos1 + 1, pos2);
    String appId = appAttemptId.substring(pos2 + 1, pos3);
    String attemptId = appAttemptId.substring(pos3 + 1);

    if (!NumberUtils.isDigits(rmId) || !NumberUtils.isDigits(appId)
        || !NumberUtils.isDigits(attemptId)) {
      throw new IllegalArgumentException("Invalid AppAttemptId: " + appAttemptId);
    }
  }

  /**
   * Check containerId is accurate.
   *
   * We need to ensure that containerId cannot be empty and
   * can be converted to ContainerId object normally.
   *
   * @param containerId containerId of type string.
   * @throws IllegalArgumentException If the format of the appAttemptId is not accurate,
   * an IllegalArgumentException needs to be thrown.
   */
  @Public
  @Unstable
  public static void validateContainerId(String containerId)
      throws IllegalArgumentException {

    // Make Sure containerId is not empty.
    if (containerId == null || containerId.isEmpty()) {
      throw new IllegalArgumentException("Parameter error, the containerId is empty or null.");
    }

    // Make sure the prefix information of containerId is accurate.
    if (!containerId.startsWith(CONTAINER_PREFIX)) {
      throw new IllegalArgumentException("Invalid ContainerId prefix: " + containerId);
    }

    // Check the split position of the string.
    int pos1 = CONTAINER_PREFIX.length() - 1;

    String epoch = "0";
    if (containerId.regionMatches(pos1 + 1, EPOCH_PREFIX, 0, EPOCH_PREFIX.length())) {
      int pos2 = containerId.indexOf('_', pos1 + 1);
      if (pos2 < 0) {
        throw new IllegalArgumentException("Invalid ContainerId: " + containerId);
      }
      String epochStr = containerId.substring(pos1 + 1 + EPOCH_PREFIX.length(), pos2);
      epoch = epochStr;
      // rewind the current position
      pos1 = pos2;
    }

    int pos2 = containerId.indexOf('_', pos1 + 1);
    if (pos2 < 0) {
      throw new IllegalArgumentException("Invalid ContainerId: " + containerId);
    }

    int pos3 = containerId.indexOf('_', pos2 + 1);
    if (pos3 < 0) {
      throw new IllegalArgumentException("Invalid ContainerId: " + containerId);
    }

    int pos4 = containerId.indexOf('_', pos3 + 1);
    if (pos4 < 0) {
      throw new IllegalArgumentException("Invalid ContainerId: " + containerId);
    }

    // Confirm that the parsed appId and clusterTimestamp and attemptId and cid and epoch
    // are numeric types.
    String appId = containerId.substring(pos2 + 1, pos3);
    String clusterTimestamp = containerId.substring(pos1 + 1, pos2);
    String attemptId = containerId.substring(pos3 + 1, pos4);
    String cid = containerId.substring(pos4 + 1);

    if (!NumberUtils.isDigits(appId) || !NumberUtils.isDigits(clusterTimestamp)
        || !NumberUtils.isDigits(attemptId) || !NumberUtils.isDigits(cid)
        || !NumberUtils.isDigits(epoch)) {
      throw new IllegalArgumentException("Invalid ContainerId: " + containerId);
    }
  }

<<<<<<< HEAD

  @Public
  @Unstable
  public static void validateReservationId(String reservationId)
      throws IllegalArgumentException {

    if (reservationId == null || reservationId.isEmpty()) {
      throw new IllegalArgumentException("Parameter error, the reservationId is empty or null.");
    }

    if (!reservationId.startsWith(RESERVEIDSTR_PREFIX)) {
      throw new IllegalArgumentException("Invalid ReservationId: " + reservationId);
    }

    String[] resFields = reservationId.split("_");
    if (resFields.length != 3) {
      throw new IllegalArgumentException("Invalid ReservationId: " + reservationId);
    }

    String clusterTimestamp = resFields[1];
    String id = resFields[2];
    if (!NumberUtils.isDigits(id) || !NumberUtils.isDigits(clusterTimestamp)) {
      throw new IllegalArgumentException("Invalid ReservationId: " + reservationId);
    }
=======
  /**
   * Randomly pick ActiveSubCluster.
   * During the selection process, we will exclude SubClusters from the blacklist.
   *
   * @param activeSubClusters List of active subClusters.
   * @param blackList blacklist.
   * @return Active SubClusterId.
   * @throws YarnException When there is no Active SubCluster,
   * an exception will be thrown (No active SubCluster available to submit the request.)
   */
  public static SubClusterId getRandomActiveSubCluster(
      Map<SubClusterId, SubClusterInfo> activeSubClusters, List<SubClusterId> blackList)
      throws YarnException {

    // Check if activeSubClusters is empty, if it is empty, we need to throw an exception
    if (MapUtils.isEmpty(activeSubClusters)) {
      logAndThrowException(FederationPolicyUtils.NO_ACTIVE_SUBCLUSTER_AVAILABLE, null);
    }

    // Change activeSubClusters to List
    List<SubClusterId> subClusterIds = new ArrayList<>(activeSubClusters.keySet());

    // If the blacklist is not empty, we need to remove all the subClusters in the blacklist
    if (CollectionUtils.isNotEmpty(blackList)) {
      subClusterIds.removeAll(blackList);
    }

    // Check there are still active subcluster after removing the blacklist
    if (CollectionUtils.isEmpty(subClusterIds)) {
      logAndThrowException(FederationPolicyUtils.NO_ACTIVE_SUBCLUSTER_AVAILABLE, null);
    }

    // Randomly choose a SubCluster
    return subClusterIds.get(rand.nextInt(subClusterIds.size()));
>>>>>>> d93e6f0c
  }
}<|MERGE_RESOLUTION|>--- conflicted
+++ resolved
@@ -588,8 +588,6 @@
     }
   }
 
-<<<<<<< HEAD
-
   @Public
   @Unstable
   public static void validateReservationId(String reservationId)
@@ -613,7 +611,8 @@
     if (!NumberUtils.isDigits(id) || !NumberUtils.isDigits(clusterTimestamp)) {
       throw new IllegalArgumentException("Invalid ReservationId: " + reservationId);
     }
-=======
+  }
+  
   /**
    * Randomly pick ActiveSubCluster.
    * During the selection process, we will exclude SubClusters from the blacklist.
@@ -648,6 +647,5 @@
 
     // Randomly choose a SubCluster
     return subClusterIds.get(rand.nextInt(subClusterIds.size()));
->>>>>>> d93e6f0c
   }
 }