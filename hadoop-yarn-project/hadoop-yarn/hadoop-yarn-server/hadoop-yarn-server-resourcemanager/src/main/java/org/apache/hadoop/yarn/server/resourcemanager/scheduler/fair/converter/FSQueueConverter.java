--- conflicted
+++ resolved
@@ -16,15 +16,12 @@
 
 package org.apache.hadoop.yarn.server.resourcemanager.scheduler.fair.converter;
 
-<<<<<<< HEAD
-=======
 import static org.apache.hadoop.yarn.server.resourcemanager.scheduler.capacity.CapacitySchedulerConfiguration.AUTO_QUEUE_CREATION_V2_ENABLED;
 import static org.apache.hadoop.yarn.server.resourcemanager.scheduler.capacity.CapacitySchedulerConfiguration.DEFAULT_AUTO_QUEUE_CREATION_ENABLED;
 import static org.apache.hadoop.yarn.server.resourcemanager.scheduler.capacity.CapacitySchedulerConfiguration.PREFIX;
 import static org.apache.hadoop.yarn.server.resourcemanager.scheduler.capacity.CapacitySchedulerConfiguration.DOT;
 import static org.apache.hadoop.yarn.server.resourcemanager.scheduler.capacity.CapacitySchedulerConfiguration.USER_LIMIT_FACTOR;
 
->>>>>>> 33b1677e
 import java.util.List;
 import java.util.stream.Collectors;
 
@@ -224,16 +221,8 @@
   }
 
   public void emitDefaultUserLimitFactor(String queueName, List<FSQueue> children) {
-<<<<<<< HEAD
-    if (children.isEmpty()) {
+    if (children.isEmpty() && checkAutoQueueCreationV2Disabled(queueName)) {
       capacitySchedulerConfig.setUserLimitFactor(queueName, -1.0f);
-=======
-    if (children.isEmpty() && checkAutoQueueCreationV2Disabled(queueName)) {
-      capacitySchedulerConfig.setFloat(
-              CapacitySchedulerConfiguration.
-                      PREFIX + queueName + DOT + USER_LIMIT_FACTOR,
-              -1.0f);
->>>>>>> 33b1677e
     }
   }
 
