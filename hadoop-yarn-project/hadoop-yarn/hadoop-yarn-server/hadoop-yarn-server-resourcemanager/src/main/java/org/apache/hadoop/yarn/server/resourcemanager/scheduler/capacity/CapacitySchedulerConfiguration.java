/**
* Licensed to the Apache Software Foundation (ASF) under one
* or more contributor license agreements.  See the NOTICE file
* distributed with this work for additional information
* regarding copyright ownership.  The ASF licenses this file
* to you under the Apache License, Version 2.0 (the
* "License"); you may not use this file except in compliance
* with the License.  You may obtain a copy of the License at
*
*     http://www.apache.org/licenses/LICENSE-2.0
*
* Unless required by applicable law or agreed to in writing, software
* distributed under the License is distributed on an "AS IS" BASIS,
* WITHOUT WARRANTIES OR CONDITIONS OF ANY KIND, either express or implied.
* See the License for the specific language governing permissions and
* limitations under the License.
*/

package org.apache.hadoop.yarn.server.resourcemanager.scheduler.capacity;

import org.apache.hadoop.classification.VisibleForTesting;
import org.apache.hadoop.thirdparty.com.google.common.base.Strings;
import org.apache.hadoop.thirdparty.com.google.common.collect.ImmutableSet;
import org.apache.hadoop.yarn.server.resourcemanager.placement.csmappingrule.MappingRule;
import org.apache.hadoop.yarn.server.resourcemanager.scheduler.capacity.conf.QueueCapacityConfigParser;
import org.apache.hadoop.yarn.server.resourcemanager.scheduler.capacity.placement.MappingRuleCreator;
import org.slf4j.Logger;
import org.slf4j.LoggerFactory;
import org.apache.hadoop.classification.InterfaceAudience.Private;
import org.apache.hadoop.conf.Configuration;
import org.apache.hadoop.security.authorize.AccessControlList;
import org.apache.hadoop.util.ReflectionUtils;
import org.apache.hadoop.util.StringUtils;
import org.apache.hadoop.yarn.api.records.Priority;
import org.apache.hadoop.yarn.api.records.QueueACL;
import org.apache.hadoop.yarn.api.records.QueueState;
import org.apache.hadoop.yarn.api.records.ReservationACL;
import org.apache.hadoop.yarn.api.records.Resource;
import org.apache.hadoop.yarn.api.records.ResourceInformation;
import org.apache.hadoop.yarn.conf.YarnConfiguration;
import org.apache.hadoop.yarn.exceptions.YarnRuntimeException;
import org.apache.hadoop.yarn.nodelabels.CommonNodeLabelsManager;
import org.apache.hadoop.yarn.security.AccessType;
import org.apache.hadoop.yarn.server.resourcemanager.nodelabels.RMNodeLabelsManager;
import org.apache.hadoop.yarn.server.resourcemanager.placement.QueueMapping;
import org.apache.hadoop.yarn.server.resourcemanager.placement.QueueMapping.QueueMappingBuilder;
import org.apache.hadoop.yarn.server.resourcemanager.reservation.ReservationSchedulerConfiguration;
import org.apache.hadoop.yarn.server.resourcemanager.scheduler.SchedulerUtils;
import org.apache.hadoop.yarn.server.resourcemanager.scheduler.capacity.AppPriorityACLConfigurationParser.AppPriorityACLKeyType;
import org.apache.hadoop.yarn.server.resourcemanager.scheduler.capacity.WorkflowPriorityMappingsManager.WorkflowPriorityMapping;
import org.apache.hadoop.yarn.server.resourcemanager.scheduler.capacity.policy.PriorityUtilizationQueueOrderingPolicy;
import org.apache.hadoop.yarn.server.resourcemanager.scheduler.capacity.policy.QueueOrderingPolicy;
import org.apache.hadoop.yarn.server.resourcemanager.scheduler.placement.MultiNodeLookupPolicy;
import org.apache.hadoop.yarn.server.resourcemanager.scheduler.placement.MultiNodePolicySpec;
import org.apache.hadoop.yarn.server.resourcemanager.scheduler.policy.FairOrderingPolicy;
import org.apache.hadoop.yarn.server.resourcemanager.scheduler.policy.FifoOrderingPolicy;
import org.apache.hadoop.yarn.server.resourcemanager.scheduler.policy.FifoOrderingPolicyForPendingApps;
import org.apache.hadoop.yarn.server.resourcemanager.scheduler.policy.FifoOrderingPolicyWithExclusivePartitions;
import org.apache.hadoop.yarn.server.resourcemanager.scheduler.policy.OrderingPolicy;
import org.apache.hadoop.yarn.server.resourcemanager.scheduler.policy.SchedulableEntity;
import org.apache.hadoop.yarn.util.UnitsConversionUtil;
import org.apache.hadoop.yarn.util.resource.DefaultResourceCalculator;
import org.apache.hadoop.yarn.util.resource.ResourceCalculator;
import org.apache.hadoop.yarn.util.resource.ResourceUtils;
import org.apache.hadoop.yarn.util.resource.Resources;

import java.io.IOException;
import java.util.ArrayList;
import java.util.Collection;
import java.util.Collections;
import java.util.HashMap;
import java.util.HashSet;
import java.util.Iterator;
import java.util.List;
import java.util.Map;
import java.util.Map.Entry;
import java.util.Set;
import java.util.regex.Matcher;
import java.util.regex.Pattern;

public class CapacitySchedulerConfiguration extends ReservationSchedulerConfiguration {

  private static final Logger LOG =
      LoggerFactory.getLogger(CapacitySchedulerConfiguration.class);

  private static final String CS_CONFIGURATION_FILE = "capacity-scheduler.xml";

  @Private
  public static final String PREFIX = "yarn.scheduler.capacity.";

  @Private
  public static final String DOT = ".";

  @Private
  public static final String MAXIMUM_APPLICATIONS_SUFFIX =
    "maximum-applications";

  @Private
  public static final String MAXIMUM_SYSTEM_APPLICATIONS =
    PREFIX + MAXIMUM_APPLICATIONS_SUFFIX;

  @Private
  public static final String MAXIMUM_AM_RESOURCE_SUFFIX =
    "maximum-am-resource-percent";

  @Private
  public static final String MAXIMUM_APPLICATION_MASTERS_RESOURCE_PERCENT =
    PREFIX + MAXIMUM_AM_RESOURCE_SUFFIX;

  @Private
  public static final String QUEUES = "queues";

  @Private
  public static final String CAPACITY = "capacity";

  @Private
  public static final String MAXIMUM_CAPACITY = "maximum-capacity";

  @Private
  public static final String USER_LIMIT = "minimum-user-limit-percent";

  @Private
  public static final String USER_LIMIT_FACTOR = "user-limit-factor";

  @Private
  public static final String USER_WEIGHT = "weight";

  @Private
  public static final String USER_SETTINGS = "user-settings";

  @Private
  public static final String USER_WEIGHT_REGEX = "\\S+\\." + USER_WEIGHT;

  @Private
  public static final Pattern USER_WEIGHT_PATTERN = Pattern.compile(
      USER_WEIGHT_REGEX);

  @Private
  public static final float DEFAULT_USER_WEIGHT = 1.0f;

  @Private
  public static final String STATE = "state";

  @Private
  public static final String ACCESSIBLE_NODE_LABELS = "accessible-node-labels";

  @Private
  public static final String DEFAULT_NODE_LABEL_EXPRESSION =
      "default-node-label-expression";

  public static final String RESERVE_CONT_LOOK_ALL_NODES = PREFIX
      + "reservations-continue-look-all-nodes";

  @Private
  public static final boolean DEFAULT_RESERVE_CONT_LOOK_ALL_NODES = true;

  @Private
  public static final String MAXIMUM_ALLOCATION = "maximum-allocation";

  @Private
  public static final String MAXIMUM_ALLOCATION_MB = "maximum-allocation-mb";

  @Private
  public static final String MAXIMUM_ALLOCATION_VCORES =
          "maximum-allocation-vcores";
  /**
   * Ordering policy of queues
   */
  public static final String ORDERING_POLICY = "ordering-policy";

  /*
   * Ordering policy inside a leaf queue to sort apps
   */
  public static final String FIFO_APP_ORDERING_POLICY = "fifo";

  public static final String FAIR_APP_ORDERING_POLICY = "fair";

  public static final String FIFO_WITH_PARTITIONS_APP_ORDERING_POLICY
      = "fifo-with-partitions";

  public static final String FIFO_FOR_PENDING_APPS
      = "fifo-for-pending-apps";

  public static final String DEFAULT_APP_ORDERING_POLICY =
      FIFO_APP_ORDERING_POLICY;

  @Private
  public static final int DEFAULT_MAXIMUM_SYSTEM_APPLICATIIONS = 10000;

  @Private
  public static final float
  DEFAULT_MAXIMUM_APPLICATIONMASTERS_RESOURCE_PERCENT = 0.1f;

  @Private
  public static final float UNDEFINED = -1;

  @Private
  public static final float MINIMUM_CAPACITY_VALUE = 0;

  @Private
  public static final float MAXIMUM_CAPACITY_VALUE = 100;

  @Private
  public static final float DEFAULT_MAXIMUM_CAPACITY_VALUE = -1.0f;

  @Private
  public static final int DEFAULT_USER_LIMIT = 100;

  @Private
  public static final float DEFAULT_USER_LIMIT_FACTOR = 1.0f;

  @Private
  public static final String ALL_ACL = "*";

  @Private
  public static final String NONE_ACL = " ";

  @Private public static final String ENABLE_USER_METRICS =
      PREFIX +"user-metrics.enable";
  @Private public static final boolean DEFAULT_ENABLE_USER_METRICS = false;

  /** ResourceComparator for scheduling. */
  @Private public static final String RESOURCE_CALCULATOR_CLASS =
      PREFIX + "resource-calculator";

  @Private public static final Class<? extends ResourceCalculator>
  DEFAULT_RESOURCE_CALCULATOR_CLASS = DefaultResourceCalculator.class;

  @Private
  public static final String ROOT = "root";

  @Private
  public static final String NODE_LOCALITY_DELAY =
     PREFIX + "node-locality-delay";

  @Private
  public static final int DEFAULT_NODE_LOCALITY_DELAY = 40;

  @Private
  public static final String RACK_LOCALITY_ADDITIONAL_DELAY =
          PREFIX + "rack-locality-additional-delay";

  @Private
  public static final int DEFAULT_RACK_LOCALITY_ADDITIONAL_DELAY = -1;

  @Private
  public static final String RACK_LOCALITY_FULL_RESET =
      PREFIX + "rack-locality-full-reset";

  @Private
  public static final int DEFAULT_OFFSWITCH_PER_HEARTBEAT_LIMIT = 1;

  @Private
  public static final String OFFSWITCH_PER_HEARTBEAT_LIMIT =
      PREFIX + "per-node-heartbeat.maximum-offswitch-assignments";

  @Private
  public static final boolean DEFAULT_RACK_LOCALITY_FULL_RESET = true;

  @Private
  public static final String SCHEDULE_ASYNCHRONOUSLY_PREFIX =
      PREFIX + "schedule-asynchronously";

  @Private
  public static final String SCHEDULE_ASYNCHRONOUSLY_ENABLE =
      SCHEDULE_ASYNCHRONOUSLY_PREFIX + ".enable";

  @Private
  public static final String SCHEDULE_ASYNCHRONOUSLY_MAXIMUM_THREAD =
      SCHEDULE_ASYNCHRONOUSLY_PREFIX + ".maximum-threads";

  @Private
  public static final String SCHEDULE_ASYNCHRONOUSLY_MAXIMUM_PENDING_BACKLOGS =
      SCHEDULE_ASYNCHRONOUSLY_PREFIX + ".maximum-pending-backlogs";

  @Private
  public static final String APP_FAIL_FAST = PREFIX + "application.fail-fast";

  @Private
  public static final boolean DEFAULT_APP_FAIL_FAST = false;

  @Private
  public static final Integer
      DEFAULT_SCHEDULE_ASYNCHRONOUSLY_MAXIMUM_PENDING_BACKLOGS = 100;

  @Private
  public static final boolean DEFAULT_SCHEDULE_ASYNCHRONOUSLY_ENABLE = false;

  @Private
  public static final String QUEUE_MAPPING = PREFIX + "queue-mappings";

  @Private
  public static final String QUEUE_MAPPING_NAME =
      YarnConfiguration.QUEUE_PLACEMENT_RULES + ".app-name";

  @Private
  public static final String ENABLE_QUEUE_MAPPING_OVERRIDE = QUEUE_MAPPING + "-override.enable";

  @Private
  public static final boolean DEFAULT_ENABLE_QUEUE_MAPPING_OVERRIDE = false;

  @Private
  public static final String WORKFLOW_PRIORITY_MAPPINGS =
      PREFIX + "workflow-priority-mappings";

  @Private
  public static final String ENABLE_WORKFLOW_PRIORITY_MAPPINGS_OVERRIDE =
      WORKFLOW_PRIORITY_MAPPINGS + "-override.enable";

  @Private
  public static final boolean DEFAULT_ENABLE_WORKFLOW_PRIORITY_MAPPINGS_OVERRIDE = false;

  @Private
  public static final String QUEUE_PREEMPTION_DISABLED = "disable_preemption";

  @Private
  public static final String DEFAULT_APPLICATION_PRIORITY = "default-application-priority";

  @Private
  public static final Integer DEFAULT_CONFIGURATION_APPLICATION_PRIORITY = 0;

  @Private
  public static final String AVERAGE_CAPACITY = "average-capacity";

  @Private
  public static final String IS_RESERVABLE = "reservable";

  @Private
  public static final String RESERVATION_WINDOW = "reservation-window";

  @Private
  public static final String INSTANTANEOUS_MAX_CAPACITY =
      "instantaneous-max-capacity";

  @Private
  public static final String RESERVATION_ADMISSION_POLICY =
      "reservation-policy";

  @Private
  public static final String RESERVATION_AGENT_NAME = "reservation-agent";

  @Private
  public static final String RESERVATION_SHOW_RESERVATION_AS_QUEUE =
      "show-reservations-as-queues";

  @Private
  public static final String RESERVATION_PLANNER_NAME = "reservation-planner";

  @Private
  public static final String RESERVATION_MOVE_ON_EXPIRY =
      "reservation-move-on-expiry";

  @Private
  public static final String RESERVATION_ENFORCEMENT_WINDOW =
      "reservation-enforcement-window";

  @Private
  public static final String LAZY_PREEMPTION_ENABLED =
      PREFIX + "lazy-preemption-enabled";

  @Private
  public static final boolean DEFAULT_LAZY_PREEMPTION_ENABLED = false;

  @Private
  public static final String ASSIGN_MULTIPLE_ENABLED = PREFIX
      + "per-node-heartbeat.multiple-assignments-enabled";

  @Private
  public static final boolean DEFAULT_ASSIGN_MULTIPLE_ENABLED = true;

  /** Maximum number of containers to assign on each check-in. */
  @Private
  public static final String MAX_ASSIGN_PER_HEARTBEAT = PREFIX
      + "per-node-heartbeat.maximum-container-assignments";

  /**
   * Avoid potential risk that greedy assign multiple may involve
   * */
  @Private
  public static final int DEFAULT_MAX_ASSIGN_PER_HEARTBEAT = 100;

  /** Configuring absolute min/max resources in a queue. **/
  @Private
  public static final String MINIMUM_RESOURCE = "min-resource";

  @Private
  public static final String MAXIMUM_RESOURCE = "max-resource";

  public static final String DEFAULT_RESOURCE_TYPES = "memory,vcores";

  public static final String PATTERN_FOR_ABSOLUTE_RESOURCE = "^\\[[\\w\\.,\\-_=\\ /]+\\]$";

  public static final Pattern RESOURCE_PATTERN = Pattern.compile(PATTERN_FOR_ABSOLUTE_RESOURCE);

  private static final String WEIGHT_SUFFIX = "w";

  public static final String MAX_PARALLEL_APPLICATIONS = "max-parallel-apps";

  public static final int DEFAULT_MAX_PARALLEL_APPLICATIONS = Integer.MAX_VALUE;

  public static final String ALLOW_ZERO_CAPACITY_SUM =
      "allow-zero-capacity-sum";

  public static final boolean DEFAULT_ALLOW_ZERO_CAPACITY_SUM = false;
  public static final String MAPPING_RULE_FORMAT =
      PREFIX + "mapping-rule-format";
  public static final String MAPPING_RULE_JSON =
      PREFIX + "mapping-rule-json";
  public static final String MAPPING_RULE_JSON_FILE =
      PREFIX + "mapping-rule-json-file";

  public static final String MAPPING_RULE_FORMAT_LEGACY = "legacy";
  public static final String MAPPING_RULE_FORMAT_JSON = "json";

  public static final String MAPPING_RULE_FORMAT_DEFAULT =
      MAPPING_RULE_FORMAT_LEGACY;

  private static final QueueCapacityConfigParser queueCapacityConfigParser
      = new QueueCapacityConfigParser();
<<<<<<< HEAD
  private static final String LEGACY_QUEUE_MODE_ENABLED = PREFIX + "legacy-queue-mode.enabled";
  public static final boolean DEFAULT_LEGACY_QUEUE_MODE = true;
=======
>>>>>>> 6aa664c6

  private ConfigurationProperties configurationProperties;

  /**
   * Different resource types supported.
   */
  public enum AbsoluteResourceType {
    MEMORY, VCORES;
  }

  AppPriorityACLConfigurationParser priorityACLConfig = new AppPriorityACLConfigurationParser();

  public CapacitySchedulerConfiguration() {
    this(new Configuration());
  }

  public CapacitySchedulerConfiguration(Configuration configuration) {
    this(configuration, true);
  }

  public CapacitySchedulerConfiguration(Configuration configuration,
      boolean useLocalConfigurationProvider) {
    super(configuration);
    if (useLocalConfigurationProvider) {
      addResource(CS_CONFIGURATION_FILE);
    }
  }

  public static String getQueuePrefix(String queue) {
    String queueName = PREFIX + queue + DOT;
    return queueName;
  }

  static String getQueueOrderingPolicyPrefix(String queue) {
    String queueName = PREFIX + queue + DOT + ORDERING_POLICY + DOT;
    return queueName;
  }

  static String getUserPrefix(String user) {
    return PREFIX + "user." + user + DOT;
  }

  public static String getNodeLabelPrefix(String queue, String label) {
    if (label.equals(CommonNodeLabelsManager.NO_LABEL)) {
      return getQueuePrefix(queue);
    }
    return getQueuePrefix(queue) + ACCESSIBLE_NODE_LABELS + DOT + label + DOT;
  }

  public void setMaximumSystemApplications(int numMaxApps) {
    setInt(MAXIMUM_SYSTEM_APPLICATIONS, numMaxApps);
  }

  public int getMaximumSystemApplications() {
    int maxApplications =
      getInt(MAXIMUM_SYSTEM_APPLICATIONS, DEFAULT_MAXIMUM_SYSTEM_APPLICATIIONS);
    return maxApplications;
  }

  public float getMaximumApplicationMasterResourcePercent() {
    return getFloat(MAXIMUM_APPLICATION_MASTERS_RESOURCE_PERCENT,
        DEFAULT_MAXIMUM_APPLICATIONMASTERS_RESOURCE_PERCENT);
  }


  /**
   * Get the maximum applications per queue setting.
   * @param queue name of the queue
   * @return setting specified or -1 if not set
   */
  public int getMaximumApplicationsPerQueue(String queue) {
    int maxApplicationsPerQueue =
        getInt(getQueuePrefix(queue) + MAXIMUM_APPLICATIONS_SUFFIX,
            (int)UNDEFINED);
    return maxApplicationsPerQueue;
  }

  @VisibleForTesting
  public void setMaximumApplicationsPerQueue(String queue,
      int numMaxApps) {
    setInt(getQueuePrefix(queue) + MAXIMUM_APPLICATIONS_SUFFIX,
            numMaxApps);
  }

  /**
   * Get the maximum am resource percent per queue setting.
   * @param queue name of the queue
   * @return per queue setting or defaults to the global am-resource-percent
   *         setting if per queue setting not present
   */
  public float getMaximumApplicationMasterResourcePerQueuePercent(String queue) {
    return getFloat(getQueuePrefix(queue) + MAXIMUM_AM_RESOURCE_SUFFIX,
    		getMaximumApplicationMasterResourcePercent());
  }

  public void setMaximumApplicationMasterResourcePerQueuePercent(String queue,
      float percent) {
    setFloat(getQueuePrefix(queue) + MAXIMUM_AM_RESOURCE_SUFFIX, percent);
  }

  private void throwExceptionForUnexpectedWeight(float weight, String queue,
      String label) {
    if ((weight < -1e-6 && Math.abs(weight + 1) > 1e-6) || weight > 10000) {
      throw new IllegalArgumentException(
          "Illegal " + "weight=" + weight + " for queue=" + queue + "label="
              + label
              + ". Acceptable values: [0, 10000], -1 is same as not set");
    }
  }

  public float getNonLabeledQueueWeight(String queue) {
    String configuredValue = get(getQueuePrefix(queue) + CAPACITY);
    float weight = extractFloatValueFromWeightConfig(configuredValue);
    throwExceptionForUnexpectedWeight(weight, queue, "");
    return weight;
  }

  public void setNonLabeledQueueWeight(String queue, float weight) {
    set(getQueuePrefix(queue) + CAPACITY, weight + WEIGHT_SUFFIX);
  }

  public void setLabeledQueueWeight(String queue, String label, float weight) {
    set(getNodeLabelPrefix(queue, label) + CAPACITY, weight + WEIGHT_SUFFIX);
  }

  public float getLabeledQueueWeight(String queue, String label) {
    String configuredValue = get(getNodeLabelPrefix(queue, label) + CAPACITY);
    float weight = extractFloatValueFromWeightConfig(configuredValue);
    throwExceptionForUnexpectedWeight(weight, queue, label);
    return weight;
  }

  public float getNonLabeledQueueCapacity(String queue) {
    String configuredCapacity = get(getQueuePrefix(queue) + CAPACITY);
    boolean absoluteResourceConfigured = (configuredCapacity != null)
        && RESOURCE_PATTERN.matcher(configuredCapacity).find();
    boolean isCapacityVectorFormat = queueCapacityConfigParser
        .isCapacityVectorFormat(configuredCapacity);
    if (absoluteResourceConfigured || configuredWeightAsCapacity(
        configuredCapacity) || isCapacityVectorFormat) {
      // Return capacity in percentage as 0 for non-root queues and 100 for
      // root.From AbstractCSQueue, absolute resource will be parsed and
      // updated. Once nodes are added/removed in cluster, capacity in
      // percentage will also be re-calculated.
      return queue.equals("root") ? 100.0f : 0f;
    }

    float capacity = queue.equals("root")
        ? 100.0f
        : (configuredCapacity == null)
            ? 0f
            : Float.parseFloat(configuredCapacity);
    if (capacity < MINIMUM_CAPACITY_VALUE
        || capacity > MAXIMUM_CAPACITY_VALUE) {
      throw new IllegalArgumentException(
          "Illegal " + "capacity of " + capacity + " for queue " + queue);
    }
    LOG.debug("CSConf - getCapacity: queuePrefix={}, capacity={}",
        getQueuePrefix(queue), capacity);

    return capacity;
  }

  public void setCapacity(String queue, float capacity) {
    if (queue.equals("root")) {
      throw new IllegalArgumentException(
          "Cannot set capacity, root queue has a fixed capacity of 100.0f");
    }
    setFloat(getQueuePrefix(queue) + CAPACITY, capacity);
    LOG.debug("CSConf - setCapacity: queuePrefix={}, capacity={}",
        getQueuePrefix(queue), capacity);

  }

  @VisibleForTesting
  public void setCapacity(String queue, String absoluteResourceCapacity) {
    if (queue.equals("root")) {
      throw new IllegalArgumentException(
          "Cannot set capacity, root queue has a fixed capacity");
    }
    set(getQueuePrefix(queue) + CAPACITY, absoluteResourceCapacity);
    LOG.debug("CSConf - setCapacity: queuePrefix={}, capacity={}",
        getQueuePrefix(queue), absoluteResourceCapacity);

  }

  public float getNonLabeledQueueMaximumCapacity(String queue) {
    String configuredCapacity = get(getQueuePrefix(queue) + MAXIMUM_CAPACITY);
    boolean matcher = (configuredCapacity != null)
        && RESOURCE_PATTERN.matcher(configuredCapacity).find();
    if (matcher) {
      // Return capacity in percentage as 0 for non-root queues and 100 for
      // root.From AbstractCSQueue, absolute resource will be parsed and
      // updated. Once nodes are added/removed in cluster, capacity in
      // percentage will also be re-calculated.
      return 100.0f;
    }

    float maxCapacity = (configuredCapacity == null)
        ? MAXIMUM_CAPACITY_VALUE
        : Float.parseFloat(configuredCapacity);
    maxCapacity = (maxCapacity == DEFAULT_MAXIMUM_CAPACITY_VALUE)
        ? MAXIMUM_CAPACITY_VALUE
        : maxCapacity;
    return maxCapacity;
  }

  public void setMaximumCapacity(String queue, float maxCapacity) {
    if (maxCapacity > MAXIMUM_CAPACITY_VALUE) {
      throw new IllegalArgumentException("Illegal " +
          "maximum-capacity of " + maxCapacity + " for queue " + queue);
    }
    setFloat(getQueuePrefix(queue) + MAXIMUM_CAPACITY, maxCapacity);
    LOG.debug("CSConf - setMaxCapacity: queuePrefix={}, maxCapacity={}",
        getQueuePrefix(queue), maxCapacity);
  }

  public void setCapacityByLabel(String queue, String label, float capacity) {
    setFloat(getNodeLabelPrefix(queue, label) + CAPACITY, capacity);
  }

  @VisibleForTesting
  public void setCapacityByLabel(String queue, String label,
                                 String absoluteResourceCapacity) {
    set(getNodeLabelPrefix(queue, label) + CAPACITY, absoluteResourceCapacity);
  }

  public void setMaximumCapacityByLabel(String queue, String label,
      float capacity) {
    setFloat(getNodeLabelPrefix(queue, label) + MAXIMUM_CAPACITY, capacity);
  }

  public void setMaximumCapacityByLabel(String queue, String label,
      String absoluteResourceCapacity) {
    set(getNodeLabelPrefix(queue, label) + MAXIMUM_CAPACITY,
        absoluteResourceCapacity);
  }

  public float getUserLimit(String queue) {
    float defaultUserLimit = getFloat(PREFIX + USER_LIMIT, DEFAULT_USER_LIMIT);
    float userLimit = getFloat(getQueuePrefix(queue) + USER_LIMIT,
        defaultUserLimit);
    return userLimit;
  }

  // TODO (wangda): We need to better distinguish app ordering policy and queue
  // ordering policy's classname / configuration options, etc. And dedup code
  // if possible.
  @SuppressWarnings("unchecked")
  public <S extends SchedulableEntity> OrderingPolicy<S> getAppOrderingPolicy(
      String queue) {

    String policyType = get(getQueuePrefix(queue) + ORDERING_POLICY,
        DEFAULT_APP_ORDERING_POLICY);

    OrderingPolicy<S> orderingPolicy;

    if (policyType.trim().equals(FIFO_APP_ORDERING_POLICY)) {
       policyType = FifoOrderingPolicy.class.getName();
    }
    if (policyType.trim().equals(FAIR_APP_ORDERING_POLICY)) {
       policyType = FairOrderingPolicy.class.getName();
    }
    if (policyType.trim().equals(FIFO_WITH_PARTITIONS_APP_ORDERING_POLICY)) {
      policyType = FifoOrderingPolicyWithExclusivePartitions.class.getName();
    }
    if (policyType.trim().equals(FIFO_FOR_PENDING_APPS)) {
      policyType = FifoOrderingPolicyForPendingApps.class.getName();
    }

    try {
      orderingPolicy = (OrderingPolicy<S>)
        Class.forName(policyType).newInstance();
    } catch (Exception e) {
      String message = "Unable to construct ordering policy for: " + policyType + ", " + e.getMessage();
      throw new RuntimeException(message, e);
    }

    Map<String, String> config = new HashMap<String, String>();
    String confPrefix = getQueuePrefix(queue) + ORDERING_POLICY + ".";
    for (Map.Entry<String, String> kv : this) {
      if (kv.getKey().startsWith(confPrefix)) {
         config.put(kv.getKey().substring(confPrefix.length()), kv.getValue());
      }
    }
    orderingPolicy.configure(config);
    return orderingPolicy;
  }

  public void setUserLimit(String queue, float userLimit) {
    setFloat(getQueuePrefix(queue) + USER_LIMIT, userLimit);
    LOG.debug("here setUserLimit: queuePrefix={}, userLimit={}",
        getQueuePrefix(queue), getUserLimit(queue));
  }

  @VisibleForTesting
  public void setDefaultUserLimit(float defaultUserLimit) {
    setFloat(PREFIX + USER_LIMIT, defaultUserLimit);
  }

  public float getUserLimitFactor(String queue) {
    float defaultUserLimitFactor = getFloat(PREFIX + USER_LIMIT_FACTOR, DEFAULT_USER_LIMIT_FACTOR);
    float userLimitFactor =
        getFloat(getQueuePrefix(queue) + USER_LIMIT_FACTOR,
            defaultUserLimitFactor);
    return userLimitFactor;
  }

  public void setUserLimitFactor(String queue, float userLimitFactor) {
    setFloat(getQueuePrefix(queue) + USER_LIMIT_FACTOR, userLimitFactor);
  }

  @VisibleForTesting
  public void setDefaultUserLimitFactor(float defaultUserLimitFactor) {
    setFloat(PREFIX + USER_LIMIT_FACTOR, defaultUserLimitFactor);
  }

  public QueueState getConfiguredState(String queue) {
    String state = get(getQueuePrefix(queue) + STATE);
    if (state == null) {
      return null;
    } else {
      return QueueState.valueOf(StringUtils.toUpperCase(state));
    }
  }

  public QueueState getState(String queue) {
    QueueState state = getConfiguredState(queue);
    return (state == null) ? QueueState.RUNNING : state;
  }

  @Private
  @VisibleForTesting
  public void setState(String queue, QueueState state) {
    set(getQueuePrefix(queue) + STATE, state.name());
  }

  public void setAccessibleNodeLabels(String queue, Set<String> labels) {
    if (labels == null) {
      return;
    }
    String str = StringUtils.join(",", labels);
    set(getQueuePrefix(queue) + ACCESSIBLE_NODE_LABELS, str);
  }

  public Set<String> getAccessibleNodeLabels(String queue) {
    String accessibleLabelStr =
        get(getQueuePrefix(queue) + ACCESSIBLE_NODE_LABELS);

    // When accessible-label is null,
    if (accessibleLabelStr == null) {
      // Only return null when queue is not ROOT
      if (!queue.equals(ROOT)) {
        return null;
      }
    } else {
      // print a warning when accessibleNodeLabel specified in config and queue
      // is ROOT
      if (queue.equals(ROOT)) {
        LOG.warn("Accessible node labels for root queue will be ignored,"
            + " it will be automatically set to \"*\".");
      }
    }

    // always return ANY for queue root
    if (queue.equals(ROOT)) {
      return ImmutableSet.of(RMNodeLabelsManager.ANY);
    }

    // In other cases, split the accessibleLabelStr by ","
    Set<String> set = new HashSet<String>();
    for (String str : accessibleLabelStr.split(",")) {
      if (!str.trim().isEmpty()) {
        set.add(str.trim());
      }
    }

    // if labels contains "*", only keep ANY behind
    if (set.contains(RMNodeLabelsManager.ANY)) {
      set.clear();
      set.add(RMNodeLabelsManager.ANY);
    }
    return Collections.unmodifiableSet(set);
  }

  public void setCapacityVector(String queuePath, String label, String capacityVector) {
    String capacityPropertyName = getNodeLabelPrefix(queuePath, label) + CAPACITY;
    set(capacityPropertyName, capacityVector);
  }

  private boolean configuredWeightAsCapacity(String configureValue) {
    if (configureValue == null) {
      return false;
    }
    return configureValue.endsWith(WEIGHT_SUFFIX);
  }

  private float extractFloatValueFromWeightConfig(String configureValue) {
    if (!configuredWeightAsCapacity(configureValue)) {
      return -1f;
    } else {
      return Float.parseFloat(
          configureValue.substring(0, configureValue.indexOf(WEIGHT_SUFFIX)));
    }
  }

  private float internalGetLabeledQueueCapacity(String queue, String label,
      String suffix, float defaultValue) {
    String capacityPropertyName = getNodeLabelPrefix(queue, label) + suffix;
    String configuredCapacity = get(capacityPropertyName);
    boolean absoluteResourceConfigured =
        (configuredCapacity != null) && RESOURCE_PATTERN.matcher(
            configuredCapacity).find();
    if (absoluteResourceConfigured || configuredWeightAsCapacity(
        configuredCapacity)) {
      // Return capacity in percentage as 0 for non-root queues and 100 for
      // root.From AbstractCSQueue, absolute resource, and weight will be parsed
      // and updated separately. Once nodes are added/removed in cluster,
      // capacity is percentage will also be re-calculated.
      return queue.equals("root") ? 100.0f : defaultValue;
    }

    float capacity = queue.equals("root") ? 100.0f
        : getFloat(capacityPropertyName, defaultValue);
    if (capacity < MINIMUM_CAPACITY_VALUE
        || capacity > MAXIMUM_CAPACITY_VALUE) {
      throw new IllegalArgumentException(
          "Illegal capacity of " + capacity + " for node-label=" + label
              + " in queue=" + queue
              + ", valid capacity should in range of [0, 100].");
    }
    if (LOG.isDebugEnabled()) {
      LOG.debug(
          "CSConf - getCapacityOfLabel: prefix=" + getNodeLabelPrefix(queue,
              label) + ", capacity=" + capacity);
    }
    return capacity;
  }

  public float getLabeledQueueCapacity(String queue, String label) {
    return internalGetLabeledQueueCapacity(queue, label, CAPACITY, 0f);
  }

  public float getLabeledQueueMaximumCapacity(String queue, String label) {
    return internalGetLabeledQueueCapacity(queue, label, MAXIMUM_CAPACITY, 100f);
  }

  public String getDefaultNodeLabelExpression(String queue) {
    String defaultLabelExpression = get(getQueuePrefix(queue)
        + DEFAULT_NODE_LABEL_EXPRESSION);
    if (defaultLabelExpression == null) {
      return null;
    }
    return defaultLabelExpression.trim();
  }

  public void setDefaultNodeLabelExpression(String queue, String exp) {
    set(getQueuePrefix(queue) + DEFAULT_NODE_LABEL_EXPRESSION, exp);
  }

  public float getMaximumAMResourcePercentPerPartition(String queue,
      String label) {
    // If per-partition max-am-resource-percent is not configured,
    // use default value as max-am-resource-percent for this queue.
    return getFloat(getNodeLabelPrefix(queue, label)
        + MAXIMUM_AM_RESOURCE_SUFFIX,
        getMaximumApplicationMasterResourcePerQueuePercent(queue));
  }

  public void setMaximumAMResourcePercentPerPartition(String queue,
      String label, float percent) {
    setFloat(getNodeLabelPrefix(queue, label)
        + MAXIMUM_AM_RESOURCE_SUFFIX, percent);
  }

  /*
   * Returns whether we should continue to look at all heart beating nodes even
   * after the reservation limit was hit. The node heart beating in could
   * satisfy the request thus could be a better pick then waiting for the
   * reservation to be fullfilled.  This config is refreshable.
   */
  public boolean getReservationContinueLook() {
    return getBoolean(RESERVE_CONT_LOOK_ALL_NODES,
        DEFAULT_RESERVE_CONT_LOOK_ALL_NODES);
  }

  private static String getAclKey(QueueACL acl) {
    return "acl_" + StringUtils.toLowerCase(acl.toString());
  }

  public AccessControlList getAcl(String queue, QueueACL acl) {
    String queuePrefix = getQueuePrefix(queue);
    // The root queue defaults to all access if not defined
    // Sub queues inherit access if not defined
    String defaultAcl = queue.equals(ROOT) ? ALL_ACL : NONE_ACL;
    String aclString = get(queuePrefix + getAclKey(acl), defaultAcl);
    return new AccessControlList(aclString);
  }

  public void setAcl(String queue, QueueACL acl, String aclString) {
    String queuePrefix = getQueuePrefix(queue);
    set(queuePrefix + getAclKey(acl), aclString);
  }

  private static String getAclKey(ReservationACL acl) {
    return "acl_" + StringUtils.toLowerCase(acl.toString());
  }

  private static String getAclKey(AccessType acl) {
    return "acl_" + StringUtils.toLowerCase(acl.toString());
  }

  @Override
  public Map<ReservationACL, AccessControlList> getReservationAcls(String
        queue) {
    Map<ReservationACL, AccessControlList> resAcls = new HashMap<>();
    for (ReservationACL acl : ReservationACL.values()) {
      resAcls.put(acl, getReservationAcl(queue, acl));
    }
    return resAcls;
  }

  private AccessControlList getReservationAcl(String queue, ReservationACL
        acl) {
    String queuePrefix = getQueuePrefix(queue);
    // The root queue defaults to all access if not defined
    // Sub queues inherit access if not defined
    String defaultAcl = ALL_ACL;
    String aclString = get(queuePrefix + getAclKey(acl), defaultAcl);
    return new AccessControlList(aclString);
  }

  private void setAcl(String queue, ReservationACL acl, String aclString) {
    String queuePrefix = getQueuePrefix(queue);
    set(queuePrefix + getAclKey(acl), aclString);
  }

  private void setAcl(String queue, AccessType acl, String aclString) {
    String queuePrefix = getQueuePrefix(queue);
    set(queuePrefix + getAclKey(acl), aclString);
  }

  public Map<AccessType, AccessControlList> getAcls(String queue) {
    Map<AccessType, AccessControlList> acls =
      new HashMap<AccessType, AccessControlList>();
    for (QueueACL acl : QueueACL.values()) {
      acls.put(SchedulerUtils.toAccessType(acl), getAcl(queue, acl));
    }
    return acls;
  }

  public void setAcls(String queue, Map<QueueACL, AccessControlList> acls) {
    for (Map.Entry<QueueACL, AccessControlList> e : acls.entrySet()) {
      setAcl(queue, e.getKey(), e.getValue().getAclString());
    }
  }

  @VisibleForTesting
  public void setReservationAcls(String queue,
        Map<ReservationACL, AccessControlList> acls) {
    for (Map.Entry<ReservationACL, AccessControlList> e : acls.entrySet()) {
      setAcl(queue, e.getKey(), e.getValue().getAclString());
    }
  }

  @VisibleForTesting
  public void setPriorityAcls(String queue, Priority priority,
      Priority defaultPriority, String[] acls) {
    StringBuilder aclString = new StringBuilder();

    StringBuilder userAndGroup = new StringBuilder();
    for (int i = 0; i < acls.length; i++) {
      userAndGroup.append(AppPriorityACLKeyType.values()[i] + "=" + acls[i].trim())
          .append(" ");
    }

    aclString.append("[" + userAndGroup.toString().trim() + " "
        + "max_priority=" + priority.getPriority() + " " + "default_priority="
        + defaultPriority.getPriority() + "]");

    setAcl(queue, AccessType.APPLICATION_MAX_PRIORITY, aclString.toString());
  }

  public List<AppPriorityACLGroup> getPriorityAcls(String queue,
      Priority clusterMaxPriority) {
    String queuePrefix = getQueuePrefix(queue);
    String defaultAcl = ALL_ACL;
    String aclString = get(
        queuePrefix + getAclKey(AccessType.APPLICATION_MAX_PRIORITY),
        defaultAcl);

    return priorityACLConfig.getPriorityAcl(clusterMaxPriority, aclString);
  }

  public String[] getQueues(String queue) {
    LOG.debug("CSConf - getQueues called for: queuePrefix={}",
        getQueuePrefix(queue));
    String[] queues = getStrings(getQueuePrefix(queue) + QUEUES);
    List<String> trimmedQueueNames = new ArrayList<String>();
    if (null != queues) {
      for (String s : queues) {
        trimmedQueueNames.add(s.trim());
      }
      queues = trimmedQueueNames.toArray(new String[0]);
    }

    LOG.debug("CSConf - getQueues: queuePrefix={}, queues={}",
        getQueuePrefix(queue),
        ((queues == null) ? "" : StringUtils.arrayToString(queues)));

    return queues;
  }

  public void setQueues(String queue, String[] subQueues) {
    set(getQueuePrefix(queue) + QUEUES, StringUtils.arrayToString(subQueues));
    LOG.debug("CSConf - setQueues: qPrefix={}, queues={}",
        getQueuePrefix(queue), StringUtils.arrayToString(subQueues));
  }

  public Resource getMinimumAllocation() {
    int minimumMemory = getInt(
        YarnConfiguration.RM_SCHEDULER_MINIMUM_ALLOCATION_MB,
        YarnConfiguration.DEFAULT_RM_SCHEDULER_MINIMUM_ALLOCATION_MB);
    int minimumCores = getInt(
        YarnConfiguration.RM_SCHEDULER_MINIMUM_ALLOCATION_VCORES,
        YarnConfiguration.DEFAULT_RM_SCHEDULER_MINIMUM_ALLOCATION_VCORES);
    return Resources.createResource(minimumMemory, minimumCores);
  }

  @Private
  public Priority getQueuePriority(String queue) {
    String queuePolicyPrefix = getQueuePrefix(queue);
    Priority pri = Priority.newInstance(
        getInt(queuePolicyPrefix + "priority", 0));
    return pri;
  }

  @Private
  public void setQueuePriority(String queue, int priority) {
    String queuePolicyPrefix = getQueuePrefix(queue);
    setInt(queuePolicyPrefix + "priority", priority);
  }

  /**
   * Get maximum_allocation setting for the specified queue from the
   * configuration.
   *
   * @param queue
   *          name of the queue
   * @return Resource object or Resource.none if not set
   */
  public Resource getQueueMaximumAllocation(String queue) {
    String queuePrefix = getQueuePrefix(queue);
    String rawQueueMaxAllocation = get(queuePrefix + MAXIMUM_ALLOCATION, null);
    if (Strings.isNullOrEmpty(rawQueueMaxAllocation)) {
      return Resources.none();
    } else {
      return ResourceUtils.createResourceFromString(rawQueueMaxAllocation,
              ResourceUtils.getResourcesTypeInfo());
    }
  }

  public void setQueueMaximumAllocation(String queue, String maximumAllocation) {
    String queuePrefix = getQueuePrefix(queue);
    set(queuePrefix + MAXIMUM_ALLOCATION, maximumAllocation);
  }

  /**
   * Get all configuration properties parsed in a
   * {@code ConfigurationProperties} object.
   * @return configuration properties
   */
  public ConfigurationProperties getConfigurationProperties() {
    if (configurationProperties == null) {
      reinitializeConfigurationProperties();
    }

    return configurationProperties;
  }

  /**
   * Reinitializes the cached {@code ConfigurationProperties} object.
   */
  @SuppressWarnings({"unchecked", "rawtypes"})
  public void reinitializeConfigurationProperties() {
    // Props are always Strings, therefore this cast is safe
    Map<String, String> props = (Map) getProps();
    configurationProperties = new ConfigurationProperties(props);
  }

  public long getQueueMaximumAllocationMb(String queue) {
    String queuePrefix = getQueuePrefix(queue);
    return getInt(queuePrefix + MAXIMUM_ALLOCATION_MB, (int)UNDEFINED);
  }

  public int getQueueMaximumAllocationVcores(String queue) {
    String queuePrefix = getQueuePrefix(queue);
    return getInt(queuePrefix + MAXIMUM_ALLOCATION_VCORES, (int)UNDEFINED);
  }

  public boolean getEnableUserMetrics() {
    return getBoolean(ENABLE_USER_METRICS, DEFAULT_ENABLE_USER_METRICS);
  }

  public int getOffSwitchPerHeartbeatLimit() {
    int limit = getInt(OFFSWITCH_PER_HEARTBEAT_LIMIT,
        DEFAULT_OFFSWITCH_PER_HEARTBEAT_LIMIT);
    if (limit < 1) {
      LOG.warn(OFFSWITCH_PER_HEARTBEAT_LIMIT + "(" + limit + ") < 1. Using 1.");
      limit = 1;
    }
    return limit;
  }

  public void setOffSwitchPerHeartbeatLimit(int limit) {
    setInt(OFFSWITCH_PER_HEARTBEAT_LIMIT, limit);
  }

  public int getNodeLocalityDelay() {
    return getInt(NODE_LOCALITY_DELAY, DEFAULT_NODE_LOCALITY_DELAY);
  }

  @VisibleForTesting
  public void setNodeLocalityDelay(int nodeLocalityDelay) {
    setInt(NODE_LOCALITY_DELAY, nodeLocalityDelay);
  }

  public int getRackLocalityAdditionalDelay() {
    return getInt(RACK_LOCALITY_ADDITIONAL_DELAY,
        DEFAULT_RACK_LOCALITY_ADDITIONAL_DELAY);
  }

  public boolean getRackLocalityFullReset() {
    return getBoolean(RACK_LOCALITY_FULL_RESET,
        DEFAULT_RACK_LOCALITY_FULL_RESET);
  }

  public ResourceCalculator getResourceCalculator() {
    return ReflectionUtils.newInstance(
        getClass(
            RESOURCE_CALCULATOR_CLASS,
            DEFAULT_RESOURCE_CALCULATOR_CLASS,
            ResourceCalculator.class),
        this);
  }

  public boolean getUsePortForNodeName() {
    return getBoolean(YarnConfiguration.RM_SCHEDULER_INCLUDE_PORT_IN_NODE_NAME,
        YarnConfiguration.DEFAULT_RM_SCHEDULER_USE_PORT_FOR_NODE_NAME);
  }

  public void setResourceComparator(
      Class<? extends ResourceCalculator> resourceCalculatorClass) {
    setClass(
        RESOURCE_CALCULATOR_CLASS,
        resourceCalculatorClass,
        ResourceCalculator.class);
  }

  public boolean getScheduleAynschronously() {
    return getBoolean(SCHEDULE_ASYNCHRONOUSLY_ENABLE,
      DEFAULT_SCHEDULE_ASYNCHRONOUSLY_ENABLE);
  }

  public void setScheduleAynschronously(boolean async) {
    setBoolean(SCHEDULE_ASYNCHRONOUSLY_ENABLE, async);
  }

  public boolean getOverrideWithQueueMappings() {
    return getBoolean(ENABLE_QUEUE_MAPPING_OVERRIDE,
        DEFAULT_ENABLE_QUEUE_MAPPING_OVERRIDE);
  }

  @Private
  @VisibleForTesting
  public void setOverrideWithQueueMappings(boolean overrideWithQueueMappings) {
    setBoolean(ENABLE_QUEUE_MAPPING_OVERRIDE, overrideWithQueueMappings);
  }

  public List<QueueMapping> getQueueMappingEntity(
      String queueMappingSuffix) {
    String queueMappingName = buildQueueMappingRuleProperty(queueMappingSuffix);

    List<QueueMapping> mappings =
        new ArrayList<QueueMapping>();
    Collection<String> mappingsString =
        getTrimmedStringCollection(queueMappingName);
    for (String mappingValue : mappingsString) {
      String[] mapping =
          StringUtils.getTrimmedStringCollection(mappingValue, ":")
              .toArray(new String[] {});
      if (mapping.length != 2 || mapping[1].length() == 0) {
        throw new IllegalArgumentException(
            "Illegal queue mapping " + mappingValue);
      }

      //Mappings should be consistent, and have the parent path parsed
      // from the beginning
      QueueMapping m = QueueMapping.QueueMappingBuilder.create()
          .type(QueueMapping.MappingType.APPLICATION)
          .source(mapping[0])
          .parsePathString(mapping[1])
          .build();
      mappings.add(m);
    }

    return mappings;
  }

  private String buildQueueMappingRuleProperty (String queueMappingSuffix) {
    StringBuilder queueMapping = new StringBuilder();
    queueMapping.append(YarnConfiguration.QUEUE_PLACEMENT_RULES)
        .append(".").append(queueMappingSuffix);
    return queueMapping.toString();
  }

  @VisibleForTesting
  public void setQueueMappingEntities(List<QueueMapping> queueMappings,
      String queueMappingSuffix) {
    if (queueMappings == null) {
      return;
    }

    List<String> queueMappingStrs = new ArrayList<>();
    for (QueueMapping mapping : queueMappings) {
      queueMappingStrs.add(mapping.toTypelessString());
    }

    String mappingRuleProp = buildQueueMappingRuleProperty(queueMappingSuffix);
    setStrings(mappingRuleProp, StringUtils.join(",", queueMappingStrs));
  }

  public boolean getOverrideWithWorkflowPriorityMappings() {
    return getBoolean(ENABLE_WORKFLOW_PRIORITY_MAPPINGS_OVERRIDE,
        DEFAULT_ENABLE_WORKFLOW_PRIORITY_MAPPINGS_OVERRIDE);
  }

  public Collection<String> getWorkflowPriorityMappings() {
    return getTrimmedStringCollection(WORKFLOW_PRIORITY_MAPPINGS);
  }

  /**
   * Get user/group mappings to queues.
   *
   * @return user/groups mappings or null on illegal configs
   */
  public List<QueueMapping> getQueueMappings() {
    List<QueueMapping> mappings =
        new ArrayList<QueueMapping>();
    Collection<String> mappingsString =
        getTrimmedStringCollection(QUEUE_MAPPING);
    for (String mappingValue : mappingsString) {
      String[] mapping =
          StringUtils.getTrimmedStringCollection(mappingValue, ":")
              .toArray(new String[] {});
      if (mapping.length != 3 || mapping[1].length() == 0
          || mapping[2].length() == 0) {
        throw new IllegalArgumentException(
            "Illegal queue mapping " + mappingValue);
      }

      QueueMapping m;
      try {
        QueueMapping.MappingType mappingType;
        if (mapping[0].equals("u")) {
          mappingType = QueueMapping.MappingType.USER;
        } else if (mapping[0].equals("g")) {
          mappingType = QueueMapping.MappingType.GROUP;
        } else {
          throw new IllegalArgumentException(
              "unknown mapping prefix " + mapping[0]);
        }
        //forcing the queue path to be split to parent and leafQueue, to make
        //queue mapping parentPath and queueName consistent
        m = QueueMappingBuilder.create()
                .type(mappingType)
                .source(mapping[1])
                .parsePathString(mapping[2])
                .build();
      } catch (Throwable t) {
        throw new IllegalArgumentException(
            "Illegal queue mapping " + mappingValue);
      }

      if (m != null) {
        mappings.add(m);
      }
    }

    return mappings;
  }

  public List<MappingRule> parseLegacyMappingRules() {
    List<MappingRule> mappings = new ArrayList<MappingRule>();
    Collection<String> mappingsString =
        getTrimmedStringCollection(QUEUE_MAPPING);

    for (String mappingValue : mappingsString) {
      String[] mapping =
          StringUtils.getTrimmedStringCollection(mappingValue, ":")
              .toArray(new String[] {});
      if (mapping.length != 3 || mapping[1].length() == 0
          || mapping[2].length() == 0) {
        throw new IllegalArgumentException(
            "Illegal queue mapping " + mappingValue);
      }

      if (mapping[0].equals("u") || mapping[0].equals("g")) {
        mappings.add(MappingRule.createLegacyRule(
            mapping[0], mapping[1], mapping[2]));
      } else {
        throw new IllegalArgumentException(
            "unknown mapping prefix " + mapping[0]);
      }
    }

    mappingsString = getTrimmedStringCollection(QUEUE_MAPPING_NAME);
    for (String mappingValue : mappingsString) {
      String[] mapping =
          StringUtils.getTrimmedStringCollection(mappingValue, ":")
              .toArray(new String[] {});
      if (mapping.length != 2 || mapping[1].length() == 0) {
        throw new IllegalArgumentException(
            "Illegal queue mapping " + mappingValue);
      }

      mappings.add(MappingRule.createLegacyRule(mapping[0], mapping[1]));
    }

    return mappings;
  }

  public List<MappingRule> parseJSONMappingRules() throws IOException {
    String mappingJson = get(MAPPING_RULE_JSON, "");
    String mappingJsonFile = get(MAPPING_RULE_JSON_FILE, "");
    MappingRuleCreator creator = new MappingRuleCreator();

    if (!mappingJson.equals("")) {
      LOG.info("Reading mapping rules from provided inline JSON '{}'.",
          mappingJson);
      try {
        return creator.getMappingRulesFromString(mappingJson);
      } catch (IOException e) {
        LOG.error("Error parsing mapping rule inline JSON.");
        throw e;
      }
    } else if (!mappingJsonFile.equals("")) {
      LOG.info("Reading mapping rules from JSON file '{}'.",
          mappingJsonFile);
      try {
        return creator.getMappingRulesFromFile(mappingJsonFile.trim());
      } catch (IOException e) {
        LOG.error("Error reading or parsing mapping rule JSON file '{}'.",
            mappingJsonFile);
        throw e;
      }
    } else {
      LOG.warn("Mapping rule is set to JSON, but no inline JSON nor a JSON " +
          "file was provided! Starting with no mapping rules!");
    }

    return new ArrayList<>();
  }

  public List<MappingRule> getMappingRules() throws IOException {
    String mappingFormat =
        get(MAPPING_RULE_FORMAT, MAPPING_RULE_FORMAT_DEFAULT);
    if (mappingFormat.equals(MAPPING_RULE_FORMAT_LEGACY)) {
      return parseLegacyMappingRules();
    } else if (mappingFormat.equals(MAPPING_RULE_FORMAT_JSON)) {
      return parseJSONMappingRules();
    } else {
      throw new IllegalArgumentException(
          "Illegal queue mapping format '" + mappingFormat + "' please use '" +
          MAPPING_RULE_FORMAT_LEGACY + "' or '" + MAPPING_RULE_FORMAT_JSON +
          "'");
    }
  }

  @Private
  @VisibleForTesting
  public void setQueuePlacementRules(Collection<String> queuePlacementRules) {
    if (queuePlacementRules == null) {
      return;
    }
    String str = StringUtils.join(",", queuePlacementRules);
    setStrings(YarnConfiguration.QUEUE_PLACEMENT_RULES, str);
  }

  @Private
  @VisibleForTesting
  public void setQueueMappings(List<QueueMapping> queueMappings) {
    if (queueMappings == null) {
      return;
    }

    List<String> queueMappingStrs = new ArrayList<>();
    for (QueueMapping mapping : queueMappings) {
      queueMappingStrs.add(mapping.toString());
    }

    setStrings(QUEUE_MAPPING, StringUtils.join(",", queueMappingStrs));
  }


  @Private
  @VisibleForTesting
  public void setAppNameMappings(List<QueueMapping> queueMappings) {
    if (queueMappings == null) {
      return;
    }

    List<String> queueMappingStrs = new ArrayList<>();
    for (QueueMapping mapping : queueMappings) {
      String rule = mapping.toString();
      String[] parts = rule.split(":");
      queueMappingStrs.add(parts[1] + ":" + parts[2]);
    }

    setStrings(QUEUE_MAPPING_NAME, StringUtils.join(",", queueMappingStrs));
  }

  @Private
  @VisibleForTesting
  void setWorkflowPriorityMappings(
      List<WorkflowPriorityMapping> workflowPriorityMappings) {
    setStrings(WORKFLOW_PRIORITY_MAPPINGS, WorkflowPriorityMappingsManager
        .getWorkflowPriorityMappingStr(workflowPriorityMappings));
  }

  public boolean isReservable(String queue) {
    boolean isReservable =
        getBoolean(getQueuePrefix(queue) + IS_RESERVABLE, false);
    return isReservable;
  }

  public void setReservable(String queue, boolean isReservable) {
    setBoolean(getQueuePrefix(queue) + IS_RESERVABLE, isReservable);
    LOG.debug("here setReservableQueue: queuePrefix={}, isReservableQueue={}",
        getQueuePrefix(queue), isReservable(queue));
  }

  @Override
  public long getReservationWindow(String queue) {
    long reservationWindow =
        getLong(getQueuePrefix(queue) + RESERVATION_WINDOW,
            DEFAULT_RESERVATION_WINDOW);
    return reservationWindow;
  }

  @Override
  public float getAverageCapacity(String queue) {
    float avgCapacity =
        getFloat(getQueuePrefix(queue) + AVERAGE_CAPACITY,
            MAXIMUM_CAPACITY_VALUE);
    return avgCapacity;
  }

  @Override
  public float getInstantaneousMaxCapacity(String queue) {
    float instMaxCapacity =
        getFloat(getQueuePrefix(queue) + INSTANTANEOUS_MAX_CAPACITY,
            MAXIMUM_CAPACITY_VALUE);
    return instMaxCapacity;
  }

  public void setInstantaneousMaxCapacity(String queue, float instMaxCapacity) {
    setFloat(getQueuePrefix(queue) + INSTANTANEOUS_MAX_CAPACITY,
        instMaxCapacity);
  }

  public void setReservationWindow(String queue, long reservationWindow) {
    setLong(getQueuePrefix(queue) + RESERVATION_WINDOW, reservationWindow);
  }

  public void setAverageCapacity(String queue, float avgCapacity) {
    setFloat(getQueuePrefix(queue) + AVERAGE_CAPACITY, avgCapacity);
  }

  @Override
  public String getReservationAdmissionPolicy(String queue) {
    String reservationPolicy =
        get(getQueuePrefix(queue) + RESERVATION_ADMISSION_POLICY,
            DEFAULT_RESERVATION_ADMISSION_POLICY);
    return reservationPolicy;
  }

  public void setReservationAdmissionPolicy(String queue,
      String reservationPolicy) {
    set(getQueuePrefix(queue) + RESERVATION_ADMISSION_POLICY, reservationPolicy);
  }

  @Override
  public String getReservationAgent(String queue) {
    String reservationAgent =
        get(getQueuePrefix(queue) + RESERVATION_AGENT_NAME,
            DEFAULT_RESERVATION_AGENT_NAME);
    return reservationAgent;
  }

  public void setReservationAgent(String queue, String reservationPolicy) {
    set(getQueuePrefix(queue) + RESERVATION_AGENT_NAME, reservationPolicy);
  }

  @Override
  public boolean getShowReservationAsQueues(String queuePath) {
    boolean showReservationAsQueues =
        getBoolean(getQueuePrefix(queuePath)
            + RESERVATION_SHOW_RESERVATION_AS_QUEUE,
            DEFAULT_SHOW_RESERVATIONS_AS_QUEUES);
    return showReservationAsQueues;
  }

  @Override
  public String getReplanner(String queue) {
    String replanner =
        get(getQueuePrefix(queue) + RESERVATION_PLANNER_NAME,
            DEFAULT_RESERVATION_PLANNER_NAME);
    return replanner;
  }

  @Override
  public boolean getMoveOnExpiry(String queue) {
    boolean killOnExpiry =
        getBoolean(getQueuePrefix(queue) + RESERVATION_MOVE_ON_EXPIRY,
            DEFAULT_RESERVATION_MOVE_ON_EXPIRY);
    return killOnExpiry;
  }

  @Override
  public long getEnforcementWindow(String queue) {
    long enforcementWindow =
        getLong(getQueuePrefix(queue) + RESERVATION_ENFORCEMENT_WINDOW,
            DEFAULT_RESERVATION_ENFORCEMENT_WINDOW);
    return enforcementWindow;
  }

  /**
   * Sets the <em>disable_preemption</em> property in order to indicate
   * whether or not container preemption will be disabled for the specified
   * queue.
   *
   * @param queue queue path
   * @param preemptionDisabled true if preemption is disabled on queue
   */
  public void setPreemptionDisabled(String queue, boolean preemptionDisabled) {
    setBoolean(getQueuePrefix(queue) + QUEUE_PREEMPTION_DISABLED,
               preemptionDisabled);
  }

  /**
   * Indicates whether preemption is disabled on the specified queue.
   *
   * @param queue queue path to query
   * @param defaultVal used as default if the <em>disable_preemption</em>
   * is not set in the configuration
   * @return true if preemption is disabled on <em>queue</em>, false otherwise
   */
  public boolean getPreemptionDisabled(String queue, boolean defaultVal) {
    boolean preemptionDisabled =
        getBoolean(getQueuePrefix(queue) + QUEUE_PREEMPTION_DISABLED,
                   defaultVal);
    return preemptionDisabled;
  }

  /**
   * Indicates whether intra-queue preemption is disabled on the specified queue
   *
   * @param queue queue path to query
   * @param defaultVal used as default if the property is not set in the
   * configuration
   * @return true if preemption is disabled on queue, false otherwise
   */
  public boolean getIntraQueuePreemptionDisabled(String queue,
      boolean defaultVal) {
    return
        getBoolean(getQueuePrefix(queue) + INTRA_QUEUE_PREEMPTION_CONFIG_PREFIX
            + QUEUE_PREEMPTION_DISABLED, defaultVal);
  }

  /**
   * Get configured node labels in a given queuePath
   */
  public Set<String> getConfiguredNodeLabels(String queuePath) {
    Set<String> configuredNodeLabels = new HashSet<String>();
    Entry<String, String> e = null;

    Iterator<Entry<String, String>> iter = iterator();
    while (iter.hasNext()) {
      e = iter.next();
      String key = e.getKey();

      if (key.startsWith(getQueuePrefix(queuePath) + ACCESSIBLE_NODE_LABELS
          + DOT)) {
        // Find <label-name> in
        // <queue-path>.accessible-node-labels.<label-name>.property
        int labelStartIdx =
            key.indexOf(ACCESSIBLE_NODE_LABELS)
                + ACCESSIBLE_NODE_LABELS.length() + 1;
        int labelEndIndx = key.indexOf('.', labelStartIdx);
        String labelName = key.substring(labelStartIdx, labelEndIndx);
        configuredNodeLabels.add(labelName);
      }
    }

    // always add NO_LABEL
    configuredNodeLabels.add(RMNodeLabelsManager.NO_LABEL);

    return configuredNodeLabels;
  }

  /**
   * Get configured node labels for all queues that have accessible-node-labels
   * prefixed properties set.
   * @return configured node labels
   */
  public Map<String, Set<String>> getConfiguredNodeLabelsByQueue() {
    Map<String, Set<String>> labelsByQueue = new HashMap<>();
    Map<String, String> schedulerEntries =
        getConfigurationProperties().getPropertiesWithPrefix(
            CapacitySchedulerConfiguration.PREFIX);

    for (Map.Entry<String, String> propertyEntry
        : schedulerEntries.entrySet()) {
      String key = propertyEntry.getKey();
      // Consider all keys that has accessible-node-labels prefix, excluding
      // <queue-path>.accessible-node-labels itself
      if (key.contains(ACCESSIBLE_NODE_LABELS + DOT)) {
        // Find <label-name> in
        // <queue-path>.accessible-node-labels.<label-name>.property
        int labelStartIdx =
            key.indexOf(ACCESSIBLE_NODE_LABELS)
                + ACCESSIBLE_NODE_LABELS.length() + 1;
        int labelEndIndx = key.indexOf('.', labelStartIdx);
        String labelName = key.substring(labelStartIdx, labelEndIndx);
        // Find queuePath and exclude "." at the end
        String queuePath = key.substring(0, key.indexOf(
            ACCESSIBLE_NODE_LABELS) - 1);
        if (!labelsByQueue.containsKey(queuePath)) {
          labelsByQueue.put(queuePath, new HashSet<>());
          labelsByQueue.get(queuePath).add(RMNodeLabelsManager.NO_LABEL);
        }
        labelsByQueue.get(queuePath).add(labelName);
      }
    }
    return labelsByQueue;
  }

  public Integer getDefaultApplicationPriorityConfPerQueue(String queue) {
    Integer defaultPriority = getInt(getQueuePrefix(queue)
        + DEFAULT_APPLICATION_PRIORITY,
        DEFAULT_CONFIGURATION_APPLICATION_PRIORITY);
    return defaultPriority;
  }

  @VisibleForTesting
  public void setOrderingPolicy(String queue, String policy) {
    set(getQueuePrefix(queue) + ORDERING_POLICY, policy);
  }

  @VisibleForTesting
  public void setOrderingPolicyParameter(String queue,
      String parameterKey, String parameterValue) {
    set(getQueuePrefix(queue) + ORDERING_POLICY + "." + parameterKey,
        parameterValue);
  }

  public boolean getLazyPreemptionEnabled() {
    return getBoolean(LAZY_PREEMPTION_ENABLED, DEFAULT_LAZY_PREEMPTION_ENABLED);
  }

  public static boolean shouldAppFailFast(Configuration conf) {
    return conf.getBoolean(APP_FAIL_FAST, DEFAULT_APP_FAIL_FAST);
  }

  public Integer getMaxParallelAppsForQueue(String queue) {
    int defaultMaxParallelAppsForQueue =
        getInt(PREFIX + MAX_PARALLEL_APPLICATIONS,
        DEFAULT_MAX_PARALLEL_APPLICATIONS);

    String maxParallelAppsForQueue = get(getQueuePrefix(queue)
        + MAX_PARALLEL_APPLICATIONS);

    return (maxParallelAppsForQueue != null) ?
        Integer.parseInt(maxParallelAppsForQueue)
        : defaultMaxParallelAppsForQueue;
  }

  public Integer getMaxParallelAppsForUser(String user) {
    int defaultMaxParallelAppsForUser =
        getInt(PREFIX + "user." + MAX_PARALLEL_APPLICATIONS,
        DEFAULT_MAX_PARALLEL_APPLICATIONS);
    String maxParallelAppsForUser = get(getUserPrefix(user)
        + MAX_PARALLEL_APPLICATIONS);

    return (maxParallelAppsForUser != null) ?
        Integer.parseInt(maxParallelAppsForUser)
        : defaultMaxParallelAppsForUser;
  }

  public boolean getAllowZeroCapacitySum(String queue) {
    return getBoolean(getQueuePrefix(queue)
        + ALLOW_ZERO_CAPACITY_SUM, DEFAULT_ALLOW_ZERO_CAPACITY_SUM);
  }

  public void setAllowZeroCapacitySum(String queue, boolean value) {
    setBoolean(getQueuePrefix(queue)
        + ALLOW_ZERO_CAPACITY_SUM, value);
  }
  private static final String PREEMPTION_CONFIG_PREFIX =
      "yarn.resourcemanager.monitor.capacity.preemption.";

  private static final String INTRA_QUEUE_PREEMPTION_CONFIG_PREFIX =
      "intra-queue-preemption.";

  /** If true, run the policy but do not affect the cluster with preemption and
   * kill events. */
  public static final String PREEMPTION_OBSERVE_ONLY =
      PREEMPTION_CONFIG_PREFIX + "observe_only";
  public static final boolean DEFAULT_PREEMPTION_OBSERVE_ONLY = false;

  /** Time in milliseconds between invocations of this policy */
  public static final String PREEMPTION_MONITORING_INTERVAL =
      PREEMPTION_CONFIG_PREFIX + "monitoring_interval";
  public static final long DEFAULT_PREEMPTION_MONITORING_INTERVAL = 3000L;

  /** Time in milliseconds between requesting a preemption from an application
   * and killing the container. */
  public static final String PREEMPTION_WAIT_TIME_BEFORE_KILL =
      PREEMPTION_CONFIG_PREFIX + "max_wait_before_kill";
  public static final long DEFAULT_PREEMPTION_WAIT_TIME_BEFORE_KILL = 15000L;

  /** Maximum percentage of resources preemptionCandidates in a single round. By
   * controlling this value one can throttle the pace at which containers are
   * reclaimed from the cluster. After computing the total desired preemption,
   * the policy scales it back within this limit. */
  public static final String TOTAL_PREEMPTION_PER_ROUND =
      PREEMPTION_CONFIG_PREFIX + "total_preemption_per_round";
  public static final float DEFAULT_TOTAL_PREEMPTION_PER_ROUND = 0.1f;

  /** Maximum amount of resources above the target capacity ignored for
   * preemption. This defines a deadzone around the target capacity that helps
   * prevent thrashing and oscillations around the computed target balance.
   * High values would slow the time to capacity and (absent natural
   * completions) it might prevent convergence to guaranteed capacity. */
  public static final String PREEMPTION_MAX_IGNORED_OVER_CAPACITY =
      PREEMPTION_CONFIG_PREFIX + "max_ignored_over_capacity";
  public static final double DEFAULT_PREEMPTION_MAX_IGNORED_OVER_CAPACITY = 0.1;
  /**
   * Given a computed preemption target, account for containers naturally
   * expiring and preempt only this percentage of the delta. This determines
   * the rate of geometric convergence into the deadzone ({@link
   * #PREEMPTION_MAX_IGNORED_OVER_CAPACITY}). For example, a termination factor of 0.5
   * will reclaim almost 95% of resources within 5 * {@link
   * #PREEMPTION_WAIT_TIME_BEFORE_KILL}, even absent natural termination. */
  public static final String PREEMPTION_NATURAL_TERMINATION_FACTOR =
      PREEMPTION_CONFIG_PREFIX + "natural_termination_factor";
  public static final double DEFAULT_PREEMPTION_NATURAL_TERMINATION_FACTOR =
      0.2;

  /**
   * By default, reserved resource will be excluded while balancing capacities
   * of queues.
   *
   * Why doing this? In YARN-4390, we added preemption-based-on-reserved-container
   * Support. To reduce unnecessary preemption for large containers. We will
   * not include reserved resources while calculating ideal-allocation in
   * FifoCandidatesSelector.
   *
   * Changes in YARN-4390 will significantly reduce number of containers preempted
   * When cluster has heterogeneous container requests. (Please check test
   * report: https://issues.apache.org/jira/secure/attachment/12796197/YARN-4390-test-results.pdf
   *
   * However, on the other hand, in some corner cases, especially for
   * fragmented cluster. It could lead to preemption cannot kick in in some
   * cases. Please see YARN-5731.
   *
   * So to solve the problem, make this change to be configurable, and please
   * note that it is an experimental option.
   */
  public static final String
      ADDITIONAL_RESOURCE_BALANCE_BASED_ON_RESERVED_CONTAINERS =
      PREEMPTION_CONFIG_PREFIX
          + "additional_res_balance_based_on_reserved_containers";
  public static final boolean
      DEFAULT_ADDITIONAL_RESOURCE_BALANCE_BASED_ON_RESERVED_CONTAINERS = false;

  /**
   * When calculating which containers to be preempted, we will try to preempt
   * containers for reserved containers first. By default is false.
   */
  public static final String PREEMPTION_SELECT_CANDIDATES_FOR_RESERVED_CONTAINERS =
      PREEMPTION_CONFIG_PREFIX + "select_based_on_reserved_containers";
  public static final boolean DEFAULT_PREEMPTION_SELECT_CANDIDATES_FOR_RESERVED_CONTAINERS =
      false;

  /**
   * For intra-queue preemption, priority/user-limit/fairness based selectors
   * can help to preempt containers.
   */
  public static final String INTRAQUEUE_PREEMPTION_ENABLED =
      PREEMPTION_CONFIG_PREFIX +
      INTRA_QUEUE_PREEMPTION_CONFIG_PREFIX + "enabled";
  public static final boolean DEFAULT_INTRAQUEUE_PREEMPTION_ENABLED = false;

  /**
   * For intra-queue preemption, consider those queues which are above used cap
   * limit.
   */
  public static final String INTRAQUEUE_PREEMPTION_MINIMUM_THRESHOLD =
      PREEMPTION_CONFIG_PREFIX +
      INTRA_QUEUE_PREEMPTION_CONFIG_PREFIX + "minimum-threshold";
  public static final float DEFAULT_INTRAQUEUE_PREEMPTION_MINIMUM_THRESHOLD =
      0.5f;

  /**
   * For intra-queue preemption, allowable maximum-preemptable limit per queue.
   */
  public static final String INTRAQUEUE_PREEMPTION_MAX_ALLOWABLE_LIMIT =
      PREEMPTION_CONFIG_PREFIX +
      INTRA_QUEUE_PREEMPTION_CONFIG_PREFIX + "max-allowable-limit";
  public static final float DEFAULT_INTRAQUEUE_PREEMPTION_MAX_ALLOWABLE_LIMIT =
      0.2f;

  /**
   * For intra-queue preemption, enforce a preemption order such as
   * "userlimit_first" or "priority_first".
   */
  public static final String INTRAQUEUE_PREEMPTION_ORDER_POLICY = PREEMPTION_CONFIG_PREFIX
      + INTRA_QUEUE_PREEMPTION_CONFIG_PREFIX + "preemption-order-policy";
  public static final String DEFAULT_INTRAQUEUE_PREEMPTION_ORDER_POLICY = "userlimit_first";

  /**
   * Flag to determine whether or not to preempt containers from apps where some
   * used resources are less than the user's user limit.
   */
  public static final String CROSS_QUEUE_PREEMPTION_CONSERVATIVE_DRF =
      PREEMPTION_CONFIG_PREFIX + "conservative-drf";
  public static final Boolean DEFAULT_CROSS_QUEUE_PREEMPTION_CONSERVATIVE_DRF =
      false;

  public static final String IN_QUEUE_PREEMPTION_CONSERVATIVE_DRF =
      PREEMPTION_CONFIG_PREFIX + INTRA_QUEUE_PREEMPTION_CONFIG_PREFIX +
      "conservative-drf";
  public static final Boolean DEFAULT_IN_QUEUE_PREEMPTION_CONSERVATIVE_DRF =
      true;

  /**
   * Should we allow queues continue grow after all queue reaches their
   * guaranteed capacity.
   */
  public static final String PREEMPTION_TO_BALANCE_QUEUES_BEYOND_GUARANTEED =
      PREEMPTION_CONFIG_PREFIX + "preemption-to-balance-queue-after-satisfied.enabled";
  public static final boolean DEFAULT_PREEMPTION_TO_BALANCE_QUEUES_BEYOND_GUARANTEED = false;

  /**
   * How long we will wait to balance queues, by default it is 5 mins.
   */
  public static final String MAX_WAIT_BEFORE_KILL_FOR_QUEUE_BALANCE_PREEMPTION =
      PREEMPTION_CONFIG_PREFIX + "preemption-to-balance-queue-after-satisfied.max-wait-before-kill";
  public static final long
      DEFAULT_MAX_WAIT_BEFORE_KILL_FOR_QUEUE_BALANCE_PREEMPTION =
      300 * 1000;

  /**
   * Maximum application for a queue to be used when application per queue is
   * not defined.To be consistent with previous version the default value is set
   * as UNDEFINED.
   */
  @Private
  public static final String QUEUE_GLOBAL_MAX_APPLICATION =
      PREFIX + "global-queue-max-application";

  public int getGlobalMaximumApplicationsPerQueue() {
    int maxApplicationsPerQueue =
        getInt(QUEUE_GLOBAL_MAX_APPLICATION, (int) UNDEFINED);
    return maxApplicationsPerQueue;
  }

  public void setGlobalMaximumApplicationsPerQueue(int val) {
    setInt(QUEUE_GLOBAL_MAX_APPLICATION, val);
  }

  /**
   * Ordering policy inside a parent queue to sort queues
   */

  /**
   * Less relative usage queue can get next resource, this is default
   */
  public static final String QUEUE_UTILIZATION_ORDERING_POLICY = "utilization";

  /**
   * Combination of relative usage and priority
   */
  public static final String QUEUE_PRIORITY_UTILIZATION_ORDERING_POLICY =
      "priority-utilization";

  public static final String DEFAULT_QUEUE_ORDERING_POLICY =
      QUEUE_UTILIZATION_ORDERING_POLICY;


  @Private
  public void setQueueOrderingPolicy(String queue, String policy) {
    set(getQueuePrefix(queue) + ORDERING_POLICY, policy);
  }

  @Private
  public QueueOrderingPolicy getQueueOrderingPolicy(String queue,
      String parentPolicy) {
    String defaultPolicy = parentPolicy;
    if (null == defaultPolicy) {
      defaultPolicy = DEFAULT_QUEUE_ORDERING_POLICY;
    }

    String policyType = get(getQueuePrefix(queue) + ORDERING_POLICY,
        defaultPolicy).trim();

    QueueOrderingPolicy qop;
    if (policyType.equals(QUEUE_UTILIZATION_ORDERING_POLICY)) {
      // Doesn't respect priority
      qop = new PriorityUtilizationQueueOrderingPolicy(false);
    } else if (policyType.equals(
        QUEUE_PRIORITY_UTILIZATION_ORDERING_POLICY)) {
      qop = new PriorityUtilizationQueueOrderingPolicy(true);
    } else {
      try {
        qop = (QueueOrderingPolicy) Class.forName(policyType).newInstance();
      } catch (Exception e) {
        String message = "Unable to construct queue ordering policy="
            + policyType + " queue=" + queue;
        throw new YarnRuntimeException(message, e);
      }
    }

    return qop;
  }

  /*
   * Get global configuration for ordering policies
   */
  private String getOrderingPolicyGlobalConfigKey(String orderPolicyName,
      String configKey) {
    return PREFIX + ORDERING_POLICY + DOT + orderPolicyName + DOT + configKey;
  }

  /**
   * Global configurations of queue-priority-utilization ordering policy
   */
  private static final String UNDER_UTILIZED_PREEMPTION_ENABLED =
      "underutilized-preemption.enabled";

  /**
   * Do we allow under-utilized queue with higher priority to preempt queue
   * with lower priority *even if queue with lower priority is not satisfied*.
   *
   * For example, two queues, a and b
   * a.priority = 1, (a.used-capacity - a.reserved-capacity) = 40%
   * b.priority = 0, b.used-capacity = 30%
   *
   * Set this configuration to true to allow queue-a to preempt container from
   * queue-b.
   *
   * (The reason why deduct reserved-capacity from used-capacity for queue with
   * higher priority is: the reserved-capacity is just scheduler's internal
   * implementation to allocate large containers, it is not possible for
   * application to use such reserved-capacity. It is possible that a queue with
   * large container requests have a large number of containers but cannot
   * allocate from any of them. But scheduler will make sure a satisfied queue
   * will not preempt resource from any other queues. A queue is considered to
   * be satisfied when queue's used-capacity - reserved-capacity ≥
   * guaranteed-capacity.)
   *
   * @return allowed or not
   */
  public boolean getPUOrderingPolicyUnderUtilizedPreemptionEnabled() {
    return getBoolean(getOrderingPolicyGlobalConfigKey(
        QUEUE_PRIORITY_UTILIZATION_ORDERING_POLICY,
        UNDER_UTILIZED_PREEMPTION_ENABLED), false);
  }

  @VisibleForTesting
  public void setPUOrderingPolicyUnderUtilizedPreemptionEnabled(
      boolean enabled) {
    setBoolean(getOrderingPolicyGlobalConfigKey(
        QUEUE_PRIORITY_UTILIZATION_ORDERING_POLICY,
        UNDER_UTILIZED_PREEMPTION_ENABLED), enabled);
  }

  private static final String UNDER_UTILIZED_PREEMPTION_DELAY =
      "underutilized-preemption.reserved-container-delay-ms";

  /**
   * When a reserved container of an underutilized queue is created. Preemption
   * will kick in after specified delay (in ms).
   *
   * The total time to preempt resources for a reserved container from higher
   * priority queue will be: reserved-container-delay-ms +
   * {@link CapacitySchedulerConfiguration#PREEMPTION_WAIT_TIME_BEFORE_KILL}.
   *
   * This parameter is added to make preemption from lower priority queue which
   * is underutilized to be more careful. This parameter takes effect when
   * underutilized-preemption.enabled set to true.
   *
   * @return delay
   */
  public long getPUOrderingPolicyUnderUtilizedPreemptionDelay() {
    return getLong(getOrderingPolicyGlobalConfigKey(
        QUEUE_PRIORITY_UTILIZATION_ORDERING_POLICY,
        UNDER_UTILIZED_PREEMPTION_DELAY), 60000L);
  }

  @VisibleForTesting
  public void setPUOrderingPolicyUnderUtilizedPreemptionDelay(
      long timeout) {
    setLong(getOrderingPolicyGlobalConfigKey(
        QUEUE_PRIORITY_UTILIZATION_ORDERING_POLICY,
        UNDER_UTILIZED_PREEMPTION_DELAY), timeout);
  }

  private static final String UNDER_UTILIZED_PREEMPTION_MOVE_RESERVATION =
      "underutilized-preemption.allow-move-reservation";

  /**
   * When doing preemption from under-satisfied queues for priority queue.
   * Do we allow move reserved container from one host to another?
   *
   * @return allow or not
   */
  public boolean getPUOrderingPolicyUnderUtilizedPreemptionMoveReservation() {
    return getBoolean(getOrderingPolicyGlobalConfigKey(
        QUEUE_PRIORITY_UTILIZATION_ORDERING_POLICY,
        UNDER_UTILIZED_PREEMPTION_MOVE_RESERVATION), false);
  }

  @VisibleForTesting
  public void setPUOrderingPolicyUnderUtilizedPreemptionMoveReservation(
      boolean allowMoveReservation) {
    setBoolean(getOrderingPolicyGlobalConfigKey(
        QUEUE_PRIORITY_UTILIZATION_ORDERING_POLICY,
        UNDER_UTILIZED_PREEMPTION_MOVE_RESERVATION), allowMoveReservation);
  }

  /**
   * Get the weights of all users at this queue level from the configuration.
   * Used in computing user-specific user limit, relative to other users.
   * @param queuePath full queue path
   * @return map of user weights, if they exist. Otherwise, return empty map.
   */
  public UserWeights getAllUserWeightsForQueue(String queuePath) {
    return UserWeights.createByConfig(this, getConfigurationProperties(), queuePath);
  }

  public boolean getAssignMultipleEnabled() {
    return getBoolean(ASSIGN_MULTIPLE_ENABLED, DEFAULT_ASSIGN_MULTIPLE_ENABLED);
  }

  public int getMaxAssignPerHeartbeat() {
    return getInt(MAX_ASSIGN_PER_HEARTBEAT, DEFAULT_MAX_ASSIGN_PER_HEARTBEAT);
  }

  public static final String MAXIMUM_LIFETIME_SUFFIX =
      "maximum-application-lifetime";

  public static final String DEFAULT_LIFETIME_SUFFIX =
      "default-application-lifetime";

  public long getMaximumLifetimePerQueue(String queue) {
    long maximumLifetimePerQueue = getLong(
        getQueuePrefix(queue) + MAXIMUM_LIFETIME_SUFFIX, (long) UNDEFINED);
    return maximumLifetimePerQueue;
  }

  public void setMaximumLifetimePerQueue(String queue, long maximumLifetime) {
    setLong(getQueuePrefix(queue) + MAXIMUM_LIFETIME_SUFFIX, maximumLifetime);
  }

  public long getDefaultLifetimePerQueue(String queue) {
    long maximumLifetimePerQueue = getLong(
        getQueuePrefix(queue) + DEFAULT_LIFETIME_SUFFIX, (long) UNDEFINED);
    return maximumLifetimePerQueue;
  }

  public void setDefaultLifetimePerQueue(String queue, long defaultLifetime) {
    setLong(getQueuePrefix(queue) + DEFAULT_LIFETIME_SUFFIX, defaultLifetime);
  }

  @Private
  public static final boolean DEFAULT_AUTO_CREATE_CHILD_QUEUE_ENABLED = false;

  @Private
  private static final String AUTO_CREATE_CHILD_QUEUE_PREFIX =
      "auto-create-child-queue.";

  @Private
  public static final String AUTO_CREATE_CHILD_QUEUE_ENABLED =
      AUTO_CREATE_CHILD_QUEUE_PREFIX + "enabled";

  @Private
  protected static final String AUTO_QUEUE_CREATION_V2_PREFIX =
      "auto-queue-creation-v2.";

  @Private
  public static final String AUTO_QUEUE_CREATION_V2_ENABLED =
      AUTO_QUEUE_CREATION_V2_PREFIX + "enabled";

  @Private
  public static final String AUTO_QUEUE_CREATION_V2_MAX_QUEUES =
      AUTO_QUEUE_CREATION_V2_PREFIX + "max-queues";

  @Private
  public static final int
      DEFAULT_AUTO_QUEUE_CREATION_V2_MAX_QUEUES = 1000;

  @Private
  public static final boolean DEFAULT_AUTO_QUEUE_CREATION_ENABLED = false;

  @Private
  public static final String AUTO_CREATED_LEAF_QUEUE_TEMPLATE_PREFIX =
      "leaf-queue-template";

  @Private
  public static final String AUTO_CREATE_QUEUE_MAX_QUEUES =
      "auto-create-child-queue.max-queues";

  @Private
  public static final int DEFAULT_AUTO_CREATE_QUEUE_MAX_QUEUES = 1000;

  /**
   * If true, this queue will be created as a Parent Queue which Auto Created
   * leaf child queues
   *
   * @param queuePath The queues path
   * @return true if auto create is enabled for child queues else false. Default
   * is false
   */
  @Private
  public boolean isAutoCreateChildQueueEnabled(String queuePath) {
    boolean isAutoCreateEnabled = getBoolean(
        getQueuePrefix(queuePath) + AUTO_CREATE_CHILD_QUEUE_ENABLED,
        DEFAULT_AUTO_CREATE_CHILD_QUEUE_ENABLED);
    return isAutoCreateEnabled;
  }

  @Private
  @VisibleForTesting
  public void setAutoCreateChildQueueEnabled(String queuePath,
      boolean autoCreationEnabled) {
    setBoolean(getQueuePrefix(queuePath) +
            AUTO_CREATE_CHILD_QUEUE_ENABLED,
        autoCreationEnabled);
  }

  public void setAutoQueueCreationV2Enabled(String queuePath,
      boolean autoQueueCreation) {
    setBoolean(
        getQueuePrefix(queuePath) + AUTO_QUEUE_CREATION_V2_ENABLED,
        autoQueueCreation);
  }

  public boolean isAutoQueueCreationV2Enabled(String queuePath) {
    boolean isAutoQueueCreation = getBoolean(
        getQueuePrefix(queuePath) + AUTO_QUEUE_CREATION_V2_ENABLED,
        DEFAULT_AUTO_QUEUE_CREATION_ENABLED);
    return isAutoQueueCreation;
  }

  /**
   * Get the auto created leaf queue's template configuration prefix
   * Leaf queue's template capacities are configured at the parent queue
   *
   * @param queuePath parent queue's path
   * @return Config prefix for leaf queue template configurations
   */
  @Private
  public String getAutoCreatedQueueTemplateConfPrefix(String queuePath) {
    return queuePath + DOT + AUTO_CREATED_LEAF_QUEUE_TEMPLATE_PREFIX;
  }

  @Private
  public static final String FAIL_AUTO_CREATION_ON_EXCEEDING_CAPACITY =
      "auto-create-child-queue.fail-on-exceeding-parent-capacity";

  @Private
  public static final boolean DEFAULT_FAIL_AUTO_CREATION_ON_EXCEEDING_CAPACITY =
      false;

  /**
   * Fail further auto leaf queue creation when parent's guaranteed capacity is
   * exceeded.
   *
   * @param queuePath the parent queue's path
   * @return true if configured to fail else false
   */
  @Private
  public boolean getShouldFailAutoQueueCreationWhenGuaranteedCapacityExceeded(
      String queuePath) {
    boolean shouldFailAutoQueueCreationOnExceedingGuaranteedCapacity =
        getBoolean(getQueuePrefix(queuePath)
                + FAIL_AUTO_CREATION_ON_EXCEEDING_CAPACITY,
            DEFAULT_FAIL_AUTO_CREATION_ON_EXCEEDING_CAPACITY);
    return shouldFailAutoQueueCreationOnExceedingGuaranteedCapacity;
  }

  @VisibleForTesting
  @Private
  public void setShouldFailAutoQueueCreationWhenGuaranteedCapacityExceeded(
      String queuePath, boolean autoCreationEnabled) {
    setBoolean(
        getQueuePrefix(queuePath) +
            FAIL_AUTO_CREATION_ON_EXCEEDING_CAPACITY,
        autoCreationEnabled);
  }

  /**
   * Get the max number of leaf queues that are allowed to be created under
   * a parent queue
   *
   * @param queuePath the paret queue's path
   * @return the max number of leaf queues allowed to be auto created
   */
  @Private
  public int getAutoCreatedQueuesMaxChildQueuesLimit(String queuePath) {
    return getInt(getQueuePrefix(queuePath) +
            AUTO_CREATE_QUEUE_MAX_QUEUES,
        DEFAULT_AUTO_CREATE_QUEUE_MAX_QUEUES);
  }

  /**
   * Get the max number of queues that are allowed to be created under
   * a parent queue which allowed auto creation v2.
   *
   * @param queuePath the parent queue's path
   * @return the max number of queues allowed to be auto created,
   * in new auto created.
   */
  @Private
  public int getAutoCreatedQueuesV2MaxChildQueuesLimit(String queuePath) {
    return getInt(getQueuePrefix(queuePath) +
            AUTO_QUEUE_CREATION_V2_MAX_QUEUES,
        DEFAULT_AUTO_QUEUE_CREATION_V2_MAX_QUEUES);
  }

  @VisibleForTesting
  public void setAutoCreatedQueuesV2MaxChildQueuesLimit(String queuePath,
      int maxQueues) {
    setInt(getQueuePrefix(queuePath) +
        AUTO_QUEUE_CREATION_V2_MAX_QUEUES, maxQueues);
  }

  @Private
  public static final String AUTO_CREATED_QUEUE_MANAGEMENT_POLICY =
      AUTO_CREATE_CHILD_QUEUE_PREFIX + "management-policy";

  @Private
  public static final String DEFAULT_AUTO_CREATED_QUEUE_MANAGEMENT_POLICY =
      "org.apache.hadoop.yarn.server.resourcemanager.scheduler.capacity"
          + ".queuemanagement."
          + "GuaranteedOrZeroCapacityOverTimePolicy";

  @Private
  private static final String QUEUE_MANAGEMENT_CONFIG_PREFIX =
      "yarn.resourcemanager.monitor.capacity.queue-management.";

  /**
   * Time in milliseconds between invocations of this policy
   */
  @Private
  public static final String QUEUE_MANAGEMENT_MONITORING_INTERVAL =
      QUEUE_MANAGEMENT_CONFIG_PREFIX + "monitoring-interval";

  @Private
  public static final long DEFAULT_QUEUE_MANAGEMENT_MONITORING_INTERVAL =
      1500L;

  @Private
  public static final boolean
      DEFAULT_AUTO_CREATE_CHILD_QUEUE_AUTO_REMOVAL_ENABLE = true;

  @Private
  public static final String AUTO_CREATE_CHILD_QUEUE_AUTO_REMOVAL_ENABLE =
      AUTO_QUEUE_CREATION_V2_PREFIX + "queue-auto-removal.enable";

  // 300s for expired default
  @Private
  public static final long
      DEFAULT_AUTO_CREATE_CHILD_QUEUE_EXPIRED_TIME = 300;

  @Private
  public static final String AUTO_CREATE_CHILD_QUEUE_EXPIRED_TIME =
      PREFIX + AUTO_QUEUE_CREATION_V2_PREFIX + "queue-expiration-time";

  /**
   * If true, auto created queue with weight mode
   * will be deleted when queue is expired.
   * @param queuePath the queue's path for auto deletion check
   * @return true if auto created queue's deletion when expired is enabled
   * else false. Default
   * is true.
   */
  @Private
  public boolean isAutoExpiredDeletionEnabled(String queuePath) {
    boolean isAutoExpiredDeletionEnabled = getBoolean(
        getQueuePrefix(queuePath) +
            AUTO_CREATE_CHILD_QUEUE_AUTO_REMOVAL_ENABLE,
        DEFAULT_AUTO_CREATE_CHILD_QUEUE_AUTO_REMOVAL_ENABLE);
    return isAutoExpiredDeletionEnabled;
  }

  @Private
  @VisibleForTesting
  public void setAutoExpiredDeletionEnabled(String queuePath,
      boolean autoRemovalEnable) {
    setBoolean(getQueuePrefix(queuePath) +
            AUTO_CREATE_CHILD_QUEUE_AUTO_REMOVAL_ENABLE,
        autoRemovalEnable);
  }

  @Private
  @VisibleForTesting
  public void setAutoExpiredDeletionTime(long time) {
    setLong(AUTO_CREATE_CHILD_QUEUE_EXPIRED_TIME, time);
  }

  @Private
  @VisibleForTesting
  public long getAutoExpiredDeletionTime() {
    return getLong(AUTO_CREATE_CHILD_QUEUE_EXPIRED_TIME,
        DEFAULT_AUTO_CREATE_CHILD_QUEUE_EXPIRED_TIME);
  }

  /**
   * Time in milliseconds between invocations
   * of QueueConfigurationAutoRefreshPolicy.
   */
  @Private
  public static final String QUEUE_AUTO_REFRESH_MONITORING_INTERVAL =
      PREFIX + "queue.auto.refresh.monitoring-interval";

  @Private
  public static final long DEFAULT_QUEUE_AUTO_REFRESH_MONITORING_INTERVAL =
      5000L;

  /**
   * Queue Management computation policy for Auto Created queues
   * @param queue The queue's path
   * @return Configured policy class name
   */
  @Private
  public String getAutoCreatedQueueManagementPolicy(String queue) {
    String autoCreatedQueueManagementPolicy =
        get(getQueuePrefix(queue) + AUTO_CREATED_QUEUE_MANAGEMENT_POLICY,
            DEFAULT_AUTO_CREATED_QUEUE_MANAGEMENT_POLICY);
    return autoCreatedQueueManagementPolicy;
  }

  /**
   * Get The policy class configured to manage capacities for auto created leaf
   * queues under the specified parent
   *
   * @param queueName The parent queue's name
   * @return The policy class configured to manage capacities for auto created
   * leaf queues under the specified parent queue
   */
  @Private
  protected AutoCreatedQueueManagementPolicy
  getAutoCreatedQueueManagementPolicyClass(
      String queueName) {

    String queueManagementPolicyClassName =
        getAutoCreatedQueueManagementPolicy(queueName);
    LOG.info("Using Auto Created Queue Management Policy: "
        + queueManagementPolicyClassName + " for queue: " + queueName);
    try {
      Class<?> queueManagementPolicyClazz = getClassByName(
          queueManagementPolicyClassName);
      if (AutoCreatedQueueManagementPolicy.class.isAssignableFrom(
          queueManagementPolicyClazz)) {
        return (AutoCreatedQueueManagementPolicy) ReflectionUtils.newInstance(
            queueManagementPolicyClazz, this);
      } else{
        throw new YarnRuntimeException(
            "Class: " + queueManagementPolicyClassName + " not instance of "
                + AutoCreatedQueueManagementPolicy.class.getCanonicalName());
      }
    } catch (ClassNotFoundException e) {
      throw new YarnRuntimeException(
          "Could not instantiate " + "AutoCreatedQueueManagementPolicy: "
              + queueManagementPolicyClassName + " for queue: " + queueName,
          e);
    }
  }

  @VisibleForTesting
  @Private
  public void setAutoCreatedLeafQueueConfigCapacity(String queuePath,
      float val) {
    String leafQueueConfPrefix = getAutoCreatedQueueTemplateConfPrefix(
        queuePath);
    setCapacity(leafQueueConfPrefix, val);
  }

  @VisibleForTesting
  @Private
  public void setAutoCreatedLeafQueueTemplateCapacityByLabel(String queuePath,
      String label, float val) {
    String leafQueueConfPrefix =
        getAutoCreatedQueueTemplateConfPrefix(queuePath);
    setCapacityByLabel(leafQueueConfPrefix, label, val);
  }

  @VisibleForTesting
  @Private
  public void setAutoCreatedLeafQueueTemplateCapacityByLabel(String queuePath,
      String label, Resource resource) {

    String leafQueueConfPrefix =
        getAutoCreatedQueueTemplateConfPrefix(queuePath);

    StringBuilder resourceString = new StringBuilder();

    resourceString
        .append("[" + AbsoluteResourceType.MEMORY.toString().toLowerCase() + "="
            + resource.getMemorySize() + ","
            + AbsoluteResourceType.VCORES.toString().toLowerCase() + "="
            + resource.getVirtualCores()
            + ResourceUtils.
            getCustomResourcesStrings(resource) + "]");

    setCapacityByLabel(leafQueueConfPrefix, label, resourceString.toString());
  }

  @Private
  @VisibleForTesting
  public void setAutoCreatedLeafQueueConfigMaxCapacity(String queuePath,
      float val) {
    String leafQueueConfPrefix = getAutoCreatedQueueTemplateConfPrefix(
        queuePath);
    setMaximumCapacity(leafQueueConfPrefix, val);
  }

  @Private
  @VisibleForTesting
  public void setAutoCreatedLeafQueueTemplateMaxCapacity(String queuePath,
      String label, float val) {
    String leafQueueConfPrefix = getAutoCreatedQueueTemplateConfPrefix(
        queuePath);
    setMaximumCapacityByLabel(leafQueueConfPrefix, label, val);
  }

  @Private
  @VisibleForTesting
  public void setAutoCreatedLeafQueueTemplateMaxCapacity(String queuePath,
      String label, Resource resource) {
    String leafQueueConfPrefix = getAutoCreatedQueueTemplateConfPrefix(
        queuePath);

    StringBuilder resourceString = new StringBuilder();

    resourceString
        .append("[" + AbsoluteResourceType.MEMORY.toString().toLowerCase() + "="
            + resource.getMemorySize() + ","
            + AbsoluteResourceType.VCORES.toString().toLowerCase() + "="
            + resource.getVirtualCores()
            + ResourceUtils.
            getCustomResourcesStrings(resource) + "]");

    setMaximumCapacityByLabel(leafQueueConfPrefix, label, resourceString.toString());
  }

  @VisibleForTesting
  @Private
  public void setAutoCreatedLeafQueueConfigUserLimit(String queuePath,
      int val) {
    String leafQueueConfPrefix = getAutoCreatedQueueTemplateConfPrefix(
        queuePath);
    setUserLimit(leafQueueConfPrefix, val);
  }

  @VisibleForTesting
  @Private
  public void setAutoCreatedLeafQueueConfigUserLimitFactor(String queuePath,
      float val) {
    String leafQueueConfPrefix = getAutoCreatedQueueTemplateConfPrefix(
        queuePath);
    setUserLimitFactor(leafQueueConfPrefix, val);
  }

  @Private
  @VisibleForTesting
  public void setAutoCreatedLeafQueueConfigDefaultNodeLabelExpression(String
      queuePath,
      String expression) {
    String leafQueueConfPrefix = getAutoCreatedQueueTemplateConfPrefix(
        queuePath);
    setDefaultNodeLabelExpression(leafQueueConfPrefix, expression);
  }

  @Private
  @VisibleForTesting
  public void setAutoCreatedLeafQueueConfigMaximumAllocation(String
         queuePath, String expression) {
    String leafQueueConfPrefix = getAutoCreatedQueueTemplateConfPrefix(
        queuePath);
    setQueueMaximumAllocation(leafQueueConfPrefix, expression);
  }

  public static String getUnits(String resourceValue) {
    String units;
    for (int i = 0; i < resourceValue.length(); i++) {
      if (Character.isAlphabetic(resourceValue.charAt(i))) {
        units = resourceValue.substring(i);
        if (StringUtils.isAlpha(units)) {
          return units;
        }
      }
    }
    return "";
  }

  /**
   * Get absolute minimum resource requirement for a queue.
   *
   * @param label
   *          NodeLabel
   * @param queue
   *          queue path
   * @param resourceTypes
   *          Resource types
   * @return ResourceInformation
   */
  public Resource getMinimumResourceRequirement(String label, String queue,
      Set<String> resourceTypes) {
    return internalGetLabeledResourceRequirementForQueue(queue, label,
        resourceTypes, CAPACITY);
  }

  /**
   * Get absolute maximum resource requirement for a queue.
   *
   * @param label
   *          NodeLabel
   * @param queue
   *          queue path
   * @param resourceTypes
   *          Resource types
   * @return Resource
   */
  public Resource getMaximumResourceRequirement(String label, String queue,
      Set<String> resourceTypes) {
    return internalGetLabeledResourceRequirementForQueue(queue, label,
        resourceTypes, MAXIMUM_CAPACITY);
  }

  @VisibleForTesting
  public void setMinimumResourceRequirement(String label, String queue,
      Resource resource) {
    updateMinMaxResourceToConf(label, queue, resource, CAPACITY);
  }

  @VisibleForTesting
  public void setMaximumResourceRequirement(String label, String queue,
      Resource resource) {
    updateMinMaxResourceToConf(label, queue, resource, MAXIMUM_CAPACITY);
  }

  public Map<String, QueueCapacityVector> parseConfiguredResourceVector(
      String queuePath, Set<String> labels) {
    Map<String, QueueCapacityVector> queueResourceVectors = new HashMap<>();
    for (String label : labels) {
<<<<<<< HEAD
      String propertyName = CapacitySchedulerConfiguration.getNodeLabelPrefix(
          queuePath, label) + CapacitySchedulerConfiguration.CAPACITY;
      String capacityString = get(propertyName);
      queueResourceVectors.put(label, queueCapacityConfigParser.parse(capacityString, queuePath));
    }

    return queueResourceVectors;
  }

  public Map<String, QueueCapacityVector> parseConfiguredMaximumCapacityVector(
      String queuePath, Set<String> labels) {
    Map<String, QueueCapacityVector> queueResourceVectors = new HashMap<>();
    for (String label : labels) {
      String propertyName = CapacitySchedulerConfiguration.getNodeLabelPrefix(
          queuePath, label) + CapacitySchedulerConfiguration.MAXIMUM_CAPACITY;
      String capacityString = get(propertyName);
      queueResourceVectors.put(label, queueCapacityConfigParser.parse(capacityString, queuePath));
=======
      queueResourceVectors.put(label, queueCapacityConfigParser.parse(this, queuePath, label));
>>>>>>> 6aa664c6
    }

    return queueResourceVectors;
  }

  private void updateMinMaxResourceToConf(String label, String queue,
      Resource resource, String type) {
    if (queue.equals("root")) {
      throw new IllegalArgumentException(
          "Cannot set resource, root queue will take 100% of cluster capacity");
    }

    StringBuilder resourceString = new StringBuilder();

    resourceString
        .append("[" + AbsoluteResourceType.MEMORY.toString().toLowerCase() + "="
            + resource.getMemorySize() + ","
            + AbsoluteResourceType.VCORES.toString().toLowerCase() + "="
            + resource.getVirtualCores()
            + ResourceUtils.
            getCustomResourcesStrings(resource) + "]");

    String prefix = getQueuePrefix(queue) + type;
    if (!label.isEmpty()) {
      prefix = getQueuePrefix(queue) + ACCESSIBLE_NODE_LABELS + DOT + label
          + DOT + type;
    }
    set(prefix, resourceString.toString());
  }

  public boolean checkConfigTypeIsAbsoluteResource(String label, String queue,
      Set<String> resourceTypes) {
    String propertyName = getNodeLabelPrefix(queue, label) + CAPACITY;
    String resourceString = get(propertyName);
    if (resourceString == null || resourceString.isEmpty()) {
      return false;
    }

    Matcher matcher = RESOURCE_PATTERN.matcher(resourceString);
    if (matcher.find()) {
      return true;
    }
    return false;
  }

  private Resource internalGetLabeledResourceRequirementForQueue(String queue,
      String label, Set<String> resourceTypes, String suffix) {
    String propertyName = getNodeLabelPrefix(queue, label) + suffix;
    String resourceString = get(propertyName);
    if (resourceString == null || resourceString.isEmpty()) {
      return Resources.none();
    }

    // Define resource here.
    Resource resource = Resource.newInstance(0L, 0);
    Matcher matcher = RESOURCE_PATTERN.matcher(resourceString);

    /*
     * Absolute resource configuration for a queue will be grouped by "[]".
     * Syntax of absolute resource config could be like below
     * "memory=4Gi vcores=2". Ideally this means "4GB of memory and 2 vcores".
     */
    if (matcher.find()) {
      // Get the sub-group.
      String subGroup = matcher.group(0);
      if (subGroup.trim().isEmpty()) {
        return Resources.none();
      }
      subGroup = subGroup.substring(1, subGroup.length() - 1);
      for (String kvPair : subGroup.trim().split(",")) {
        String[] splits = kvPair.split("=");

        // Ensure that each sub string is key value pair separated by '='.
        if (splits != null && splits.length > 1) {
          updateResourceValuesFromConfig(resourceTypes, resource, splits);
        }
      }
    }

    // Memory has to be configured always.
    if (resource.getMemorySize() == 0L) {
      return Resources.none();
    }

    if (LOG.isDebugEnabled()) {
      LOG.debug("CSConf - getAbsolueResourcePerQueue: prefix="
          + getNodeLabelPrefix(queue, label) + ", capacity=" + resource);
    }
    return resource;
  }

  private void updateResourceValuesFromConfig(Set<String> resourceTypes,
      Resource resource, String[] splits) {

    String resourceName = splits[0].trim();

    // If key is not a valid type, skip it.
    if (!resourceTypes.contains(resourceName)
        && !ResourceUtils.getResourceTypes().containsKey(resourceName)) {
      LOG.error(resourceName + " not supported.");
      return;
    }

    String units = getUnits(splits[1]);

    if (!UnitsConversionUtil.KNOWN_UNITS.contains(units)) {
      return;
    }

    Long resourceValue = Long
        .valueOf(splits[1].substring(0, splits[1].length() - units.length()));

    // Convert all incoming units to MB if units is configured.
    if (!units.isEmpty()) {
      resourceValue = UnitsConversionUtil.convert(units, "Mi", resourceValue);
    }

    // Custom resource type defined by user.
    // Such as GPU FPGA etc.
    if (!resourceTypes.contains(resourceName)) {
      resource.setResourceInformation(resourceName, ResourceInformation
          .newInstance(resourceName, units, resourceValue));
      return;
    }

    // map it based on key.
    AbsoluteResourceType resType = AbsoluteResourceType
        .valueOf(StringUtils.toUpperCase(resourceName));
    switch (resType) {
    case MEMORY :
      resource.setMemorySize(resourceValue);
      break;
    case VCORES :
      resource.setVirtualCores(resourceValue.intValue());
      break;
    default :
      resource.setResourceInformation(resourceName, ResourceInformation
          .newInstance(resourceName, units, resourceValue));
      break;
    }
  }

  @Private public static final String MULTI_NODE_SORTING_POLICIES =
      PREFIX + "multi-node-sorting.policy.names";

  @Private public static final String MULTI_NODE_SORTING_POLICY_NAME =
      PREFIX + "multi-node-sorting.policy";

  /**
   * resource usage based node sorting algorithm.
   */
  public static final String DEFAULT_NODE_SORTING_POLICY = "default";
  public static final String DEFAULT_NODE_SORTING_POLICY_CLASSNAME
      = "org.apache.hadoop.yarn.server.resourcemanager.scheduler.placement.ResourceUsageMultiNodeLookupPolicy";
  public static final long DEFAULT_MULTI_NODE_SORTING_INTERVAL = 1000L;

  @Private
  public static final String MULTI_NODE_PLACEMENT_ENABLED = PREFIX
      + "multi-node-placement-enabled";

  @Private
  public static final boolean DEFAULT_MULTI_NODE_PLACEMENT_ENABLED = false;

  public String getMultiNodesSortingAlgorithmPolicy(
      String queue) {

    String policyName = get(
        getQueuePrefix(queue) + "multi-node-sorting.policy");

    if (policyName == null) {
      policyName = get(MULTI_NODE_SORTING_POLICY_NAME);
    }

    // If node sorting policy is not configured in queue and in cluster level,
    // it is been assumed that this queue is not enabled with multi-node lookup.
    if (policyName == null || policyName.isEmpty()) {
      return null;
    }

    String policyClassName = get(MULTI_NODE_SORTING_POLICY_NAME + DOT
        + policyName.trim() + DOT + "class");

    if (policyClassName == null || policyClassName.isEmpty()) {
      throw new YarnRuntimeException(
          policyName.trim() + " Class is not configured or not an instance of "
              + MultiNodeLookupPolicy.class.getCanonicalName());
    }

    return normalizePolicyName(policyClassName.trim());
  }

  public boolean isLegacyQueueMode() {
    return getBoolean(LEGACY_QUEUE_MODE_ENABLED, DEFAULT_LEGACY_QUEUE_MODE);
  }

  public void setLegacyQueueModeEnabled(boolean value) {
    setBoolean(LEGACY_QUEUE_MODE_ENABLED, false);
  }

  public boolean getMultiNodePlacementEnabled() {
    return getBoolean(MULTI_NODE_PLACEMENT_ENABLED,
        DEFAULT_MULTI_NODE_PLACEMENT_ENABLED);
  }

  public Set<MultiNodePolicySpec> getMultiNodePlacementPolicies() {
    String[] policies = getTrimmedStrings(MULTI_NODE_SORTING_POLICIES);

    // In other cases, split the accessibleLabelStr by ","
    Set<MultiNodePolicySpec> set = new HashSet<MultiNodePolicySpec>();
    for (String str : policies) {
      if (!str.trim().isEmpty()) {
        String policyClassName = get(
            MULTI_NODE_SORTING_POLICY_NAME + DOT + str.trim() + DOT + "class");
        if (str.trim().equals(DEFAULT_NODE_SORTING_POLICY)) {
          policyClassName = get(
              MULTI_NODE_SORTING_POLICY_NAME + DOT + str.trim() + DOT + "class",
              DEFAULT_NODE_SORTING_POLICY_CLASSNAME);
        }

        // This check is needed as default class name is loaded only for
        // DEFAULT_NODE_SORTING_POLICY.
        if (policyClassName == null) {
          throw new YarnRuntimeException(
              str.trim() + " Class is not configured or not an instance of "
                  + MultiNodeLookupPolicy.class.getCanonicalName());
        }
        policyClassName = normalizePolicyName(policyClassName.trim());
        long policySortingInterval = getLong(
            MULTI_NODE_SORTING_POLICY_NAME + DOT + str.trim()
                + DOT + "sorting-interval.ms",
            DEFAULT_MULTI_NODE_SORTING_INTERVAL);
        if (policySortingInterval < 0) {
          throw new YarnRuntimeException(
              str.trim()
                  + " multi-node policy is configured with invalid"
                  + " sorting-interval:" + policySortingInterval);
        }
        set.add(
            new MultiNodePolicySpec(policyClassName, policySortingInterval));
      }
    }

    return Collections.unmodifiableSet(set);
  }

  private String normalizePolicyName(String policyName) {

    // Ensure that custom node sorting algorithm class is valid.
    try {
      Class<?> nodeSortingPolicyClazz = getClassByName(policyName);
      if (MultiNodeLookupPolicy.class
          .isAssignableFrom(nodeSortingPolicyClazz)) {
        return policyName;
      } else {
        throw new YarnRuntimeException(
            "Class: " + policyName + " not instance of "
                + MultiNodeLookupPolicy.class.getCanonicalName());
      }
    } catch (ClassNotFoundException e) {
      throw new YarnRuntimeException(
          "Could not instantiate " + "NodesSortingPolicy: " + policyName, e);
    }
  }
}<|MERGE_RESOLUTION|>--- conflicted
+++ resolved
@@ -417,11 +417,8 @@
 
   private static final QueueCapacityConfigParser queueCapacityConfigParser
       = new QueueCapacityConfigParser();
-<<<<<<< HEAD
   private static final String LEGACY_QUEUE_MODE_ENABLED = PREFIX + "legacy-queue-mode.enabled";
   public static final boolean DEFAULT_LEGACY_QUEUE_MODE = true;
-=======
->>>>>>> 6aa664c6
 
   private ConfigurationProperties configurationProperties;
 
@@ -2592,7 +2589,6 @@
       String queuePath, Set<String> labels) {
     Map<String, QueueCapacityVector> queueResourceVectors = new HashMap<>();
     for (String label : labels) {
-<<<<<<< HEAD
       String propertyName = CapacitySchedulerConfiguration.getNodeLabelPrefix(
           queuePath, label) + CapacitySchedulerConfiguration.CAPACITY;
       String capacityString = get(propertyName);
@@ -2610,9 +2606,6 @@
           queuePath, label) + CapacitySchedulerConfiguration.MAXIMUM_CAPACITY;
       String capacityString = get(propertyName);
       queueResourceVectors.put(label, queueCapacityConfigParser.parse(capacityString, queuePath));
-=======
-      queueResourceVectors.put(label, queueCapacityConfigParser.parse(this, queuePath, label));
->>>>>>> 6aa664c6
     }
 
     return queueResourceVectors;
