--- conflicted
+++ resolved
@@ -1940,12 +1940,8 @@
   }
 
   @Override
-<<<<<<< HEAD
-  public void refreshAfterResourceCalculation(Resource clusterResource, ResourceLimits resourceLimits) {
-=======
   public void refreshAfterResourceCalculation(Resource clusterResource,
       ResourceLimits resourceLimits) {
->>>>>>> 468135a4
     lastClusterResource = clusterResource;
     // Update maximum applications for the queue and for users
     updateMaximumApplications();
