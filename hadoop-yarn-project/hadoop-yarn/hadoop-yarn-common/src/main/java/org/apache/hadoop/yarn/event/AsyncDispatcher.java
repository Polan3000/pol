/**
 * Licensed to the Apache Software Foundation (ASF) under one
 * or more contributor license agreements.  See the NOTICE file
 * distributed with this work for additional information
 * regarding copyright ownership.  The ASF licenses this file
 * to you under the Apache License, Version 2.0 (the
 * "License"); you may not use this file except in compliance
 * with the License.  You may obtain a copy of the License at
 *
 *     http://www.apache.org/licenses/LICENSE-2.0
 *
 * Unless required by applicable law or agreed to in writing, software
 * distributed under the License is distributed on an "AS IS" BASIS,
 * WITHOUT WARRANTIES OR CONDITIONS OF ANY KIND, either express or implied.
 * See the License for the specific language governing permissions and
 * limitations under the License.
 */

package org.apache.hadoop.yarn.event;

import java.util.ArrayList;
import java.util.HashMap;
import java.util.List;
import java.util.Map;
import java.util.concurrent.BlockingQueue;
import java.util.concurrent.LinkedBlockingQueue;

import org.apache.commons.logging.Log;
import org.apache.commons.logging.LogFactory;
import org.apache.hadoop.classification.InterfaceAudience.Public;
import org.apache.hadoop.classification.InterfaceStability.Evolving;
import org.apache.hadoop.conf.Configuration;
import org.apache.hadoop.service.AbstractService;
import org.apache.hadoop.util.ShutdownHookManager;
import org.apache.hadoop.yarn.exceptions.YarnRuntimeException;

/**
 * Dispatches {@link Event}s in a separate thread. Currently only single thread
 * does that. Potentially there could be multiple channels for each event type
 * class and a thread pool can be used to dispatch the events.
 */
@SuppressWarnings("rawtypes")
@Public
@Evolving
public class AsyncDispatcher extends AbstractService implements Dispatcher {

  private static final Log LOG = LogFactory.getLog(AsyncDispatcher.class);

  private final BlockingQueue<Event> eventQueue;
  private volatile boolean stopped = false;

  // Configuration flag for enabling/disabling draining dispatcher's events on
  // stop functionality.
  private volatile boolean drainEventsOnStop = false;

  // Indicates all the remaining dispatcher's events on stop have been drained
  // and processed.
  private volatile boolean drained = true;
  private Object waitForDrained = new Object();

  // For drainEventsOnStop enabled only, block newly coming events into the
  // queue while stopping.
  private volatile boolean blockNewEvents = false;
  private EventHandler handlerInstance = null;

  private Thread eventHandlingThread;
  protected final Map<Class<? extends Enum>, EventHandler> eventDispatchers;
  private boolean exitOnDispatchException;

  public AsyncDispatcher() {
    this(new LinkedBlockingQueue<Event>());
  }

  public AsyncDispatcher(BlockingQueue<Event> eventQueue) {
    super("Dispatcher");
    this.eventQueue = eventQueue;
    this.eventDispatchers = new HashMap<Class<? extends Enum>, EventHandler>();
  }

  Runnable createThread() {
    return new Runnable() {
      @Override
      public void run() {
        while (!stopped && !Thread.currentThread().isInterrupted()) {
          drained = eventQueue.isEmpty();
          // blockNewEvents is only set when dispatcher is draining to stop,
          // adding this check is to avoid the overhead of acquiring the lock
          // and calling notify every time in the normal run of the loop.
          if (blockNewEvents) {
            synchronized (waitForDrained) {
              if (drained) {
                waitForDrained.notify();
              }
            }
          }
          Event event;
          try {
            event = eventQueue.take();
          } catch(InterruptedException ie) {
            if (!stopped) {
              LOG.warn("AsyncDispatcher thread interrupted", ie);
            }
            return;
          }
          if (event != null) {
            dispatch(event);
          }
        }
      }
    };
  }

  @Override
  protected void serviceInit(Configuration conf) throws Exception {
    this.exitOnDispatchException =
        conf.getBoolean(Dispatcher.DISPATCHER_EXIT_ON_ERROR_KEY,
          Dispatcher.DEFAULT_DISPATCHER_EXIT_ON_ERROR);
    super.serviceInit(conf);
  }

  @Override
  protected void serviceStart() throws Exception {
    //start all the components
    super.serviceStart();
    eventHandlingThread = new Thread(createThread());
    eventHandlingThread.setName("AsyncDispatcher event handler");
    eventHandlingThread.start();
  }

  public void setDrainEventsOnStop() {
    drainEventsOnStop = true;
  }

  @Override
  protected void serviceStop() throws Exception {
<<<<<<< HEAD
=======
    if (drainEventsOnStop) {
      blockNewEvents = true;
      LOG.info("AsyncDispatcher is draining to stop, igonring any new events.");
      synchronized (waitForDrained) {
        while (!drained && eventHandlingThread.isAlive()) {
          waitForDrained.wait(1000);
          LOG.info("Waiting for AsyncDispatcher to drain.");
        }
      }
    }
>>>>>>> 6266273c
    stopped = true;
    if (eventHandlingThread != null) {
      eventHandlingThread.interrupt();
      try {
        eventHandlingThread.join();
      } catch (InterruptedException ie) {
        LOG.warn("Interrupted Exception while stopping", ie);
      }
    }

    // stop all the components
    super.serviceStop();
  }

  @SuppressWarnings("unchecked")
  protected void dispatch(Event event) {
    //all events go thru this loop
    if (LOG.isDebugEnabled()) {
      LOG.debug("Dispatching the event " + event.getClass().getName() + "."
          + event.toString());
    }

    Class<? extends Enum> type = event.getType().getDeclaringClass();

    try{
      EventHandler handler = eventDispatchers.get(type);
      if(handler != null) {
        handler.handle(event);
      } else {
        throw new Exception("No handler for registered for " + type);
      }
    }
    catch (Throwable t) {
      //TODO Maybe log the state of the queue
      LOG.fatal("Error in dispatcher thread", t);
      if (exitOnDispatchException
          && (ShutdownHookManager.get().isShutdownInProgress()) == false) {
        LOG.info("Exiting, bbye..");
        System.exit(-1);
      }
    }
  }

  @SuppressWarnings("unchecked")
  @Override
  public void register(Class<? extends Enum> eventType,
      EventHandler handler) {
    /* check to see if we have a listener registered */
    EventHandler<Event> registeredHandler = (EventHandler<Event>)
    eventDispatchers.get(eventType);
    LOG.info("Registering " + eventType + " for " + handler.getClass());
    if (registeredHandler == null) {
      eventDispatchers.put(eventType, handler);
    } else if (!(registeredHandler instanceof MultiListenerHandler)){
      /* for multiple listeners of an event add the multiple listener handler */
      MultiListenerHandler multiHandler = new MultiListenerHandler();
      multiHandler.addHandler(registeredHandler);
      multiHandler.addHandler(handler);
      eventDispatchers.put(eventType, multiHandler);
    } else {
      /* already a multilistener, just add to it */
      MultiListenerHandler multiHandler
      = (MultiListenerHandler) registeredHandler;
      multiHandler.addHandler(handler);
    }
  }

  @Override
  public EventHandler getEventHandler() {
    if (handlerInstance == null) {
      handlerInstance = new GenericEventHandler();
    }
    return handlerInstance;
  }

  class GenericEventHandler implements EventHandler<Event> {
    public void handle(Event event) {
      if (blockNewEvents) {
        return;
      }
      drained = false;

      /* all this method does is enqueue all the events onto the queue */
      int qSize = eventQueue.size();
      if (qSize !=0 && qSize %1000 == 0) {
        LOG.info("Size of event-queue is " + qSize);
      }
      int remCapacity = eventQueue.remainingCapacity();
      if (remCapacity < 1000) {
        LOG.warn("Very low remaining capacity in the event-queue: "
            + remCapacity);
      }
      try {
        eventQueue.put(event);
      } catch (InterruptedException e) {
        if (!stopped) {
          LOG.warn("AsyncDispatcher thread interrupted", e);
        }
        throw new YarnRuntimeException(e);
      }
    };
  }

  /**
   * Multiplexing an event. Sending it to different handlers that
   * are interested in the event.
   * @param <T> the type of event these multiple handlers are interested in.
   */
  static class MultiListenerHandler implements EventHandler<Event> {
    List<EventHandler<Event>> listofHandlers;

    public MultiListenerHandler() {
      listofHandlers = new ArrayList<EventHandler<Event>>();
    }

    @Override
    public void handle(Event event) {
      for (EventHandler<Event> handler: listofHandlers) {
        handler.handle(event);
      }
    }

    void addHandler(EventHandler<Event> handler) {
      listofHandlers.add(handler);
    }

  }
}<|MERGE_RESOLUTION|>--- conflicted
+++ resolved
@@ -133,8 +133,6 @@
 
   @Override
   protected void serviceStop() throws Exception {
-<<<<<<< HEAD
-=======
     if (drainEventsOnStop) {
       blockNewEvents = true;
       LOG.info("AsyncDispatcher is draining to stop, igonring any new events.");
@@ -145,7 +143,6 @@
         }
       }
     }
->>>>>>> 6266273c
     stopped = true;
     if (eventHandlingThread != null) {
       eventHandlingThread.interrupt();
