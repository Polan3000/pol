
# Licensed to the Apache Software Foundation (ASF) under one
# or more contributor license agreements.  See the NOTICE file
# distributed with this work for additional information
# regarding copyright ownership.  The ASF licenses this file
# to you under the Apache License, Version 2.0 (the
# "License"); you may not use this file except in compliance
# with the License.  You may obtain a copy of the License at
#
#     http://www.apache.org/licenses/LICENSE-2.0
#
# Unless required by applicable law or agreed to in writing, software
# distributed under the License is distributed on an "AS IS" BASIS,
# WITHOUT WARRANTIES OR CONDITIONS OF ANY KIND, either express or implied.
# See the License for the specific language governing permissions and
# limitations under the License.

# Dockerfile for installing the necessary dependencies for building Hadoop.
# See BUILDING.txt.

FROM ubuntu:bionic

WORKDIR /root

SHELL ["/bin/bash", "-o", "pipefail", "-c"]

#####
# Disable suggests/recommends
#####
RUN echo APT::Install-Recommends "0"\; > /etc/apt/apt.conf.d/10disableextras
RUN echo APT::Install-Suggests "0"\; >>  /etc/apt/apt.conf.d/10disableextras

ENV DEBIAN_FRONTEND noninteractive
ENV DEBCONF_TERSE true

# hadolint ignore=DL3008
RUN apt-get -q update \
    && apt-get -q install -y --no-install-recommends \
        ant \
        apt-utils \
        bats \
        build-essential \
        bzip2 \
        clang \
        cmake \
        curl \
        doxygen \
        findbugs \
        fuse \
        g++ \
        gcc \
        git \
        gnupg-agent \
        libbcprov-java \
        libbz2-dev \
        libcurl4-openssl-dev \
        libfuse-dev \
        libprotobuf-dev \
        libprotoc-dev \
        libsasl2-dev \
        libsnappy-dev \
        libssl-dev \
        libtool \
        libzstd1-dev \
        locales \
        make \
        maven \
        openjdk-11-jdk \
        openjdk-8-jdk \
        pinentry-curses \
        pkg-config \
        python \
        python2.7 \
        python-pip \
        python-pkg-resources \
        python-setuptools \
        python-wheel \
        rsync \
        shellcheck \
        software-properties-common \
        sudo \
        valgrind \
        zlib1g-dev \
    && apt-get clean \
    && rm -rf /var/lib/apt/lists/*

<<<<<<< HEAD
#######
# Boost 1.72 (1.65 ships with Bionic)
#######
WORKDIR /root/boost-library
RUN curl -L https://sourceforge.net/projects/boost/files/boost/1.72.0/boost_1_72_0.tar.bz2/download > boost_1_72_0.tar.bz2 \
    && tar --bzip2 -xf boost_1_72_0.tar.bz2
WORKDIR /root/boost-library/boost_1_72_0
RUN ./bootstrap.sh --prefix=/usr/ \
    && ./b2 --without-python install

#######
# OpenJDK 8
#######
# hadolint ignore=DL3008
RUN apt-get -q update \
    && apt-get -q install -y --no-install-recommends openjdk-8-jdk libbcprov-java \
    && apt-get clean \
    && rm -rf /var/lib/apt/lists/*
=======
######
# Set env vars required to build Hadoop
######
ENV MAVEN_HOME /usr
# JAVA_HOME must be set in Maven >= 3.5.0 (MNG-6003)
ENV JAVA_HOME /usr/lib/jvm/java-8-openjdk-amd64
ENV FINDBUGS_HOME /usr
>>>>>>> 9821b94c

######
# Install Google Protobuf 3.7.1 (3.0.0 ships with Bionic)
######
# hadolint ignore=DL3003
RUN mkdir -p /opt/protobuf-src \
    && curl -L -s -S \
      https://github.com/protocolbuffers/protobuf/releases/download/v3.7.1/protobuf-java-3.7.1.tar.gz \
      -o /opt/protobuf.tar.gz \
    && tar xzf /opt/protobuf.tar.gz --strip-components 1 -C /opt/protobuf-src \
    && cd /opt/protobuf-src \
    && ./configure --prefix=/opt/protobuf \
    && make install \
    && cd /root \
    && rm -rf /opt/protobuf-src
ENV PROTOBUF_HOME /opt/protobuf
ENV PATH "${PATH}:/opt/protobuf/bin"

####
# Install pylint at fixed version (2.0.0 removed python2 support)
# https://github.com/PyCQA/pylint/issues/2294
####
RUN pip2 install \
    configparser==4.0.2 \
    pylint==1.9.2

####
# Install dateutil.parser
####
RUN pip2 install python-dateutil==2.7.3

###
# Install node.js 8.17.0 for web UI framework (4.2.6 ships with Xenial)
###
RUN curl -L -s -S https://deb.nodesource.com/setup_8.x | bash - \
    && apt-get install -y --no-install-recommends nodejs=8.17.0-1nodesource1 \
    && apt-get clean \
    && rm -rf /var/lib/apt/lists/* \
    && npm install -g bower@1.8.8

###
## Install Yarn 1.12.1 for web UI framework
####
RUN curl -s -S https://dl.yarnpkg.com/debian/pubkey.gpg | apt-key add - \
    && echo 'deb https://dl.yarnpkg.com/debian/ stable main' > /etc/apt/sources.list.d/yarn.list \
    && apt-get -q update \
    && apt-get install -y --no-install-recommends yarn=1.21.1-1 \
    && apt-get clean \
    && rm -rf /var/lib/apt/lists/*

###
# Install hadolint
####
RUN curl -L -s -S \
        https://github.com/hadolint/hadolint/releases/download/v1.11.1/hadolint-Linux-x86_64 \
        -o /bin/hadolint \
   && chmod a+rx /bin/hadolint \
   && shasum -a 512 /bin/hadolint | \
        awk '$1!="734e37c1f6619cbbd86b9b249e69c9af8ee1ea87a2b1ff71dccda412e9dac35e63425225a95d71572091a3f0a11e9a04c2fc25d9e91b840530c26af32b9891ca" {exit(1)}'

###
# Avoid out of memory errors in builds
###
ENV MAVEN_OPTS -Xms256m -Xmx1536m

# Skip gpg verification when downloading Yetus via yetus-wrapper
ENV HADOOP_SKIP_YETUS_VERIFICATION true

###
# Everything past this point is either not needed for testing or breaks Yetus.
# So tell Yetus not to read the rest of the file:
# YETUS CUT HERE
###

# Hugo static website generator for new hadoop site
RUN curl -L -o hugo.deb https://github.com/gohugoio/hugo/releases/download/v0.58.3/hugo_0.58.3_Linux-64bit.deb \
    && dpkg --install hugo.deb \
    && rm hugo.deb


# Add a welcome message and environment checks.
COPY hadoop_env_checks.sh /root/hadoop_env_checks.sh
RUN chmod 755 /root/hadoop_env_checks.sh
# hadolint ignore=SC2016
RUN echo '${HOME}/hadoop_env_checks.sh' >> /root/.bashrc<|MERGE_RESOLUTION|>--- conflicted
+++ resolved
@@ -84,7 +84,6 @@
     && apt-get clean \
     && rm -rf /var/lib/apt/lists/*
 
-<<<<<<< HEAD
 #######
 # Boost 1.72 (1.65 ships with Bionic)
 #######
@@ -95,15 +94,6 @@
 RUN ./bootstrap.sh --prefix=/usr/ \
     && ./b2 --without-python install
 
-#######
-# OpenJDK 8
-#######
-# hadolint ignore=DL3008
-RUN apt-get -q update \
-    && apt-get -q install -y --no-install-recommends openjdk-8-jdk libbcprov-java \
-    && apt-get clean \
-    && rm -rf /var/lib/apt/lists/*
-=======
 ######
 # Set env vars required to build Hadoop
 ######
@@ -111,7 +101,6 @@
 # JAVA_HOME must be set in Maven >= 3.5.0 (MNG-6003)
 ENV JAVA_HOME /usr/lib/jvm/java-8-openjdk-amd64
 ENV FINDBUGS_HOME /usr
->>>>>>> 9821b94c
 
 ######
 # Install Google Protobuf 3.7.1 (3.0.0 ships with Bionic)
