--- conflicted
+++ resolved
@@ -22,10 +22,6 @@
 import java.util.List;
 
 import com.google.common.base.Preconditions;
-<<<<<<< HEAD
-=======
-import org.apache.hadoop.classification.InterfaceAudience;
->>>>>>> cbb24953
 import org.apache.hadoop.hdfs.protocol.Block;
 import org.apache.hadoop.hdfs.server.common.HdfsServerConstants.BlockUCState;
 import org.apache.hadoop.hdfs.server.namenode.NameNode;
@@ -78,45 +74,21 @@
    * @param size the block's replication factor, or the total number of blocks
    *             in the block group
    */
-<<<<<<< HEAD
   public BlockInfo(short size) {
     this.triplets = new Object[3 * size];
-    this.bc = null;
-=======
-  public BlockInfo(short replication) {
-    this.triplets = new Object[3*replication];
     this.bcId = INVALID_INODE_ID;
-    this.replication = replication;
->>>>>>> cbb24953
+    this.replication = isStriped() ? 0 : size;
   }
 
   public BlockInfo(Block blk, short size) {
     super(blk);
-<<<<<<< HEAD
-    this.triplets = new Object[3 * size];
-    this.bc = null;
-  }
-
-  public BlockCollection getBlockCollection() {
-    return bc;
-=======
-    this.triplets = new Object[3*replication];
+    this.triplets = new Object[3*size];
     this.bcId = INVALID_INODE_ID;
-    this.replication = replication;
-  }
-
-  /**
-   * Copy construction.
-   * @param from BlockInfo to copy from.
-   */
-  protected BlockInfo(BlockInfo from) {
-    this(from, from.getReplication());
-    this.bcId = from.bcId;
+    this.replication = isStriped() ? 0 : size;
   }
 
   public short getReplication() {
     return replication;
->>>>>>> cbb24953
   }
 
   public void setReplication(short repl) {
@@ -131,13 +103,10 @@
     this.bcId = id;
   }
 
-<<<<<<< HEAD
-=======
   public boolean isDeleted() {
     return bcId == INVALID_INODE_ID;
   }
 
->>>>>>> cbb24953
   public DatanodeDescriptor getDatanode(int index) {
     DatanodeStorageInfo storage = getStorageInfo(index);
     return storage == null ? null : storage.getDatanodeDescriptor();
@@ -349,10 +318,6 @@
     return this;
   }
 
-<<<<<<< HEAD
-  public boolean isDeleted() {
-    return (bc == null);
-=======
   @Override
   public int hashCode() {
     // Super implementation is sufficient
@@ -400,13 +365,13 @@
   public void convertToBlockUnderConstruction(BlockUCState s,
       DatanodeStorageInfo[] targets) {
     if (isComplete()) {
-      uc = new BlockUnderConstructionFeature(this, s, targets);
+      uc = new BlockUnderConstructionFeature(this, s, targets,
+          this.isStriped());
     } else {
       // the block is already under construction
       uc.setBlockUCState(s);
-      uc.setExpectedLocations(this, targets);
-    }
->>>>>>> cbb24953
+      uc.setExpectedLocations(this, targets, this.isStriped());
+    }
   }
 
   /**
@@ -461,85 +426,4 @@
     // Sort out invalid replicas.
     setGenerationStampAndVerifyReplicas(block.getGenerationStamp());
   }
-
-  /* UnderConstruction Feature related */
-
-  public BlockUnderConstructionFeature getUnderConstructionFeature() {
-    return uc;
-  }
-
-  public BlockUCState getBlockUCState() {
-    return uc == null ? BlockUCState.COMPLETE : uc.getBlockUCState();
-  }
-
-  /**
-   * Is this block complete?
-   *
-   * @return true if the state of the block is {@link BlockUCState#COMPLETE}
-   */
-  public boolean isComplete() {
-    return getBlockUCState().equals(BlockUCState.COMPLETE);
-  }
-
-  /**
-   * Add/Update the under construction feature.
-   */
-  public void convertToBlockUnderConstruction(BlockUCState s,
-      DatanodeStorageInfo[] targets) {
-    if (isComplete()) {
-      uc = new BlockUnderConstructionFeature(this, s, targets, this.isStriped());
-    } else {
-      // the block is already under construction
-      uc.setBlockUCState(s);
-      uc.setExpectedLocations(this, targets, this.isStriped());
-    }
-  }
-
-  /**
-   * Convert an under construction block to a complete block.
-   *
-   * @return BlockInfo - a complete block.
-   * @throws IOException if the state of the block
-   * (the generation stamp and the length) has not been committed by
-   * the client or it does not have at least a minimal number of replicas
-   * reported from data-nodes.
-   */
-  BlockInfo convertToCompleteBlock() throws IOException {
-    assert getBlockUCState() != BlockUCState.COMPLETE :
-        "Trying to convert a COMPLETE block";
-    uc = null;
-    return this;
-  }
-
-  /**
-   * Process the recorded replicas. When about to commit or finish the
-   * pipeline recovery sort out bad replicas.
-   * @param genStamp  The final generation stamp for the block.
-   */
-  public void setGenerationStampAndVerifyReplicas(long genStamp) {
-    Preconditions.checkState(uc != null && !isComplete());
-    // Set the generation stamp for the block.
-    setGenerationStamp(genStamp);
-
-    // Remove the replicas with wrong gen stamp
-    uc.removeStaleReplicas(this);
-  }
-
-  /**
-   * Commit block's length and generation stamp as reported by the client.
-   * Set block state to {@link BlockUCState#COMMITTED}.
-   * @param block - contains client reported block length and generation
-   * @throws IOException if block ids are inconsistent.
-   */
-  void commitBlock(Block block) throws IOException {
-    if (getBlockId() != block.getBlockId()) {
-      throw new IOException("Trying to commit inconsistent block: id = "
-          + block.getBlockId() + ", expected id = " + getBlockId());
-    }
-    Preconditions.checkState(!isComplete());
-    uc.commit();
-    this.set(getBlockId(), block.getNumBytes(), block.getGenerationStamp());
-    // Sort out invalid replicas.
-    setGenerationStampAndVerifyReplicas(block.getGenerationStamp());
-  }
 }