--- conflicted
+++ resolved
@@ -687,53 +687,12 @@
   }
 
   /** Create a {@link NameNode} proxy */
-<<<<<<< HEAD
   public static ClientProtocol createNamenode(InetSocketAddress nameNodeAddr,
-      Configuration conf) throws IOException {
-    return createNamenode(nameNodeAddr, conf, UserGroupInformation.getCurrentUser());
-  }
-  
-  /** Create a {@link NameNode} proxy */
-  public static ClientProtocol createNamenode(InetSocketAddress nameNodeAddr,
-      Configuration conf, UserGroupInformation ugi) throws IOException {
-    return createNamenode(createRPCNamenode(nameNodeAddr, conf, ugi));
-  }
-
-  /** Create a {@link NameNode} proxy */
-  public static ClientProtocol createRPCNamenode(InetSocketAddress nameNodeAddr,
-      Configuration conf, UserGroupInformation ugi) 
-    throws IOException {
-    return (ClientProtocol)RPC.getProxy(ClientProtocol.class,
-        ClientProtocol.versionID, nameNodeAddr, ugi, conf,
-        NetUtils.getSocketFactory(conf, ClientProtocol.class));
-  }
-
-  /** Create a {@link NameNode} proxy */
-  public static ClientProtocol createNamenode(ClientProtocol rpcNamenode)
-    throws IOException {
-    RetryPolicy createPolicy = RetryPolicies.retryUpToMaximumCountWithFixedSleep(
-        5, HdfsConstants.LEASE_SOFTLIMIT_PERIOD, TimeUnit.MILLISECONDS);
-    
-    Map<Class<? extends Exception>,RetryPolicy> remoteExceptionToPolicyMap =
-      new HashMap<Class<? extends Exception>, RetryPolicy>();
-    remoteExceptionToPolicyMap.put(AlreadyBeingCreatedException.class, createPolicy);
-
-    Map<Class<? extends Exception>,RetryPolicy> exceptionToPolicyMap =
-      new HashMap<Class<? extends Exception>, RetryPolicy>();
-    exceptionToPolicyMap.put(RemoteException.class, 
-        RetryPolicies.retryByRemoteException(
-            RetryPolicies.TRY_ONCE_THEN_FAIL, remoteExceptionToPolicyMap));
-    RetryPolicy methodPolicy = RetryPolicies.retryByException(
-        RetryPolicies.TRY_ONCE_THEN_FAIL, exceptionToPolicyMap);
-    Map<String,RetryPolicy> methodNameToPolicyMap = new HashMap<String,RetryPolicy>();
-=======
-  public static ClientProtocol createNamenode( InetSocketAddress nameNodeAddr,
       Configuration conf) throws IOException {   
     return createNamenode(nameNodeAddr, conf,
         UserGroupInformation.getCurrentUser());
   }
->>>>>>> bd21ddcb
-    
+
   /** Create a {@link NameNode} proxy */
   public static ClientProtocol createNamenode( InetSocketAddress nameNodeAddr,
       Configuration conf, UserGroupInformation ugi) throws IOException {
@@ -750,37 +709,18 @@
   /** Create a {@link ClientDatanodeProtocol} proxy */
   public static ClientDatanodeProtocol createClientDatanodeProtocolProxy(
       DatanodeID datanodeid, Configuration conf, int socketTimeout,
-<<<<<<< HEAD
-      LocatedBlock locatedBlock)
-      throws IOException {
-    InetSocketAddress addr = NetUtils.createSocketAddr(
-      datanodeid.getHost() + ":" + datanodeid.getIpcPort());
-    if (ClientDatanodeProtocol.LOG.isDebugEnabled()) {
-      ClientDatanodeProtocol.LOG.debug("ClientDatanodeProtocol addr=" + addr);
-    }
-    
-    // Since we're creating a new UserGroupInformation here, we know that no
-    // future RPC proxies will be able to re-use the same connection. And
-    // usages of this proxy tend to be one-off calls.
-    //
-    // This is a temporary fix: callers should really achieve this by using
-    // RPC.stopProxy() on the resulting object, but this is currently not
-    // working in trunk. See the discussion on HDFS-1965.
-    Configuration confWithNoIpcIdle = new Configuration(conf);
-    confWithNoIpcIdle.setInt(CommonConfigurationKeysPublic
-        .IPC_CLIENT_CONNECTION_MAXIDLETIME_KEY, 0);
-
-    UserGroupInformation ticket = UserGroupInformation
-        .createRemoteUser(locatedBlock.getBlock().getLocalBlock().toString());
-    ticket.addToken(locatedBlock.getBlockToken());
-    return RPC.getProxy(ClientDatanodeProtocol.class,
-        ClientDatanodeProtocol.versionID, addr, ticket, confWithNoIpcIdle,
-        NetUtils.getDefaultSocketFactory(conf), socketTimeout);
-=======
       LocatedBlock locatedBlock) throws IOException {
     return new org.apache.hadoop.hdfs.protocolR23Compatible.
         ClientDatanodeProtocolTranslatorR23(datanodeid, conf, socketTimeout,
              locatedBlock);
+  }
+
+  /**
+   * Returns true if federation configuration is enabled
+   */
+  public static boolean isFederationEnabled(Configuration conf) {
+    Collection<String> collection = getNameServiceIds(conf);
+    return collection != null && collection.size() != 0;
   }
   
   /** Create a {@link ClientDatanodeProtocol} proxy */
@@ -789,15 +729,6 @@
       SocketFactory factory) throws IOException {
     return new org.apache.hadoop.hdfs.protocolR23Compatible.
         ClientDatanodeProtocolTranslatorR23(addr, ticket, conf, factory);
->>>>>>> bd21ddcb
-  }
-
-  /**
-   * Returns true if federation configuration is enabled
-   */
-  public static boolean isFederationEnabled(Configuration conf) {
-    Collection<String> collection = getNameServiceIds(conf);
-    return collection != null && collection.size() != 0;
   }
   
   /**
