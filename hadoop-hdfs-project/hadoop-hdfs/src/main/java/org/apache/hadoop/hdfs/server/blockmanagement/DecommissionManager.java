/**
 * Licensed to the Apache Software Foundation (ASF) under one
 * or more contributor license agreements.  See the NOTICE file
 * distributed with this work for additional information
 * regarding copyright ownership.  The ASF licenses this file
 * to you under the Apache License, Version 2.0 (the
 * "License"); you may not use this file except in compliance
 * with the License.  You may obtain a copy of the License at
 *
 *     http://www.apache.org/licenses/LICENSE-2.0
 *
 * Unless required by applicable law or agreed to in writing, software
 * distributed under the License is distributed on an "AS IS" BASIS,
 * WITHOUT WARRANTIES OR CONDITIONS OF ANY KIND, either express or implied.
 * See the License for the specific language governing permissions and
 * limitations under the License.
 */
package org.apache.hadoop.hdfs.server.blockmanagement;

import java.util.AbstractList;
import java.util.Iterator;
import java.util.LinkedList;
import java.util.List;
import java.util.Map;
import java.util.Queue;
import java.util.TreeMap;
import java.util.concurrent.ExecutionException;
import java.util.concurrent.Executors;
import java.util.concurrent.Future;
import java.util.concurrent.ScheduledExecutorService;
import java.util.concurrent.TimeUnit;

import com.google.common.annotations.VisibleForTesting;
import com.google.common.base.Preconditions;
import com.google.common.util.concurrent.ThreadFactoryBuilder;
import org.apache.hadoop.classification.InterfaceAudience;
import org.apache.hadoop.conf.Configuration;
import org.apache.hadoop.hdfs.DFSConfigKeys;
import org.apache.hadoop.hdfs.protocol.DatanodeID;
import org.apache.hadoop.hdfs.server.namenode.Namesystem;
import org.apache.hadoop.hdfs.util.CyclicIteration;
import org.apache.hadoop.util.ChunkedArrayList;
import org.slf4j.Logger;
import org.slf4j.LoggerFactory;

import static com.google.common.base.Preconditions.checkArgument;
import static org.apache.hadoop.util.Time.monotonicNow;

/**
 * Manages datanode decommissioning. A background monitor thread 
 * periodically checks the status of datanodes that are in-progress of 
 * decommissioning.
 * <p/>
 * A datanode can be decommissioned in a few situations:
 * <ul>
 * <li>If a DN is dead, it is decommissioned immediately.</li>
 * <li>If a DN is alive, it is decommissioned after all of its blocks 
 * are sufficiently replicated. Merely under-replicated blocks do not 
 * block decommissioning as long as they are above a replication 
 * threshold.</li>
 * </ul>
 * In the second case, the datanode transitions to a 
 * decommission-in-progress state and is tracked by the monitor thread. The 
 * monitor periodically scans through the list of insufficiently replicated
 * blocks on these datanodes to 
 * determine if they can be decommissioned. The monitor also prunes this list 
 * as blocks become replicated, so monitor scans will become more efficient 
 * over time.
 * <p/>
 * Decommission-in-progress nodes that become dead do not progress to 
 * decommissioned until they become live again. This prevents potential 
 * durability loss for singly-replicated blocks (see HDFS-6791).
 * <p/>
 * This class depends on the FSNamesystem lock for synchronization.
 */
@InterfaceAudience.Private
public class DecommissionManager {
  private static final Logger LOG = LoggerFactory.getLogger(DecommissionManager
      .class);

  private final Namesystem namesystem;
  private final BlockManager blockManager;
  private final HeartbeatManager hbManager;
  private final ScheduledExecutorService executor;

  /**
   * Map containing the decommission-in-progress datanodes that are being
   * tracked so they can be be marked as decommissioned.
   * <p/>
   * This holds a set of references to the under-replicated blocks on the DN at
   * the time the DN is added to the map, i.e. the blocks that are preventing
   * the node from being marked as decommissioned. During a monitor tick, this
   * list is pruned as blocks becomes replicated.
   * <p/>
   * Note also that the reference to the list of under-replicated blocks 
   * will be null on initial add
   * <p/>
   * However, this map can become out-of-date since it is not updated by block
   * reports or other events. Before being finally marking as decommissioned,
   * another check is done with the actual block map.
   */
  private final TreeMap<DatanodeDescriptor, AbstractList<BlockInfo>>
      decomNodeBlocks;

  /**
   * Tracking a node in decomNodeBlocks consumes additional memory. To limit
   * the impact on NN memory consumption, we limit the number of nodes in 
   * decomNodeBlocks. Additional nodes wait in pendingNodes.
   */
  private final Queue<DatanodeDescriptor> pendingNodes;

  private Monitor monitor = null;

  DecommissionManager(final Namesystem namesystem,
      final BlockManager blockManager, final HeartbeatManager hbManager) {
    this.namesystem = namesystem;
    this.blockManager = blockManager;
    this.hbManager = hbManager;

    executor = Executors.newScheduledThreadPool(1,
        new ThreadFactoryBuilder().setNameFormat("DecommissionMonitor-%d")
            .setDaemon(true).build());
    decomNodeBlocks = new TreeMap<>();
    pendingNodes = new LinkedList<>();
  }

  /**
   * Start the decommission monitor thread.
   * @param conf
   */
  void activate(Configuration conf) {
    final int intervalSecs =
        conf.getInt(DFSConfigKeys.DFS_NAMENODE_DECOMMISSION_INTERVAL_KEY,
            DFSConfigKeys.DFS_NAMENODE_DECOMMISSION_INTERVAL_DEFAULT);
    checkArgument(intervalSecs >= 0, "Cannot set a negative " +
        "value for " + DFSConfigKeys.DFS_NAMENODE_DECOMMISSION_INTERVAL_KEY);

    int blocksPerInterval = conf.getInt(
        DFSConfigKeys.DFS_NAMENODE_DECOMMISSION_BLOCKS_PER_INTERVAL_KEY,
        DFSConfigKeys.DFS_NAMENODE_DECOMMISSION_BLOCKS_PER_INTERVAL_DEFAULT);

    final String deprecatedKey =
        "dfs.namenode.decommission.nodes.per.interval";
    final String strNodes = conf.get(deprecatedKey);
    if (strNodes != null) {
      LOG.warn("Deprecated configuration key {} will be ignored.",
          deprecatedKey);
      LOG.warn("Please update your configuration to use {} instead.", 
          DFSConfigKeys.DFS_NAMENODE_DECOMMISSION_BLOCKS_PER_INTERVAL_KEY);
    }

    checkArgument(blocksPerInterval > 0,
        "Must set a positive value for "
        + DFSConfigKeys.DFS_NAMENODE_DECOMMISSION_BLOCKS_PER_INTERVAL_KEY);

    final int maxConcurrentTrackedNodes = conf.getInt(
        DFSConfigKeys.DFS_NAMENODE_DECOMMISSION_MAX_CONCURRENT_TRACKED_NODES,
        DFSConfigKeys.DFS_NAMENODE_DECOMMISSION_MAX_CONCURRENT_TRACKED_NODES_DEFAULT);
    checkArgument(maxConcurrentTrackedNodes >= 0, "Cannot set a negative " +
        "value for "
        + DFSConfigKeys.DFS_NAMENODE_DECOMMISSION_MAX_CONCURRENT_TRACKED_NODES);

    monitor = new Monitor(blocksPerInterval, maxConcurrentTrackedNodes);
    executor.scheduleAtFixedRate(monitor, intervalSecs, intervalSecs,
        TimeUnit.SECONDS);

    LOG.debug("Activating DecommissionManager with interval {} seconds, " +
            "{} max blocks per interval, " +
            "{} max concurrently tracked nodes.", intervalSecs,
        blocksPerInterval, maxConcurrentTrackedNodes);
  }

  /**
   * Stop the decommission monitor thread, waiting briefly for it to terminate.
   */
  void close() {
    executor.shutdownNow();
    try {
      executor.awaitTermination(3000, TimeUnit.MILLISECONDS);
    } catch (InterruptedException e) {}
  }

  /**
   * Start decommissioning the specified datanode. 
   * @param node
   */
  @VisibleForTesting
  public void startDecommission(DatanodeDescriptor node) {
    if (!node.isDecommissionInProgress() && !node.isDecommissioned()) {
      // Update DN stats maintained by HeartbeatManager
      hbManager.startDecommission(node);
      // hbManager.startDecommission will set dead node to decommissioned.
      if (node.isDecommissionInProgress()) {
        for (DatanodeStorageInfo storage : node.getStorageInfos()) {
          LOG.info("Starting decommission of {} {} with {} blocks",
              node, storage, storage.numBlocks());
        }
        node.decommissioningStatus.setStartTime(monotonicNow());
        pendingNodes.add(node);
      }
    } else {
      LOG.trace("startDecommission: Node {} in {}, nothing to do." +
          node, node.getAdminState());
    }
  }

  /**
   * Stop decommissioning the specified datanode. 
   * @param node
   */
  @VisibleForTesting
  public void stopDecommission(DatanodeDescriptor node) {
    if (node.isDecommissionInProgress() || node.isDecommissioned()) {
      // Update DN stats maintained by HeartbeatManager
      hbManager.stopDecommission(node);
      // Over-replicated blocks will be detected and processed when
      // the dead node comes back and send in its full block report.
      if (node.isAlive) {
        blockManager.processOverReplicatedBlocksOnReCommission(node);
      }
      // Remove from tracking in DecommissionManager
      pendingNodes.remove(node);
      decomNodeBlocks.remove(node);
    } else {
      LOG.trace("stopDecommission: Node {} in {}, nothing to do." +
          node, node.getAdminState());
    }
  }

  private void setDecommissioned(DatanodeDescriptor dn) {
    dn.setDecommissioned();
    LOG.info("Decommissioning complete for node {}", dn);
  }

  /**
   * Checks whether a block is sufficiently replicated/stored for
   * decommissioning. For replicated blocks or striped blocks, full-strength
   * replication or storage is not always necessary, hence "sufficient".
   * @return true if sufficient, else false.
   */
<<<<<<< HEAD
  private boolean isSufficient(BlockInfo block, BlockCollection bc,
=======
  private boolean isSufficientlyReplicated(BlockInfo block,
      BlockCollection bc,
>>>>>>> 456e901a
      NumberReplicas numberReplicas) {
    final int numExpected = blockManager.getExpectedReplicaNum(bc, block);
    final int numLive = numberReplicas.liveReplicas();
    if (!blockManager.isNeededReplication(block, numExpected, numLive)) {
      // Block doesn't need replication. Skip.
      LOG.trace("Block {} does not need replication.", block);
      return true;
    }

    // Block is under-replicated
    LOG.trace("Block {} numExpected={}, numLive={}", block, numExpected, 
        numLive);
    if (numExpected > numLive) {
      if (bc.isUnderConstruction() && block.equals(bc.getLastBlock())) {
        // Can decom a UC block as long as there will still be minReplicas
        if (blockManager.hasMinStorage(block, numLive)) {
          LOG.trace("UC block {} sufficiently-replicated since numLive ({}) "
              + ">= minR ({})", block, numLive,
              blockManager.getMinStorageNum(block));
          return true;
        } else {
          LOG.trace("UC block {} insufficiently-replicated since numLive "
              + "({}) < minR ({})", block, numLive,
              blockManager.getMinStorageNum(block));
        }
      } else {
        // Can decom a non-UC as long as the default replication is met
        if (numLive >= blockManager.getDefaultStorageNum(block)) {
          return true;
        }
      }
    }
    return false;
  }

  private void logBlockReplicationInfo(BlockInfo block, BlockCollection bc,
      DatanodeDescriptor srcNode, NumberReplicas num,
      Iterable<DatanodeStorageInfo> storages) {
    int curReplicas = num.liveReplicas();
    int curExpectedReplicas = blockManager.getExpectedReplicaNum(bc, block);
    StringBuilder nodeList = new StringBuilder();
    for (DatanodeStorageInfo storage : storages) {
      final DatanodeDescriptor node = storage.getDatanodeDescriptor();
      nodeList.append(node);
      nodeList.append(" ");
    }
    LOG.info("Block: " + block + ", Expected Replicas: "
        + curExpectedReplicas + ", live replicas: " + curReplicas
        + ", corrupt replicas: " + num.corruptReplicas()
        + ", decommissioned replicas: " + num.decommissioned()
        + ", decommissioning replicas: " + num.decommissioning()
        + ", excess replicas: " + num.excessReplicas()
        + ", Is Open File: " + bc.isUnderConstruction()
        + ", Datanodes having this block: " + nodeList + ", Current Datanode: "
        + srcNode + ", Is current datanode decommissioning: "
        + srcNode.isDecommissionInProgress());
  }

  @VisibleForTesting
  public int getNumPendingNodes() {
    return pendingNodes.size();
  }

  @VisibleForTesting
  public int getNumTrackedNodes() {
    return decomNodeBlocks.size();
  }

  @VisibleForTesting
  public int getNumNodesChecked() {
    return monitor.numNodesChecked;
  }

  /**
   * Checks to see if DNs have finished decommissioning.
   * <p/>
   * Since this is done while holding the namesystem lock, 
   * the amount of work per monitor tick is limited.
   */
  private class Monitor implements Runnable {
    /**
     * The maximum number of blocks to check per tick.
     */
    private final int numBlocksPerCheck;
    /**
     * The maximum number of nodes to track in decomNodeBlocks. A value of 0
     * means no limit.
     */
    private final int maxConcurrentTrackedNodes;
    /**
     * The number of blocks that have been checked on this tick.
     */
    private int numBlocksChecked = 0;
    /**
     * The number of nodes that have been checked on this tick. Used for 
     * statistics.
     */
    private int numNodesChecked = 0;
    /**
     * The last datanode in decomNodeBlocks that we've processed
     */
    private DatanodeDescriptor iterkey = new DatanodeDescriptor(new 
        DatanodeID("", "", "", 0, 0, 0, 0));

    Monitor(int numBlocksPerCheck, int maxConcurrentTrackedNodes) {
      this.numBlocksPerCheck = numBlocksPerCheck;
      this.maxConcurrentTrackedNodes = maxConcurrentTrackedNodes;
    }

    private boolean exceededNumBlocksPerCheck() {
      LOG.trace("Processed {} blocks so far this tick", numBlocksChecked);
      return numBlocksChecked >= numBlocksPerCheck;
    }

    @Override
    public void run() {
      if (!namesystem.isRunning()) {
        LOG.info("Namesystem is not running, skipping decommissioning checks"
            + ".");
        return;
      }
      // Reset the checked count at beginning of each iteration
      numBlocksChecked = 0;
      numNodesChecked = 0;
      // Check decom progress
      namesystem.writeLock();
      try {
        processPendingNodes();
        check();
      } finally {
        namesystem.writeUnlock();
      }
      if (numBlocksChecked + numNodesChecked > 0) {
        LOG.info("Checked {} blocks and {} nodes this tick", numBlocksChecked,
            numNodesChecked);
      }
    }

    /**
     * Pop datanodes off the pending list and into decomNodeBlocks, 
     * subject to the maxConcurrentTrackedNodes limit.
     */
    private void processPendingNodes() {
      while (!pendingNodes.isEmpty() &&
          (maxConcurrentTrackedNodes == 0 ||
           decomNodeBlocks.size() < maxConcurrentTrackedNodes)) {
        decomNodeBlocks.put(pendingNodes.poll(), null);
      }
    }

    private void check() {
      final Iterator<Map.Entry<DatanodeDescriptor, AbstractList<BlockInfo>>>
          it = new CyclicIteration<>(decomNodeBlocks, iterkey).iterator();
      final LinkedList<DatanodeDescriptor> toRemove = new LinkedList<>();

      while (it.hasNext() && !exceededNumBlocksPerCheck()) {
        numNodesChecked++;
        final Map.Entry<DatanodeDescriptor, AbstractList<BlockInfo>>
            entry = it.next();
        final DatanodeDescriptor dn = entry.getKey();
        AbstractList<BlockInfo> blocks = entry.getValue();
        boolean fullScan = false;
        if (blocks == null) {
          // This is a newly added datanode, run through its list to schedule 
          // under-replicated blocks for replication and collect the blocks 
          // that are insufficiently replicated for further tracking
          LOG.debug("Newly-added node {}, doing full scan to find " +
              "insufficiently-replicated blocks.", dn);
          blocks = handleInsufficientlyStored(dn);
          decomNodeBlocks.put(dn, blocks);
          fullScan = true;
        } else {
          // This is a known datanode, check if its # of insufficiently 
          // replicated blocks has dropped to zero and if it can be decommed
          LOG.debug("Processing decommission-in-progress node {}", dn);
          pruneReliableBlocks(dn, blocks);
        }
        if (blocks.size() == 0) {
          if (!fullScan) {
            // If we didn't just do a full scan, need to re-check with the 
            // full block map.
            //
            // We've replicated all the known insufficiently replicated 
            // blocks. Re-check with the full block map before finally 
            // marking the datanode as decommissioned 
            LOG.debug("Node {} has finished replicating current set of "
                + "blocks, checking with the full block map.", dn);
            blocks = handleInsufficientlyStored(dn);
            decomNodeBlocks.put(dn, blocks);
          }
          // If the full scan is clean AND the node liveness is okay, 
          // we can finally mark as decommissioned.
          final boolean isHealthy =
              blockManager.isNodeHealthyForDecommission(dn);
          if (blocks.size() == 0 && isHealthy) {
            setDecommissioned(dn);
            toRemove.add(dn);
            LOG.debug("Node {} is sufficiently replicated and healthy, "
                + "marked as decommissioned.", dn);
          } else {
            if (LOG.isDebugEnabled()) {
              StringBuilder b = new StringBuilder("Node {} ");
              if (isHealthy) {
                b.append("is ");
              } else {
                b.append("isn't ");
              }
              b.append("healthy and still needs to replicate {} more blocks," +
                  " decommissioning is still in progress.");
              LOG.debug(b.toString(), dn, blocks.size());
            }
          }
        } else {
          LOG.debug("Node {} still has {} blocks to replicate "
                  + "before it is a candidate to finish decommissioning.",
              dn, blocks.size());
        }
        iterkey = dn;
      }
      // Remove the datanodes that are decommissioned
      for (DatanodeDescriptor dn : toRemove) {
        Preconditions.checkState(dn.isDecommissioned(),
            "Removing a node that is not yet decommissioned!");
        decomNodeBlocks.remove(dn);
      }
    }

    /**
     * Removes reliable blocks from the block list of a datanode.
     */
<<<<<<< HEAD
    private void pruneReliableBlocks(final DatanodeDescriptor datanode,
=======
    private void pruneSufficientlyReplicated(final DatanodeDescriptor datanode,
>>>>>>> 456e901a
        AbstractList<BlockInfo> blocks) {
      processBlocksForDecomInternal(datanode, blocks.iterator(), null, true);
    }

    /**
     * Returns a list of blocks on a datanode that are insufficiently replicated
     * or require recovery, i.e. requiring recovery and should prevent
     * decommission.
     * <p/>
     * As part of this, it also schedules replication/recovery work.
     *
     * @return List of blocks requiring recovery
     */
<<<<<<< HEAD
    private AbstractList<BlockInfo> handleInsufficientlyStored(
=======
    private AbstractList<BlockInfo> handleInsufficientlyReplicated(
>>>>>>> 456e901a
        final DatanodeDescriptor datanode) {
      AbstractList<BlockInfo> insufficient = new ChunkedArrayList<>();
      processBlocksForDecomInternal(datanode, datanode.getBlockIterator(),
          insufficient, false);
      return insufficient;
    }

    /**
     * Used while checking if decommission-in-progress datanodes can be marked
     * as decommissioned. Combines shared logic of 
     * pruneReliableBlocks and handleInsufficientlyStored.
     *
     * @param datanode                    Datanode
     * @param it                          Iterator over the blocks on the
     *                                    datanode
     * @param insufficientList            Return parameter. If it's not null,
     *                                    will contain the insufficiently
     *                                    replicated-blocks from the list.
     * @param pruneReliableBlocks         whether to remove blocks reliable
     *                                    enough from the iterator
     */
    private void processBlocksForDecomInternal(
        final DatanodeDescriptor datanode,
        final Iterator<BlockInfo> it,
<<<<<<< HEAD
        final List<BlockInfo> insufficientList,
        boolean pruneReliableBlocks) {
=======
        final List<BlockInfo> insufficientlyReplicated,
        boolean pruneSufficientlyReplicated) {
>>>>>>> 456e901a
      boolean firstReplicationLog = true;
      int underReplicatedBlocks = 0;
      int decommissionOnlyReplicas = 0;
      int underReplicatedInOpenFiles = 0;
      while (it.hasNext()) {
        numBlocksChecked++;
        final BlockInfo block = it.next();
        // Remove the block from the list if it's no longer in the block map,
        // e.g. the containing file has been deleted
        if (blockManager.blocksMap.getStoredBlock(block) == null) {
          LOG.trace("Removing unknown block {}", block);
          it.remove();
          continue;
        }
        BlockCollection bc = blockManager.getBlockCollection(block);
        if (bc == null) {
          // Orphan block, will be invalidated eventually. Skip.
          continue;
        }

        final NumberReplicas num = blockManager.countNodes(block);
        final int liveReplicas = num.liveReplicas();

        // Schedule under-replicated blocks for replication if not already
        // pending
        if (blockManager.isNeededReplication(block,
            blockManager.getExpectedReplicaNum(bc, block), liveReplicas)) {
          if (!blockManager.neededReplications.contains(block) &&
              blockManager.pendingReplications.getNumReplicas(block) == 0 &&
              namesystem.isPopulatingReplQueues()) {
            // Process these blocks only when active NN is out of safe mode.
            blockManager.neededReplications.add(block,
                liveReplicas,
                num.decommissionedAndDecommissioning(),
                blockManager.getExpectedReplicaNum(bc, block));
          }
        }

        // Even if the block is under-replicated, 
        // it doesn't block decommission if it's sufficiently replicated
        if (isSufficient(block, bc, num)) {
          if (pruneReliableBlocks) {
            it.remove();
          }
          continue;
        }

        // We've found an insufficiently replicated block.
        if (insufficientList != null) {
          insufficientList.add(block);
        }
        // Log if this is our first time through
        if (firstReplicationLog) {
          logBlockReplicationInfo(block, bc, datanode, num,
              blockManager.blocksMap.getStorages(block));
          firstReplicationLog = false;
        }
        // Update various counts
        underReplicatedBlocks++;
        if (bc.isUnderConstruction()) {
          underReplicatedInOpenFiles++;
        }
        if ((liveReplicas == 0) && (num.decommissionedAndDecommissioning() > 0)) {
          decommissionOnlyReplicas++;
        }
      }

      datanode.decommissioningStatus.set(underReplicatedBlocks,
          decommissionOnlyReplicas,
          underReplicatedInOpenFiles);
    }
  }

  @VisibleForTesting
  void runMonitor() throws ExecutionException, InterruptedException {
    Future f = executor.submit(monitor);
    f.get();
  }
}<|MERGE_RESOLUTION|>--- conflicted
+++ resolved
@@ -238,12 +238,7 @@
    * replication or storage is not always necessary, hence "sufficient".
    * @return true if sufficient, else false.
    */
-<<<<<<< HEAD
   private boolean isSufficient(BlockInfo block, BlockCollection bc,
-=======
-  private boolean isSufficientlyReplicated(BlockInfo block,
-      BlockCollection bc,
->>>>>>> 456e901a
       NumberReplicas numberReplicas) {
     final int numExpected = blockManager.getExpectedReplicaNum(bc, block);
     final int numLive = numberReplicas.liveReplicas();
@@ -474,11 +469,7 @@
     /**
      * Removes reliable blocks from the block list of a datanode.
      */
-<<<<<<< HEAD
     private void pruneReliableBlocks(final DatanodeDescriptor datanode,
-=======
-    private void pruneSufficientlyReplicated(final DatanodeDescriptor datanode,
->>>>>>> 456e901a
         AbstractList<BlockInfo> blocks) {
       processBlocksForDecomInternal(datanode, blocks.iterator(), null, true);
     }
@@ -492,11 +483,7 @@
      *
      * @return List of blocks requiring recovery
      */
-<<<<<<< HEAD
     private AbstractList<BlockInfo> handleInsufficientlyStored(
-=======
-    private AbstractList<BlockInfo> handleInsufficientlyReplicated(
->>>>>>> 456e901a
         final DatanodeDescriptor datanode) {
       AbstractList<BlockInfo> insufficient = new ChunkedArrayList<>();
       processBlocksForDecomInternal(datanode, datanode.getBlockIterator(),
@@ -521,13 +508,8 @@
     private void processBlocksForDecomInternal(
         final DatanodeDescriptor datanode,
         final Iterator<BlockInfo> it,
-<<<<<<< HEAD
         final List<BlockInfo> insufficientList,
         boolean pruneReliableBlocks) {
-=======
-        final List<BlockInfo> insufficientlyReplicated,
-        boolean pruneSufficientlyReplicated) {
->>>>>>> 456e901a
       boolean firstReplicationLog = true;
       int underReplicatedBlocks = 0;
       int decommissionOnlyReplicas = 0;
